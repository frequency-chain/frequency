name: Verify PR Commit
concurrency:
  group: ${{github.workflow}}-${{github.ref}}
  cancel-in-progress: true
on:
  pull_request:
    branches:
      - main
env:
  BUILD_PROFILE: release
  RUST_TOOLCHAIN: nightly-2022-09-22 # Update this when updating the Rust toolchain
jobs:
  changes:
    name: Determine Changed Files
    runs-on: ubuntu-20.04
    outputs:
      rust: ${{steps.filter.outputs.rust}}
      build-binary: ${{steps.filter.outputs.build-binary}}
      cargo-lock: ${{steps.filter.outputs.cargo-lock}}
    steps:
      - name: Check Out Repo
        uses: actions/checkout@v3
      - name: Check for Changed Files
        uses: dorny/paths-filter@v2
        id: filter
        with:
          filters: |
            rust:
              - '**/*.rs'
              - '**/*.hbs'
              - '.rustfmt.toml'
              - '**/Cargo.toml'
              - '**/Cargo.lock'
            build-binary:
              - '**/*.rs'
              - '**/*.hbs'
              - '.rustfmt.toml'
              - '**/Cargo.toml'
              - '**/Cargo.lock'
              - 'js/api-augment/**'
            cargo-lock:
              - '**/Cargo.toml'
              - '**/Cargo.lock'

  build-binaries:
    needs: changes
    if: needs.changes.outputs.build-binary == 'true'
    name: Build Binary on ${{matrix.branch_name}} Branch
    strategy:
      matrix:
        git_branch: ["${{github.head_ref}}", main]
        include:
          - git_branch: ${{github.head_ref}}
            branch_name: PR
          - git_branch: main
            branch_name: Main
    runs-on: [self-hosted, Linux, X64]
    env:
      NETWORK: mainnet
    steps:
      - name: Set Env Vars
        run: |
          echo "BIN_DIR=target/$BUILD_PROFILE" >> $GITHUB_ENV
          export BUILT_BIN_FILENAME=frequency; echo "BUILT_BIN_FILENAME=$BUILT_BIN_FILENAME" >> $GITHUB_ENV
          echo "REF_BIN_FILENAME=$BUILT_BIN_FILENAME-ref" >> $GITHUB_ENV
          echo "HOME=/root" >> $GITHUB_ENV
      - name: Check Out Repo
        uses: actions/checkout@v3
        with:
          ref: ${{matrix.git_branch}}
      # # XXX Keep this step as it lets us skip full binary builds during development/testing
      # - name: Cache Binary for Testing
      #   id: cache-binary
      #   uses: actions/cache@v3
      #   with:
      #     path: ${{env.BIN_DIR}}/${{env.BUILT_BIN_FILENAME}}
      #     key: ${{runner.os}}-${{env.NETWORK}}-${{github.ref_name}}
      - name: Install Required Packages
        run: |
          sudo apt-get update
          sudo apt install -y protobuf-compiler
      - name: Install Rust Toolchain
        if: steps.cache-binary.outputs.cache-hit != 'true'
        uses: actions-rs/toolchain@v1
        with:
          default: true
          profile: minimal
          target: wasm32-unknown-unknown
          toolchain: stable
      - name: Cache Rust Dependencies
        if: steps.cache-binary.outputs.cache-hit != 'true'
        uses: Swatinem/rust-cache@v2
        with:
          shared-key: ${{env.RUST_TOOLCHAIN}}
      - name: Compile Binary
        if: steps.cache-binary.outputs.cache-hit != 'true'
        run: |
          CARGO_INCREMENTAL=0 RUSTFLAGS="-D warnings" cargo build --locked --release \
            --features  frequency
      - name: Run Sanity Checks
        working-directory: ${{env.BIN_DIR}}
        run: |
          file ${{env.BUILT_BIN_FILENAME}} && \
            ./${{env.BUILT_BIN_FILENAME}} --version
      - name: Rename Reference Binary
        if: matrix.git_branch == 'main'
        working-directory: ${{env.BIN_DIR}}
        run: mv ${{env.BUILT_BIN_FILENAME}} ${{env.REF_BIN_FILENAME}}
      - name: Upload Artifact
        uses: actions/upload-artifact@v3
        with:
          name: artifacts-${{github.run_id}}
          path: ${{env.BIN_DIR}}/${{env.BUILT_BIN_FILENAME}}*
          if-no-files-found: error

  check-for-vulnerable-crates:
    needs: changes
    if: needs.changes.outputs.cargo-lock == 'true'
    name: Check for Vulnerable Crates
    runs-on: ubuntu-20.04
    steps:
      - name: Check Out Repo
        uses: actions/checkout@v3
      - name: Set Up Cargo Deny
        run: |
          cargo install --force cargo-deny
          cargo generate-lockfile
      - name: Run Cargo Deny
        run: cargo deny check --hide-inclusion-graph -c .cargo-deny.toml

  verify-rust-code-format:
    needs: changes
    if: needs.changes.outputs.rust == 'true'
    name: Verify Rust Code Format
    runs-on: ubuntu-20.04
    steps:
      - name: Check Out Repo
        uses: actions/checkout@v3
      - name: Install Rust Toolchain
        uses: actions-rs/toolchain@v1
        with:
          default: true
          profile: minimal
          components: rustfmt
          toolchain: stable
      - name: Check
        run: cargo fmt --check

  lint-rust-code:
    needs: changes
    if: needs.changes.outputs.rust == 'true'
    name: Lint Rust Code
    runs-on: [self-hosted, Linux, X64]
    steps:
      - name: Set Env Vars
        run: |
          echo "HOME=/root" >> $GITHUB_ENV
      - name: Check Out Repo
        uses: actions/checkout@v3
      - name: Install Required Packages
        run: |
          sudo apt-get update
          sudo apt install -y protobuf-compiler 
      - name: Install Rust Toolchain
        uses: actions-rs/toolchain@v1
        with:
          default: true
          profile: minimal
          components: clippy
          toolchain: stable
      - name: Lint
        run: |
          SKIP_WASM_BUILD=1 env -u RUSTFLAGS cargo clippy \
            --features all-frequency-features \
            -- \
            -D warnings

  verify-rust-developer-docs:
    needs: changes
    if: needs.changes.outputs.rust == 'true'
    name: Verify Rust Developer Docs
    runs-on: [self-hosted, Linux, X64]
    steps:
      - name: Set Env Vars
        run: |
          echo "HOME=/root" >> $GITHUB_ENV
      - name: Check Out Repo
        uses: actions/checkout@v3
      - name: Install Required Packages
        run: |
          sudo apt-get update
          sudo apt install -y protobuf-compiler 
      - name: Install Rust Toolchain
        uses: actions-rs/toolchain@v1
        with:
          toolchain: stable
          default: true
          profile: minimal
          target: wasm32-unknown-unknown
      - name: Cache Rust Dependencies
        uses: Swatinem/rust-cache@v2
        with:
          shared-key: ${{env.RUST_TOOLCHAIN}}
      - name: Build Rust Docs
        run: RUSTDOCFLAGS="--enable-index-page --check -Zunstable-options" cargo doc --no-deps --all-features

  verify-rust-packages-and-deps:
    needs: changes
    if: needs.changes.outputs.rust == 'true'
    name: Verify Rust Packages and Dependencies
    runs-on: [self-hosted, Linux, X64]
    steps:
      - name: Set Env Vars
        run: |
          echo "HOME=/root" >> $GITHUB_ENV
      - name: Check Out Repo
        uses: actions/checkout@v3
      - name: Install Required Packages
        run: |
          sudo apt-get update
<<<<<<< HEAD
          sudo apt install -y protobuf-compiler
=======
          sudo apt install -y protobuf-compiler 
>>>>>>> da4426f4
      - name: Install Rust Toolchain
        uses: actions-rs/toolchain@v1
        with:
          default: true
          profile: minimal
          toolchain: stable
      - name: Check
        run: SKIP_WASM_BUILD= cargo check --all-features

  run-rust-tests:
    needs: changes
    if: needs.changes.outputs.rust == 'true'
    name: Run Rust Tests
    runs-on: [self-hosted, Linux, X64]
    steps:
      - name: Set Env Vars
        run: |
          echo "HOME=/root" >> $GITHUB_ENV
      - name: Check Out Repo
        uses: actions/checkout@v3
      - name: Install Required Packages
        run: |
          sudo apt-get update
          sudo apt install -y protobuf-compiler
      - name: Install Rust Toolchain
        uses: actions-rs/toolchain@v1
        with:
          default: true
          profile: minimal
          target: wasm32-unknown-unknown
          toolchain: stable
      - name: Restore Dependencies from Cache
        uses: Swatinem/rust-cache@v2
        with:
          shared-key: ${{env.RUST_TOOLCHAIN}}
      - name: Run Tests
        run: cargo test --all-features --workspace --release

  calc-code-coverage:
    needs: changes
    if: needs.changes.outputs.rust == 'true'
    name: Calculate Code Coverage
    runs-on: ubuntu-20.04
    steps:
      - name: Check Out Repo
        uses: actions/checkout@v3
      - name: Install Required Packages
        run: |
          sudo apt-get update
          sudo apt install -y protobuf-compiler
      - name: Install Rust Toolchain
        uses: actions-rs/toolchain@v1
        with:
          default: true
          profile: minimal
          target: wasm32-unknown-unknown
          toolchain: stable
      - name: Run cargo-tarpaulin
        uses: actions-rs/tarpaulin@v0.1
        with:
          version: "0.22.0"
          # Tarpaulin Docs https://github.com/xd009642/tarpaulin
          # -e for exclude
          args: |
            -v --no-fail-fast --workspace
            -e frequency frequency-cli frequency-runtime frequency-service
            --exclude-files **/mock.rs **/weights.rs **/weights/* **/benchmarking.rs
      - name: Upload to codecov.io
        uses: codecov/codecov-action@v3
        with:
          fail_ci_if_error: false # optional (default = false)
          verbose: true # optional (default = false)

  verify-build-runtimes:
    needs: changes
    if: needs.changes.outputs.rust == 'true'
    name: Verify Build Runtime for ${{matrix.network}}
    strategy:
      matrix:
        network: [rococo, mainnet]
        include:
          - network: rococo
            build-profile: production
            package: frequency-runtime
            runtime-dir: runtime/frequency
            features: frequency-rococo-testnet
          - network: mainnet
            build-profile: production
            package: frequency-runtime
            runtime-dir: runtime/frequency
            features: frequency
    runs-on: [self-hosted, Linux, X64]
    steps:
      - name: Set Ubuntu Env Vars
        run: |
          echo "HOME=/root" >> $GITHUB_ENV
      - name: Check Out Repo
        uses: actions/checkout@v3
      - name: Install Rust Toolchain
        uses: actions-rs/toolchain@v1
        with:
          default: true
          profile: minimal
          toolchain: stable
      - name: Install Docker
        run: |
          curl -fsSL https://get.docker.com -o get-docker.sh
          sudo sh get-docker.sh
      - name: Prune Docker Resources
        run: |
          set -x
          containers=$(docker ps -q)
          if [ ! -z $containers ]; then
            docker kill $containers;
          fi
          docker container prune -f
          docker image prune -a -f
          docker system prune -a --volumes -f
          docker container ls
          docker image ls
      - name: Extract Runtime Spec Version
        run: |
          echo "RUNTIME_SPEC_VERSION=$(sed -nr 's/spec_version:\s*([0-9]+),/\1/p' \
            ${{matrix.runtime-dir}}/src/lib.rs | tr -d '[:space:]')" >> $GITHUB_ENV
      - name: Validate Extracted Version
        run: |
          echo "Runtime Spec Version:|${{env.RUNTIME_SPEC_VERSION}}|"
          echo "Runtime Spec Version:||$RUNTIME_SPEC_VERSION||"
          [[ $RUNTIME_SPEC_VERSION == ?(-)+([0-9]) ]] || \
            (echo "ERROR: \"${{env.RUNTIME_SPEC_VERSION}}\" is not a valid integer" && exit 10)
      - name: Set Env Vars
        run: |
          echo "WASM_DIR=${{matrix.runtime-dir}}/target/srtool/${{matrix.build-profile}}/wbuild/${{matrix.package}}" >> $GITHUB_ENV
      # # XXX Keep this step as it lets us skip WASM builds during development/testing
      # - name: Cache WASM for Testing
      #   id: cache-wasm
      #   uses: actions/cache@v3
      #   with:
      #     path: ${{env.WASM_DIR}}/${{env.BUILT_WASM_FILENAME}}
      #     key: ${{runner.os}}-${{matrix.network}}-${{env.NEW_RELEASE_VERSION}}
      - name: Install srtool-cli
        run: |
          cargo install --git https://github.com/chevdor/srtool-cli
          srtool --version
      - name: Build Deterministic WASM
        run: |
          set -ex
          srtool build \
            --default-features="on-chain-release-build,no-metadata-docs,${{matrix.features}}" \
            --profile=${{matrix.build-profile}} \
            --package=${{matrix.package}} \
            --root

  verify-js-api-augment:
    needs: build-binaries
    name: Verify JS API Augment
    runs-on: ubuntu-20.04
    steps:
      - name: Set Env Vars
        run: |
          echo "BIN_DIR=target/$BUILD_PROFILE" >> $GITHUB_ENV
      - name: Check Out Repo
        uses: actions/checkout@v3
      - name: Set up NodeJs
        uses: actions/setup-node@v3
        with:
          node-version: 16
          cache: "npm"
          cache-dependency-path: js/api-augment/package-lock.json
      - name: Install Latest Versions
        run: npm install # DO NOT use `npm ci` as we want the latest polkadot/api possible
        working-directory: js/api-augment
      - name: Lint
        run: npm run lint
        working-directory: js/api-augment
      - name: Download Binary
        uses: actions/download-artifact@v3
        with:
          name: artifacts-${{github.run_id}}
          path: ${{env.BIN_DIR}}
      - name: Set Binary Permissions
        working-directory: ${{env.BIN_DIR}}
        run: |
          set -x
          chmod 755 frequency
      - name: Output Metadata
        run: ${{env.BIN_DIR}}/frequency export-metadata ./js/api-augment/metadata.json
      - name: Build
        run: npm run build
        working-directory: js/api-augment
      - name: Test
        run: npm test
        working-directory: js/api-augment
      - name: Build & Publish Dry Run
        run: npm publish --dry-run
        working-directory: js/api-augment/dist

  verify-docker-images:
    needs: build-binaries
    name: Verify Docker Images
    runs-on: ubuntu-20.04
    steps:
      - name: Set Env Vars
        run: |
          echo "BIN_DIR=target/$BUILD_PROFILE" >> $GITHUB_ENV
      - name: Check Out Repo
        uses: actions/checkout@v3
      - name: Install Rust Toolchain
        uses: actions-rs/toolchain@v1
        with:
          default: true
          profile: minimal
          toolchain: stable
      - name: Restore Dependencies from Cache
        uses: Swatinem/rust-cache@v2
        with:
          shared-key: ${{env.RUST_TOOLCHAIN}}
      - name: Download Binary
        uses: actions/download-artifact@v3
        with:
          name: artifacts-${{github.run_id}}
          path: ${{env.BIN_DIR}}
      - name: Set Binary Permissions
        working-directory: ${{env.BIN_DIR}}
        run: |
          set -x
          chmod 755 frequency
      - name: Set up QEMU
        uses: docker/setup-qemu-action@v2
        with:
          platforms: "amd64"
      - name: Set up Docker Buildx
        uses: docker/setup-buildx-action@v2
      - name: Build collator image in instant seal mode
        env:
          IMAGE_NAME: instant-seal-node
        uses: docker/build-push-action@v3
        with:
          context: .
          push: false
          file: ./docker/${{env.IMAGE_NAME}}.dockerfile
      - name: Build collator image for local relay chain
        env:
          IMAGE_NAME: collator-node-local
        uses: docker/build-push-action@v3
        with:
          context: .
          push: false
          file: docker/${{env.IMAGE_NAME}}.dockerfile

  execute-binary-checks:
    needs: build-binaries
    name: Execute Binary Checks
    runs-on: ubuntu-20.04
    steps:
      - name: Set Env Vars
        run: |
          echo "BIN_DIR=target/$BUILD_PROFILE" >> $GITHUB_ENV
      - name: Check Out Repo
        uses: actions/checkout@v3
      - name: Install Rust Toolchain
        uses: actions-rs/toolchain@v1
        with:
          default: true
          profile: minimal
          toolchain: stable
      - name: Download Binary
        uses: actions/download-artifact@v3
        with:
          name: artifacts-${{github.run_id}}
          path: ${{env.BIN_DIR}}
      - name: Set Binary Permissions
        working-directory: ${{env.BIN_DIR}}
        run: |
          set -x
          chmod 755 frequency
      - name: Output Binary Version
        working-directory: ${{env.BIN_DIR}}
        run: |
          file ./frequency && ./frequency --version

  check-metadata-and-spec-version:
    needs: build-binaries
    name: Check Metadata and Spec Version
    runs-on: ubuntu-20.04
    env:
      REF_TAG: latest # tag to obtain reference binary to test against
      NETWORK: mainnet
      GITHUB_PR_LABEL: metadata-mismatch
    steps:
      - name: Set Env Vars
        run: |
          echo "BIN_DIR=target/$BUILD_PROFILE" >> $GITHUB_ENV
          export TEST_BIN_FILENAME=frequency; echo "TEST_BIN_FILENAME=$TEST_BIN_FILENAME" >> $GITHUB_ENV
          echo "REF_BIN_FILENAME=$TEST_BIN_FILENAME-ref" >> $GITHUB_ENV
      - name: Check Out Repo
        uses: actions/checkout@v3
        with:
          fetch-depth: 0
      - name: Download Test Binary
        uses: actions/download-artifact@v3
        with:
          name: artifacts-${{github.run_id}}
          path: ${{env.BIN_DIR}}
      - name: Set Binary Permissions
        working-directory: ${{env.BIN_DIR}}
        run: |
          set -x
          chmod 755 $TEST_BIN_FILENAME
          chmod 755 $REF_BIN_FILENAME
      - name: Compare Metadata
        id: compare-metadata
        working-directory: ${{env.BIN_DIR}}
        run: |
          ./$REF_BIN_FILENAME export-metadata metadata-ref.json
          metadata_ref=$(cat metadata-ref.json | jq -r .result)
          ./$TEST_BIN_FILENAME export-metadata metadata.json
          metadata=$(cat metadata.json | jq -r .result)
          match=$([[ $metadata == $metadata_ref ]] && echo 'true' || echo 'false')
          echo "Metadata matches?: $match"
          echo "metadata_match=$match" >> $GITHUB_OUTPUT
      - name: Assign Metadata Mismatch Label
        if: steps.compare-metadata.outputs.metadata_match != 'true'
        uses: actions-ecosystem/action-add-labels@v1
        with:
          labels: ${{env.GITHUB_PR_LABEL}}
      - name: Check Spec Version
        if: steps.compare-metadata.outputs.metadata_match != 'true'
        working-directory: ${{env.BIN_DIR}}
        run: |
          set -x
          spec_version_ref=$(./$REF_BIN_FILENAME export-runtime-version | jq -r .specVersion)
          spec_version=$(./$TEST_BIN_FILENAME export-runtime-version | jq -r .specVersion)
          [[ $spec_version -gt $spec_version_ref  ]] || \
            (echo "ERROR: When metadata is updated, the new spec version \($spec_version\) \
            must be greater than the latest version on main \($spec_version_ref\)" && exit 10)
      - name: Remove Metadata Mismatch Label
        if: |
          (steps.compare-metadata.outputs.metadata_match == 'true') &&
            contains(github.event.pull_request.labels.*.name, env.GITHUB_PR_LABEL)
        uses: actions-ecosystem/action-remove-labels@v1
        with:
          labels: ${{env.GITHUB_PR_LABEL}}<|MERGE_RESOLUTION|>--- conflicted
+++ resolved
@@ -218,11 +218,7 @@
       - name: Install Required Packages
         run: |
           sudo apt-get update
-<<<<<<< HEAD
-          sudo apt install -y protobuf-compiler
-=======
           sudo apt install -y protobuf-compiler 
->>>>>>> da4426f4
       - name: Install Rust Toolchain
         uses: actions-rs/toolchain@v1
         with:
