name: Verify PR Commit
concurrency:
  group: ${{github.workflow}}-${{github.ref}}
  cancel-in-progress: true
on:
  pull_request:
    branches:
      - main
env:
  BIN_DIR: target/release
  RUST_TOOLCHAIN: nightly-2022-09-22 # Update this when updating the Rust toolchain
jobs:
  changes:
    name: Determine Changed Files
    runs-on: ubuntu-20.04
    outputs:
      rust: ${{steps.filter.outputs.rust}}
      build-binary: ${{steps.filter.outputs.build-binary}}
      cargo-lock: ${{steps.filter.outputs.cargo-lock}}
      run-integration-tests: ${{steps.filter.outputs.run-integration-tests}}
    steps:
      - name: Check Out Repo
        uses: actions/checkout@v3
      - name: Check for Changed Files
        uses: dorny/paths-filter@4512585405083f25c027a35db413c2b3b9006d50
        id: filter
        with:
          filters: |
            rust:
              - '**/*.rs'
              - '**/*.hbs'
              - '.rustfmt.toml'
              - '**/Cargo.toml'
              - '**/Cargo.lock'
            build-binary:
              - '**/*.rs'
              - '**/*.hbs'
              - '.rustfmt.toml'
              - '**/Cargo.toml'
              - '**/Cargo.lock'
              - 'js/api-augment/**'
              - 'integration-tests/**/*.{ts,json}'
            cargo-lock:
              - '**/Cargo.toml'
              - '**/Cargo.lock'
            run-integration-tests:
              - '**/*.rs'
              - '**/Cargo.toml'
              - 'integration-tests/**/*.{ts,json}'

  # Workaround to handle skipped required check inside matrix
  # https://docs.github.com/en/repositories/configuring-branches-and-merges-in-your-repository/defining-the-mergeability-of-pull-requests/troubleshooting-required-status-checks
  build-binaries-dummy:
    needs: changes
    if: needs.changes.outputs.build-binary != 'true'
    runs-on: ubuntu-20.04
    name: Build ${{matrix.network}} Binary on ${{matrix.branch_alias}} Branch
    strategy:
      matrix:
        network: [rococo, mainnet]
        # Match this include to the real build-binaries job
        include:
          - git_branch: ${{github.head_ref}}
            spec: frequency-rococo-local
            branch_alias: pr
            network: local
          - git_branch: main
            spec: frequency-rococo-local
            branch_alias: main
            network: local
          - network: rococo
            spec: frequency-rococo-testnet
            branch_alias: pr
          - network: mainnet
            spec: frequency
            branch_alias: pr
    steps:
      - run: echo "Just a dummy matrix to satisfy GitHub required checks that were skipped"

  build-binaries:
    needs: changes
    if: needs.changes.outputs.build-binary == 'true'
    name: Build ${{matrix.network}} Binary on ${{matrix.branch_alias}} Branch
    strategy:
      matrix:
        network: [rococo, mainnet]
        include:
          - git_branch: ${{github.head_ref}}
            spec: frequency-rococo-local
            branch_alias: pr
            network: local
          - git_branch: main
            spec: frequency-rococo-local
            branch_alias: main
            network: local
          - network: rococo
            spec: frequency-rococo-testnet
            branch_alias: pr
          - network: mainnet
            spec: frequency
            branch_alias: pr
    runs-on: [self-hosted, Linux, X64]
    env:
      HOME: /root
      NETWORK: mainnet
    steps:
      - name: Check Out Repo
        uses: actions/checkout@v3
        with:
          ref: ${{matrix.git_branch}}
      - name: Reset Runner
        uses: ./.github/workflows/common/reset-self-hosted-runner
      - name: Set Env Vars
        run: |
          export BUILT_BIN_FILENAME=frequency; echo "BUILT_BIN_FILENAME=$BUILT_BIN_FILENAME" >> $GITHUB_ENV
          echo "FINAL_BIN_FILENAME=$BUILT_BIN_FILENAME.${{matrix.network}}-${{matrix.branch_alias}}" >> $GITHUB_ENV
      # # XXX Keep this step as it lets us skip full binary builds during development/testing
      # - name: Cache Binary for Testing
      #   id: cache-binary
      #   uses: actions/cache@v3
      #   with:
      #     path: ${{env.BIN_DIR}}/${{env.FINAL_BIN_FILENAME}}
      #     key: binaries-${{runner.os}}-${{env.NETWORK}}-${{github.head_ref}}
      - name: Install Required Packages
        run: |
          sudo apt-get update
          sudo apt install -y protobuf-compiler
      - name: Install Rust Toolchain
        if: steps.cache-binary.outputs.cache-hit != 'true'
        uses: actions-rs/toolchain@16499b5e05bf2e26879000db0c1d13f7e13fa3af
        with:
          default: true
          profile: minimal
          target: wasm32-unknown-unknown
          toolchain: stable
      - name: Compile Binary
        if: steps.cache-binary.outputs.cache-hit != 'true'
        run: |
          CARGO_INCREMENTAL=0 RUSTFLAGS="-D warnings" cargo build --locked --release \
            --features ${{matrix.spec}}
      - name: Run Sanity Checks
        if: steps.cache-binary.outputs.cache-hit != 'true'
        working-directory: ${{env.BIN_DIR}}
        run: |
          file ${{env.BUILT_BIN_FILENAME}} && \
            ./${{env.BUILT_BIN_FILENAME}} --version
      - name: Rename Reference Binary
        if: steps.cache-binary.outputs.cache-hit != 'true'
        working-directory: ${{env.BIN_DIR}}
        run: cp ${{env.BUILT_BIN_FILENAME}} ${{env.FINAL_BIN_FILENAME}}
      - name: Upload Artifact
        uses: actions/upload-artifact@v3
        with:
          name: artifacts-${{github.run_id}}
          path: ${{env.BIN_DIR}}/${{env.FINAL_BIN_FILENAME}}*
          if-no-files-found: error

  check-for-vulnerable-crates:
    needs: changes
    if: needs.changes.outputs.cargo-lock == 'true'
    name: Check for Vulnerable Crates
    runs-on: ubuntu-20.04
    steps:
      - name: Check Out Repo
        uses: actions/checkout@v3
      - name: Set Up Cargo Deny
        run: |
          cargo install --force cargo-deny
          cargo generate-lockfile
      - name: Run Cargo Deny
        run: cargo deny check --hide-inclusion-graph -c .cargo-deny.toml

  verify-rust-code-format:
    needs: changes
    if: needs.changes.outputs.rust == 'true'
    name: Verify Rust Code Format
    runs-on: ubuntu-20.04
    steps:
      - name: Check Out Repo
        uses: actions/checkout@v3
      - name: Install Rust Toolchain
        uses: actions-rs/toolchain@16499b5e05bf2e26879000db0c1d13f7e13fa3af
        with:
          default: true
          profile: minimal
          components: rustfmt
          toolchain: stable
      - name: Check
        run: cargo fmt --check

  lint-rust-code:
    needs: changes
    if: needs.changes.outputs.rust == 'true'
    name: Lint Rust Code
    env:
      HOME: /root
    runs-on: [self-hosted, Linux, X64]
    steps:
      - name: Check Out Repo
        uses: actions/checkout@v3
      - name: Reset Runner
        uses: ./.github/workflows/common/reset-self-hosted-runner
      - name: Install Required Packages
        run: |
          sudo apt-get update
          sudo apt install -y protobuf-compiler
      - name: Install Rust Toolchain
        uses: actions-rs/toolchain@16499b5e05bf2e26879000db0c1d13f7e13fa3af
        with:
          default: true
          profile: minimal
          components: clippy
          toolchain: stable
      - name: Lint
        run: |
          SKIP_WASM_BUILD=1 env -u RUSTFLAGS cargo clippy \
            --features runtime-benchmarks,all-frequency-features \
            -- \
            -D warnings

  verify-rust-developer-docs:
    needs: changes
    if: needs.changes.outputs.rust == 'true'
    name: Verify Rust Developer Docs
    env:
      HOME: /root
    runs-on: [self-hosted, Linux, X64]
    steps:
      - name: Check Out Repo
        uses: actions/checkout@v3
      - name: Reset Runner
        uses: ./.github/workflows/common/reset-self-hosted-runner
      - name: Install Required Packages
        run: |
          sudo apt-get update
          sudo apt install -y protobuf-compiler
      - name: Install Rust Toolchain
        uses: actions-rs/toolchain@16499b5e05bf2e26879000db0c1d13f7e13fa3af
        with:
          toolchain: stable
          default: true
          profile: minimal
          target: wasm32-unknown-unknown
      - name: Build Rust Docs
        run: RUSTDOCFLAGS="--enable-index-page --check -Zunstable-options" cargo doc --no-deps --features frequency

  verify-rust-packages-and-deps:
    needs: changes
    if: needs.changes.outputs.rust == 'true'
    name: Verify Rust Packages and Dependencies
    env:
      HOME: /root
    runs-on: [self-hosted, Linux, X64]
    steps:
      - name: Check Out Repo
        uses: actions/checkout@v3
      - name: Reset Runner
        uses: ./.github/workflows/common/reset-self-hosted-runner
      - name: Install Required Packages
        run: |
          sudo apt-get update
          sudo apt install -y protobuf-compiler
      - name: Install Rust Toolchain
        uses: actions-rs/toolchain@16499b5e05bf2e26879000db0c1d13f7e13fa3af
        with:
          default: true
          profile: minimal
          toolchain: stable
      - name: Check
        run: SKIP_WASM_BUILD= cargo check --features runtime-benchmarks,all-frequency-features

  run-rust-tests:
    needs: changes
    if: needs.changes.outputs.rust == 'true'
    name: Run Rust Tests
    env:
      HOME: /root
    runs-on: [self-hosted, Linux, X64]
    steps:
      - name: Check Out Repo
        uses: actions/checkout@v3
      - name: Reset Runner
        uses: ./.github/workflows/common/reset-self-hosted-runner
      - name: Install Required Packages
        run: |
          sudo apt-get update
          sudo apt install -y protobuf-compiler
      - name: Install Rust Toolchain
        uses: actions-rs/toolchain@16499b5e05bf2e26879000db0c1d13f7e13fa3af
        with:
          default: true
          profile: minimal
          target: wasm32-unknown-unknown
          toolchain: stable
      - name: Run Tests
        run: cargo test --features runtime-benchmarks,all-frequency-features --workspace --release

  calc-code-coverage:
    needs: changes
    if: needs.changes.outputs.rust == 'true'
    name: Calculate Code Coverage
    runs-on: ubuntu-20.04
    steps:
      - name: Check Out Repo
        uses: actions/checkout@v3
      - name: Install Required Packages
        run: |
          sudo apt-get update
          sudo apt install -y protobuf-compiler
      - name: Install Rust Toolchain
        uses: actions-rs/toolchain@16499b5e05bf2e26879000db0c1d13f7e13fa3af
        with:
          default: true
          profile: minimal
          target: wasm32-unknown-unknown
          toolchain: stable
      - name: Run cargo-tarpaulin
        uses: actions-rs/tarpaulin@044a1e5bdace8dd2f727b1af63c1d9a1d3572068
        with:
          version: "0.22.0"
          # Tarpaulin Docs https://github.com/xd009642/tarpaulin
          # -e for exclude
          args: |
            -v --no-fail-fast --workspace
            -e frequency frequency-cli frequency-runtime frequency-service
            --exclude-files **/mock.rs **/weights.rs **/weights/* **/benchmarking.rs
      - name: Upload to codecov.io
        uses: codecov/codecov-action@v3
        with:
          fail_ci_if_error: false # optional (default = false)
          verbose: true # optional (default = false)

  # Workaround to handle skipped required check inside matrix
  # https://docs.github.com/en/repositories/configuring-branches-and-merges-in-your-repository/defining-the-mergeability-of-pull-requests/troubleshooting-required-status-checks
  verify-build-runtimes-dummy:
    needs: changes
    if: needs.changes.outputs.rust != 'true'
    name: Verify Build Runtime for ${{matrix.network}}
    strategy:
      matrix:
        network: [rococo, mainnet]
    runs-on: ubuntu-20.04
    steps:
      - run: echo "Just a dummy matrix to satisfy GitHub required checks that were skipped"

  verify-build-runtimes:
    needs: changes
    if: needs.changes.outputs.rust == 'true'
    name: Verify Build Runtime for ${{matrix.network}}
    env:
      HOME: /root
    strategy:
      matrix:
        network: [rococo, mainnet]
        include:
          - network: rococo
            build-profile: production
            package: frequency-runtime
            runtime-dir: runtime/frequency
            features: frequency-rococo-testnet
          - network: mainnet
            build-profile: production
            package: frequency-runtime
            runtime-dir: runtime/frequency
            features: frequency
    runs-on: [self-hosted, Linux, X64]
    steps:
      - name: Check Out Repo
        uses: actions/checkout@v3
      - name: Reset Runner
        uses: ./.github/workflows/common/reset-self-hosted-runner
      - name: Install Rust Toolchain
        uses: actions-rs/toolchain@16499b5e05bf2e26879000db0c1d13f7e13fa3af
        with:
          default: true
          profile: minimal
          toolchain: stable
      - name: Install Docker
        run: |
          curl -fsSL https://get.docker.com -o get-docker.sh
          sudo sh get-docker.sh
      - name: Prune Docker Resources
        run: |
          set -x
          containers=$(docker ps -q)
          if [ ! -z $containers ]; then
            docker kill $containers;
          fi
          docker container prune -f
          docker image prune -a -f
          docker system prune -a --volumes -f
          docker container ls
          docker image ls
      - name: Extract Runtime Spec Version
        run: |
          echo "RUNTIME_SPEC_VERSION=$(sed -nr 's/spec_version:\s*([0-9]+),/\1/p' \
            ${{matrix.runtime-dir}}/src/lib.rs | tr -d '[:space:]')" >> $GITHUB_ENV
      - name: Validate Extracted Version
        run: |
          echo "Runtime Spec Version:|${{env.RUNTIME_SPEC_VERSION}}|"
          echo "Runtime Spec Version:||$RUNTIME_SPEC_VERSION||"
          [[ $RUNTIME_SPEC_VERSION == ?(-)+([0-9]) ]] || \
            (echo "ERROR: \"${{env.RUNTIME_SPEC_VERSION}}\" is not a valid integer" && exit 1)
      - name: Set Env Vars
        run: |
          echo "WASM_DIR=${{matrix.runtime-dir}}/target/srtool/${{matrix.build-profile}}/wbuild/${{matrix.package}}" >> $GITHUB_ENV
      # # XXX Keep this step as it lets us skip WASM builds during development/testing
      # - name: Cache WASM for Testing
      #   id: cache-wasm
      #   uses: actions/cache@v3
      #   with:
      #     path: ${{env.WASM_DIR}}/${{env.BUILT_WASM_FILENAME}}
      #     key: runtimes-${{runner.os}}-${{matrix.network}}-${{github.head_ref}}
      - name: Install srtool-cli
        if: steps.cache-wasm.outputs.cache-hit != 'true'
        run: |
          cargo install --git https://github.com/chevdor/srtool-cli
          srtool --version
      - name: Build Deterministic WASM
        if: steps.cache-wasm.outputs.cache-hit != 'true'
        run: |
          set -ex
          srtool build \
            --default-features="on-chain-release-build,no-metadata-docs,${{matrix.features}}" \
            --profile=${{matrix.build-profile}} \
            --package=${{matrix.package}} \
            --root

  verify-js-api-augment:
    needs: build-binaries
    name: Verify JS API Augment
    runs-on: ubuntu-20.04
    steps:
<<<<<<< HEAD
      - name: Set Env Vars
        run: |
          echo "BIN_FILENAME=frequency.local-pr" >> $GITHUB_ENV
=======
>>>>>>> 43cc855a
      - name: Check Out Repo
        uses: actions/checkout@v3
      - name: Set Env Vars
        run: |
          echo "BIN_FILENAME=frequency.local-pr" >> $GITHUB_ENV
      - name: Set up NodeJs
        uses: actions/setup-node@v3
        with:
          node-version: 16
          cache: "npm"
          cache-dependency-path: js/api-augment/package-lock.json
      - name: Install Latest Versions
        run: npm install # DO NOT use `npm ci` as we want the latest polkadot/api possible
        working-directory: js/api-augment
      - name: Lint
        run: npm run lint
        working-directory: js/api-augment
      - name: Download Binaries
        uses: actions/download-artifact@v3
        with:
          name: artifacts-${{github.run_id}}
          path: ${{env.BIN_DIR}}
      - name: Set Binary Permissions
        working-directory: ${{env.BIN_DIR}}
        run: |
          set -x
          chmod 755 ${{env.BIN_FILENAME}}
      - name: Output Metadata
        run: ${{env.BIN_DIR}}/${{env.BIN_FILENAME}} export-metadata  --chain=frequency-local --tmp ./js/api-augment/metadata.json
      - name: Build
        run: npm run build
        working-directory: js/api-augment
      - name: Test
        run: npm test
        working-directory: js/api-augment
      - name: Build & Publish Dry Run
        run: npm publish --dry-run
        working-directory: js/api-augment/dist
      - name: Generate npm tarball
        run: npm pack
        working-directory: js/api-augment/dist
      - name: Upload Artifact
        uses: actions/upload-artifact@v3
        with:
          name: artifacts-api-augment-${{github.run_id}}
          path: js/api-augment/dist/frequency-chain-api-augment-0.0.0.tgz
          if-no-files-found: error
<<<<<<< HEAD

=======
>>>>>>> 43cc855a

  verify-docker-images:
    needs: build-binaries
    name: Verify Docker Images
    runs-on: ubuntu-20.04
    steps:
      - name: Check Out Repo
        uses: actions/checkout@v3
      - name: Set Env Vars
        run: |
          echo "BUILT_BIN_FILENAME=frequency.mainnet-pr" >> $GITHUB_ENV
          echo "DOCKER_BIN_FILENAME=frequency" >> $GITHUB_ENV
      - name: Install Rust Toolchain
        uses: actions-rs/toolchain@16499b5e05bf2e26879000db0c1d13f7e13fa3af
        with:
          default: true
          profile: minimal
          toolchain: stable
      - name: Download Binaries
        uses: actions/download-artifact@v3
        with:
          name: artifacts-${{github.run_id}}
          path: ${{env.BIN_DIR}}
      - name: Rename Binary
        working-directory: ${{env.BIN_DIR}}
        run: mv ${{env.BUILT_BIN_FILENAME}} ${{env.DOCKER_BIN_FILENAME}}
      - name: Set Binary Permissions
        working-directory: ${{env.BIN_DIR}}
        run: |
          set -x
          chmod 755 ${{env.DOCKER_BIN_FILENAME}}
      - name: Set up QEMU
        uses: docker/setup-qemu-action@v2
        with:
          platforms: "amd64"
      - name: Set up Docker Buildx
        uses: docker/setup-buildx-action@v2
      - name: Build collator image in instant seal mode
        env:
          IMAGE_NAME: instant-seal-node
        uses: docker/build-push-action@v4
        with:
          context: .
          push: false
          file: ./docker/${{env.IMAGE_NAME}}.dockerfile
      - name: Build collator image for local relay chain
        env:
          IMAGE_NAME: collator-node-local
        uses: docker/build-push-action@v4
        with:
          context: .
          push: false
          file: docker/${{env.IMAGE_NAME}}.dockerfile

  execute-binary-checks:
    needs: build-binaries
    name: Execute Binary Checks
    runs-on: ubuntu-20.04
    steps:
      - name: Check Out Repo
        uses: actions/checkout@v3
      - name: Set Env Vars
        run: |
          echo "TEST_BIN_FILENAME=frequency.mainnet-pr" >> $GITHUB_ENV
      - name: Install Rust Toolchain
        uses: actions-rs/toolchain@16499b5e05bf2e26879000db0c1d13f7e13fa3af
        with:
          default: true
          profile: minimal
          toolchain: stable
      - name: Download Binaries
        uses: actions/download-artifact@v3
        with:
          name: artifacts-${{github.run_id}}
          path: ${{env.BIN_DIR}}
      - name: Set Binary Permissions
        working-directory: ${{env.BIN_DIR}}
        run: |
          set -x
          chmod 755 ${{env.TEST_BIN_FILENAME}}
      - name: Output Binary Version
        working-directory: ${{env.BIN_DIR}}
        run: |
          file ./${{env.TEST_BIN_FILENAME}} && ./${{env.TEST_BIN_FILENAME}} --version

  check-metadata-and-spec-version:
    needs: build-binaries
    name: Check Metadata and Spec Version
    runs-on: ubuntu-20.04
    env:
      GITHUB_PR_LABEL: metadata-mismatch
    steps:
      - name: Check Out Repo
        uses: actions/checkout@v3
        with:
          fetch-depth: 0
      - name: Set Env Vars
        run: |
          echo "TEST_BIN_FILENAME=frequency.local-pr" >> $GITHUB_ENV
          echo "REF_BIN_FILENAME=frequency.local-main" >> $GITHUB_ENV
      - name: Download Binaries
        uses: actions/download-artifact@v3
        with:
          name: artifacts-${{github.run_id}}
          path: ${{env.BIN_DIR}}
      - name: Set Binary Permissions
        working-directory: ${{env.BIN_DIR}}
        run: |
          set -x
          chmod 755 $TEST_BIN_FILENAME
          chmod 755 $REF_BIN_FILENAME
      - name: Compare Metadata
        id: compare-metadata
        working-directory: ${{env.BIN_DIR}}
        run: |
          ./$REF_BIN_FILENAME export-metadata --chain=frequency-local --tmp metadata-ref.json
          metadata_ref=$(cat metadata-ref.json | jq -r .result)
          ./$TEST_BIN_FILENAME export-metadata --chain=frequency-local --tmp metadata.json
          metadata=$(cat metadata.json | jq -r .result)
          match=$([[ $metadata == $metadata_ref ]] && echo 'true' || echo 'false')
          echo "Metadata matches?: $match"
          echo "metadata_match=$match" >> $GITHUB_OUTPUT
      - name: Assign Metadata Mismatch Label
        if: steps.compare-metadata.outputs.metadata_match != 'true'
        uses: actions-ecosystem/action-add-labels@18f1af5e3544586314bbe15c0273249c770b2daf
        with:
          labels: ${{env.GITHUB_PR_LABEL}}
      - name: Check Spec Version
        if: steps.compare-metadata.outputs.metadata_match != 'true'
        working-directory: ${{env.BIN_DIR}}
        run: |
          set -x
          spec_version_ref=$(./$REF_BIN_FILENAME export-runtime-version | jq -r .specVersion)
          spec_version=$(./$TEST_BIN_FILENAME export-runtime-version | jq -r .specVersion)
          [[ $spec_version -gt $spec_version_ref  ]] || \
            (echo "ERROR: When metadata is updated, the new spec version \($spec_version\) \
            must be greater than the latest version on main \($spec_version_ref\)" && exit 1)
      - name: Remove Metadata Mismatch Label
        if: |
          (steps.compare-metadata.outputs.metadata_match == 'true') &&
            contains(github.event.pull_request.labels.*.name, env.GITHUB_PR_LABEL)
        uses: actions-ecosystem/action-remove-labels@2ce5d41b4b6aa8503e285553f75ed56e0a40bae0
        with:
          labels: ${{env.GITHUB_PR_LABEL}}

  run-integration-tests:
    if: needs.changes.outputs.run-integration-tests == 'true'
    needs: [build-binaries, verify-js-api-augment]
    name: Run Integration Tests
    runs-on: ubuntu-20.04
    steps:
      - name: Check Out Repo
        uses: actions/checkout@v3
        with:
          fetch-depth: 0
      - name: Set Env Vars
        run: |
          echo "BIN_FILENAME=frequency.local-pr" >> $GITHUB_ENV
          echo "FREQUENCY_PROCESS_NAME=frequency" >> $GITHUB_ENV
      - name: Download Binaries
        uses: actions/download-artifact@v3
        with:
          name: artifacts-${{github.run_id}}
          path: ${{env.BIN_DIR}}
      - name: Download api-augment tarball
        uses: actions/download-artifact@v3
        with:
          name: artifacts-api-augment-${{github.run_id}}
          path: js/api-augment/dist
      - name: Set Binaries Permissions
        working-directory: ${{env.BIN_DIR}}
        run: |
          set -x
          chmod 755 $BIN_FILENAME
      - name: Start Local Node
        working-directory: ${{env.BIN_DIR}}
        run: |
          ./${{env.BIN_FILENAME}} \
            --dev \
            -lruntime=debug \
            --instant-sealing \
            --wasm-execution=compiled \
            --execution=wasm \
            --no-telemetry \
            --no-prometheus \
            --port $((30333)) \
            --rpc-port $((9933)) \
            --ws-port $((9944)) \
            --rpc-external \
            --rpc-cors all \
            --ws-external \
            --rpc-methods=Unsafe \
            --tmp \
            &
      - name: Set up NodeJs
        uses: actions/setup-node@v3
        with:
          node-version: 16
          cache: "npm"
          cache-dependency-path: integration-tests/package-lock.json
      - name: Install Built api-augment
        run: npm install ../js/api-augment/dist/frequency-chain-api-augment-0.0.0.tgz
        working-directory: integration-tests
      - name: Install NPM Modules
        run: npm ci
        working-directory: integration-tests
      - name: Run Integration Tests
        working-directory: integration-tests
        run: |
          WS_PROVIDER_URL="ws://127.0.0.1:9944" npm test
      - name: Stop Local Node
        if: always()
        run: pkill ${{env.FREQUENCY_PROCESS_NAME}}

  verify-genesis-state:
    needs: build-binaries
    name: Verify Genesis State
    runs-on: ubuntu-20.04
    steps:
      - name: Set Env Vars
        run: |
          echo "EXPECTED_GENESIS_STATE_ROCOCO=0x000000000000000000000000000000000000000000000000000000000000000000e3495742b019f5ad49dff7de4040bc965b75eaf46769c24db1027d4ff86fc92703170a2e7597b7b7e3d84c05391d139a62b157e78786d8c082f29dcf4c11131400" >> $GITHUB_ENV
          echo "EXPECTED_GENESIS_STATE_MAINNET=0x000000000000000000000000000000000000000000000000000000000000000000393a2a0f7778716d006206c5a4787cbf2ea3b26a67379b7a38ee54519d7fd4be03170a2e7597b7b7e3d84c05391d139a62b157e78786d8c082f29dcf4c11131400" >> $GITHUB_ENV
          echo "BIN_FILENAME_ROCOCO=frequency.rococo-pr" >> $GITHUB_ENV
          echo "BIN_FILENAME_MAINNET=frequency.mainnet-pr" >> $GITHUB_ENV
      - name: Download Binaries
        uses: actions/download-artifact@v3
        with:
          name: artifacts-${{github.run_id}}
          path: ${{env.BIN_DIR}}
      - name: Set Binary Permissions
        working-directory: ${{env.BIN_DIR}}
        run: |
          set -x
          chmod 755 $BIN_FILENAME_ROCOCO
          chmod 755 $BIN_FILENAME_MAINNET
      - name: Test Rococo Genesis State
        working-directory: ${{env.BIN_DIR}}
        run: |
          expected_genesis_state=${{env.EXPECTED_GENESIS_STATE_ROCOCO}}
          echo "Expected genesis state: $expected_genesis_state"
          actual_genesis_state=$(./${{env.BIN_FILENAME_ROCOCO}} export-genesis-state)
          echo "Actual genesis state: $actual_genesis_state"
          [[ $actual_genesis_state == $expected_genesis_state ]] || \
            (echo "ERROR: The actual genesis state does not match the expected" && exit 1)
      - name: Test Mainnet Genesis State
        working-directory: ${{env.BIN_DIR}}
        run: |
          expected_genesis_state=${{env.EXPECTED_GENESIS_STATE_MAINNET}}
          echo "Expected genesis state: $expected_genesis_state"
          actual_genesis_state=$(./${{env.BIN_FILENAME_MAINNET}} export-genesis-state)
          echo "Actual genesis state: $actual_genesis_state"
          [[ $actual_genesis_state == $expected_genesis_state ]] || \
            (echo "ERROR: The actual genesis state does not match the expected" && exit 1)<|MERGE_RESOLUTION|>--- conflicted
+++ resolved
@@ -431,12 +431,6 @@
     name: Verify JS API Augment
     runs-on: ubuntu-20.04
     steps:
-<<<<<<< HEAD
-      - name: Set Env Vars
-        run: |
-          echo "BIN_FILENAME=frequency.local-pr" >> $GITHUB_ENV
-=======
->>>>>>> 43cc855a
       - name: Check Out Repo
         uses: actions/checkout@v3
       - name: Set Env Vars
@@ -484,10 +478,6 @@
           name: artifacts-api-augment-${{github.run_id}}
           path: js/api-augment/dist/frequency-chain-api-augment-0.0.0.tgz
           if-no-files-found: error
-<<<<<<< HEAD
-
-=======
->>>>>>> 43cc855a
 
   verify-docker-images:
     needs: build-binaries
