--- conflicted
+++ resolved
@@ -63,12 +63,6 @@
         with:
           targets: wasm32-unknown-unknown
           toolchain: stable
-<<<<<<< HEAD
-          default: true
-          profile: minimal
-          target: wasm32-unknown-unknown
-=======
->>>>>>> 7018c774
       - name: Compile for ${{matrix.network}}
         if: steps.cache-binary.outputs.cache-hit != 'true'
         run: |
@@ -212,11 +206,7 @@
 
   build-rust-developer-docs:
     name: Build Rust Developer Docs
-<<<<<<< HEAD
-    runs-on: [self-hosted, Linux, X64]
-=======
     runs-on: [self-hosted, Linux, X64, build]
->>>>>>> 7018c774
     env:
       HOME: /root
     steps:
@@ -224,11 +214,8 @@
         uses: actions/checkout@v3
       - name: Reset Runner
         uses: ./.github/workflows/common/reset-self-hosted-runner
-<<<<<<< HEAD
-=======
       - name: Setup Pages
         uses: actions/configure-pages@v3
->>>>>>> 7018c774
       - name: Install Required Packages
         run: |
           sudo apt-get update
@@ -239,12 +226,6 @@
         with:
           targets: wasm32-unknown-unknown
           toolchain: stable
-<<<<<<< HEAD
-          default: true
-          profile: minimal
-          target: wasm32-unknown-unknown
-=======
->>>>>>> 7018c774
       - name: Build Docs
         run: |
           RUSTDOCFLAGS="--enable-index-page -Zunstable-options" cargo doc --no-deps --features frequency
@@ -401,10 +382,6 @@
       - name: Set Binary Permissions
         working-directory: ${{env.BIN_DIR}}
         run: |
-<<<<<<< HEAD
-          set -x
-=======
->>>>>>> 7018c774
           chmod 755 $TEST_BIN_FILENAME
           chmod 755 $REF_BIN_FILENAME
       - name: Start Test Node
@@ -598,7 +575,6 @@
             > release-notes.md
       - name: Publish Release Candidate on GitHub
         if: env.IS_FULL_RELEASE != 'true'
-<<<<<<< HEAD
         uses: softprops/action-gh-release@de2c0eb89ae2a093876385947365aca7b0e5f844
         with:
           name: "[Release Candidate] ${{env.NEW_RELEASE_TAG}}"
@@ -609,27 +585,12 @@
             /tmp/metadata-compare-*
       - name: Publish Full Release on GitHub
         if: env.IS_FULL_RELEASE == 'true'
-=======
->>>>>>> 7018c774
         uses: softprops/action-gh-release@de2c0eb89ae2a093876385947365aca7b0e5f844
         with:
-          name: "[Release Candidate] ${{env.NEW_RELEASE_TAG}}"
-          prerelease: true
           body_path: tools/ci/release-notes/release-notes.md
           files: |
             /tmp/frequency*.*
             /tmp/metadata-compare-*
-<<<<<<< HEAD
-=======
-      - name: Publish Full Release on GitHub
-        if: env.IS_FULL_RELEASE == 'true'
-        uses: softprops/action-gh-release@de2c0eb89ae2a093876385947365aca7b0e5f844
-        with:
-          body_path: tools/ci/release-notes/release-notes.md
-          files: |
-            /tmp/frequency*.*
-            /tmp/metadata-compare-*
->>>>>>> 7018c774
       - name: Update Git latest tag
         if: env.IS_FULL_RELEASE == 'true'
         uses: rickstaa/action-create-tag@87a112438ed8b80a2ae25dcf8f11d4949dc4f740
