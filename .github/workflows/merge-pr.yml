--- conflicted
+++ resolved
@@ -19,11 +19,7 @@
     name: Merge - Publish JS API Augment Release Candidate
     env:
       HOME: /root
-<<<<<<< HEAD
-    runs-on: [self-hosted, Linux, X64]
-=======
     runs-on: [self-hosted, Linux, X64, build]
->>>>>>> 7018c774
     steps:
       - name: Check Out Repo
         uses: actions/checkout@v3
