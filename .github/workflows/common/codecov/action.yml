name: Run Generation of Code Coverage
description: Runs cargo grcov
inputs:
  code-cov-token:
    description: "codecov token"
    required: true
runs:
  using: "composite"
  steps:
    - name: Install grcov
      shell: bash
      run: cargo install --locked grcov
    - name: Build
      shell: bash # Limited to 10 threads max
      run: cargo build -j 10 --features frequency-lint-check
      env:
        RUSTC_BOOTSTRAP: 1
<<<<<<< HEAD
        CARGO_INCREMENTAL: '0'
=======
        CARGO_INCREMENTAL: "0"
>>>>>>> 3eb3feeb
        RUSTFLAGS: "-Zprofile -Ccodegen-units=1 -Copt-level=0 -Clink-dead-code -Coverflow-checks=off -Zpanic_abort_tests -Cpanic=abort"
        RUSTDOCFLAGS: "-Cpanic=abort"
    - name: Test
      shell: bash # Limited to 10 threads max
      run: cargo test -j 10 --features frequency-lint-check
      env:
        RUSTC_BOOTSTRAP: 1
<<<<<<< HEAD
        CARGO_INCREMENTAL: '0'
=======
        CARGO_INCREMENTAL: "0"
>>>>>>> 3eb3feeb
        RUSTFLAGS: "-Zprofile -Ccodegen-units=1 -Copt-level=0 -Clink-dead-code -Coverflow-checks=off -Zpanic_abort_tests -Cpanic=abort"
        RUSTDOCFLAGS: "-Cpanic=abort"
    # There are a lot of things ignored here to make it all work
    # See the grcov docs for more information
    # excl rpc traits, and error enums
    # Only one of excl start and stop are allowed.
    - name: Generate code coverage
      shell: bash
      run: |
        grcov . -s . --binary-path ./target/debug/ -t lcov \
          --ignore-not-existing \
          --excl-start '(pub enum Error<T> \{|#\[rpc\()' \
          --excl-stop '\s*}$' \
          --ignore "target/*" \
          --ignore "node/*"  \
          --ignore "runtime/*" \
          --ignore "**/*weights.rs" \
          --ignore "**/benchmark*.rs" \
          --ignore "**/*tests.rs" \
          --ignore "**/tests/*.rs" \
          --ignore "**/*mock.rs" \
          --ignore "**/*runtime-api/src/lib.rs" \
          --ignore "*github.com*" \
          --ignore "*libcore*" \
          --ignore "*rustc*" \
          --ignore "*liballoc*" \
          --ignore "*cargo*" \
          -o ./target/debug/lcov.info
    - name: Upload to codecov.io
      uses: codecov/codecov-action@v4
      with:
        token: ${{inputs.code-cov-token}}
        files: ./target/debug/lcov.info
        fail_ci_if_error: false # optional (default = false)
        verbose: true # optional (default = false)<|MERGE_RESOLUTION|>--- conflicted
+++ resolved
@@ -15,11 +15,7 @@
       run: cargo build -j 10 --features frequency-lint-check
       env:
         RUSTC_BOOTSTRAP: 1
-<<<<<<< HEAD
-        CARGO_INCREMENTAL: '0'
-=======
         CARGO_INCREMENTAL: "0"
->>>>>>> 3eb3feeb
         RUSTFLAGS: "-Zprofile -Ccodegen-units=1 -Copt-level=0 -Clink-dead-code -Coverflow-checks=off -Zpanic_abort_tests -Cpanic=abort"
         RUSTDOCFLAGS: "-Cpanic=abort"
     - name: Test
@@ -27,11 +23,7 @@
       run: cargo test -j 10 --features frequency-lint-check
       env:
         RUSTC_BOOTSTRAP: 1
-<<<<<<< HEAD
-        CARGO_INCREMENTAL: '0'
-=======
         CARGO_INCREMENTAL: "0"
->>>>>>> 3eb3feeb
         RUSTFLAGS: "-Zprofile -Ccodegen-units=1 -Copt-level=0 -Clink-dead-code -Coverflow-checks=off -Zpanic_abort_tests -Cpanic=abort"
         RUSTDOCFLAGS: "-Cpanic=abort"
     # There are a lot of things ignored here to make it all work
