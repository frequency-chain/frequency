#[cfg(feature = "std")]
use crate::utils;
use codec::{Decode, Encode, MaxEncodedLen};
use scale_info::TypeInfo;
#[cfg(feature = "std")]
use serde::{Deserialize, Serialize};
use sp_std::prelude::*;
#[cfg(feature = "std")]
use utils::*;

/// Schema Id is the unique identifier for a Schema
pub type SchemaId = u16;

/// Types of modeling in which a message payload may be defined
#[cfg_attr(feature = "std", derive(Serialize, Deserialize))]
#[derive(Clone, Encode, Decode, PartialEq, Debug, TypeInfo, Eq, MaxEncodedLen)]
pub enum ModelType {
	/// Message payload modeled with Apache Avro: https://avro.apache.org/docs/current/spec.html
	AvroBinary,
}

impl Default for ModelType {
	fn default() -> Self {
		Self::AvroBinary
	}
}

/// Types of payload locations
#[cfg_attr(feature = "std", derive(Serialize, Deserialize))]
#[derive(Clone, Encode, Decode, PartialEq, Debug, TypeInfo, Eq, MaxEncodedLen)]
pub enum PayloadLocation {
	/// Message payload is located on chain
	OnChain,
	/// Message payload is located on IPFS
	IPFS,
}

impl Default for PayloadLocation {
	fn default() -> Self {
		Self::OnChain
	}
}

/// RPC Response form for a Schema
#[cfg_attr(feature = "std", derive(Serialize, Deserialize))]
#[derive(Default, Clone, Encode, Decode, PartialEq, Debug, TypeInfo, Eq)]
pub struct SchemaResponse {
	/// The unique identifier for this Schema
	pub schema_id: SchemaId,
	/// The data that represents how this schema is structured
	#[cfg_attr(feature = "std", serde(with = "as_string"))]
	pub model: Vec<u8>,
	/// The model format type for how the schema model is represented
	pub model_type: ModelType,
<<<<<<< HEAD
}

/// This allows other pallets to resolve Schema information. With generic SchemaId
pub trait SchemaProvider<SchemaId> {
	/// Gets the Schema details associated with this `SchemaId` if any
	/// # Arguments
	/// * `schema_id` - The `SchemaId` to lookup
	/// # Returns
	/// * `Option<SchemaResponse>`
	/// # Remarks
	/// This function is used to resolve a Schema from a SchemaId.
	fn get_schema_by_id(schema_id: SchemaId) -> Option<SchemaResponse>;
=======
	/// The payload location
	pub payload_location: PayloadLocation,
>>>>>>> 6f6bc612
}<|MERGE_RESOLUTION|>--- conflicted
+++ resolved
@@ -52,7 +52,8 @@
 	pub model: Vec<u8>,
 	/// The model format type for how the schema model is represented
 	pub model_type: ModelType,
-<<<<<<< HEAD
+	/// The payload location
+	pub payload_location: PayloadLocation,
 }
 
 /// This allows other pallets to resolve Schema information. With generic SchemaId
@@ -65,8 +66,4 @@
 	/// # Remarks
 	/// This function is used to resolve a Schema from a SchemaId.
 	fn get_schema_by_id(schema_id: SchemaId) -> Option<SchemaResponse>;
-=======
-	/// The payload location
-	pub payload_location: PayloadLocation,
->>>>>>> 6f6bc612
 }