--- conflicted
+++ resolved
@@ -320,7 +320,6 @@
 	}
 
 	#[test]
-<<<<<<< HEAD
 	fn get_chain_type_by_genesis_hash_with_westend_genesis_should_get_westend() {
 		// arrange
 		let known_genesis =
@@ -331,7 +330,9 @@
 
 		// assert
 		assert_eq!(detected, DetectedChainType::FrequencyWestendTestNet);
-=======
+	}
+
+	#[test]
 	fn abi_compatible_number_should_work_with_different_types() {
 		// For u8
 		let u8_val: u8 = 42;
@@ -377,6 +378,5 @@
 			coded_u128_val.to_vec(),
 			sp_core::bytes::from_hex(&format!("0x{:064x}", u128_val)).unwrap()
 		);
->>>>>>> 616cf0a3
 	}
 }