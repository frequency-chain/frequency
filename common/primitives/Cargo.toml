--- conflicted
+++ resolved
@@ -16,13 +16,8 @@
 codec = { package = "parity-scale-codec", version = "3.1.5", default-features = false, features = [
   "derive",
 ] }
-<<<<<<< HEAD
-enumflags2 = "0.7.5"
-frame-support = { default-features = false, git = "https://github.com/paritytech/substrate", branch = "polkadot-v0.9.36" }
-=======
 frame-support = { default-features = false, git = "https://github.com/paritytech/substrate", branch = "polkadot-v0.9.36" }
 frame-system = { default-features = false, git = "https://github.com/paritytech/substrate", branch = "polkadot-v0.9.36" }
->>>>>>> 7018c774
 impl-serde = { version = "0.4.0", default-features = false }
 scale-info = { version = "2.2.0", default-features = false, features = [
   "derive",
@@ -31,6 +26,7 @@
 serde_json = { version = "1.0.86", default-features = false, features = [
   "alloc",
 ] }
+enumflags2 = "0.7.5"
 smallvec = "1.10.0"
 sp-api = { git = "https://github.com/paritytech/substrate", default-features = false, branch = "polkadot-v0.9.36" }
 sp-core = { git = "https://github.com/paritytech/substrate", default-features = false, branch = "polkadot-v0.9.36" }
