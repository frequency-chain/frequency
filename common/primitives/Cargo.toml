[package]
authors = ["MRC Team"]
description = "A package that defines common primitives used in runtime and RPCs"
edition = "2021"
homepage = "https://unfinishedlabs.io/"
license = "Apache-2.0"
name = 'common-primitives'
publish = false
repository = "https://github.com/LibertyDSNP/mrc/"
version = "0.1.0"

[package.metadata.docs.rs]
targets = ['x86_64-unknown-linux-gnu']

[dependencies]
codec = {package = "parity-scale-codec", version = "3.0.0", default-features = false, features = ["derive"]}
impl-serde = {version = "0.3.1", optional = true}
jsonrpc-core = "18.0"
scale-info = {version = "2.0.1", default-features = false, features = ["derive"]}
serde = {version = "1.0.136", features = ["derive"], optional = true, default-features = false}

frame-support = {default-features = false, git = "https://github.com/paritytech/substrate.git", branch = "polkadot-v0.9.18"}
sp-runtime = {git = "https://github.com/paritytech/substrate", default-features = false, branch = "polkadot-v0.9.18"}
sp-std = {git = "https://github.com/paritytech/substrate", default-features = false, branch = "polkadot-v0.9.18"}
<<<<<<< HEAD
smallvec = "1.7.0"
=======
sp-api = { git = "https://github.com/paritytech/substrate", default-features = false, branch = "polkadot-v0.9.18" }
>>>>>>> 72d1f62b

[features]
default = ['std']
std = [
  'codec/std',
  'serde',
  'impl-serde',
  'frame-support/std',
  'sp-std/std',
  'sp-runtime/std',
  'sp-api/std',
]<|MERGE_RESOLUTION|>--- conflicted
+++ resolved
@@ -22,11 +22,8 @@
 frame-support = {default-features = false, git = "https://github.com/paritytech/substrate.git", branch = "polkadot-v0.9.18"}
 sp-runtime = {git = "https://github.com/paritytech/substrate", default-features = false, branch = "polkadot-v0.9.18"}
 sp-std = {git = "https://github.com/paritytech/substrate", default-features = false, branch = "polkadot-v0.9.18"}
-<<<<<<< HEAD
 smallvec = "1.7.0"
-=======
 sp-api = { git = "https://github.com/paritytech/substrate", default-features = false, branch = "polkadot-v0.9.18" }
->>>>>>> 72d1f62b
 
 [features]
 default = ['std']
