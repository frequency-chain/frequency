--- conflicted
+++ resolved
@@ -47,10 +47,6 @@
   'sp-io/std',
   'sp-core/std',
   'sp-runtime/std',
-<<<<<<< HEAD
-=======
-  'sp-std/std',
->>>>>>> 4a241249
   'sp-externalities/std',
   'sp-runtime-interface/std',
   'libsecp256k1/std',
