--- conflicted
+++ resolved
@@ -7,11 +7,7 @@
 name = "common-helpers"
 publish = false
 repository = "https://github.com/LibertyDSNP/frequency/"
-<<<<<<< HEAD
-version = "0.9.32"
-=======
 version = "0.0.0"
->>>>>>> f937c80a
 
 [package.metadata.docs.rs]
 targets = ['x86_64-unknown-linux-gnu']
