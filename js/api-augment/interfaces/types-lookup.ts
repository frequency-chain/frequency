// Auto-generated via `yarn polkadot-types-from-defs`, do not edit
/* eslint-disable */

// import type lookup before we augment - in some environments
// this is required to allow for ambient/previous definitions
import '@polkadot/types/lookup';

import type { BTreeMap, BTreeSet, Bytes, Compact, Enum, Null, Option, Result, Struct, Text, U8aFixed, Vec, bool, u128, u16, u32, u64, u8 } from '@polkadot/types-codec';
import type { ITuple } from '@polkadot/types-codec/types';
import type { Vote } from '@polkadot/types/interfaces/elections';
import type { AccountId32, Call, H256, MultiAddress, Perbill } from '@polkadot/types/interfaces/runtime';
import type { Event } from '@polkadot/types/interfaces/system';

declare module '@polkadot/types/lookup' {
  /** @name FrameSystemAccountInfo (3) */
  interface FrameSystemAccountInfo extends Struct {
    readonly nonce: u32;
    readonly consumers: u32;
    readonly providers: u32;
    readonly sufficients: u32;
    readonly data: PalletBalancesAccountData;
  }

  /** @name PalletBalancesAccountData (5) */
  interface PalletBalancesAccountData extends Struct {
    readonly free: u128;
    readonly reserved: u128;
    readonly miscFrozen: u128;
    readonly feeFrozen: u128;
  }

  /** @name FrameSupportWeightsPerDispatchClassU64 (7) */
  interface FrameSupportWeightsPerDispatchClassU64 extends Struct {
    readonly normal: u64;
    readonly operational: u64;
    readonly mandatory: u64;
  }

  /** @name SpRuntimeDigest (11) */
  interface SpRuntimeDigest extends Struct {
    readonly logs: Vec<SpRuntimeDigestDigestItem>;
  }

  /** @name SpRuntimeDigestDigestItem (13) */
  interface SpRuntimeDigestDigestItem extends Enum {
    readonly isOther: boolean;
    readonly asOther: Bytes;
    readonly isConsensus: boolean;
    readonly asConsensus: ITuple<[U8aFixed, Bytes]>;
    readonly isSeal: boolean;
    readonly asSeal: ITuple<[U8aFixed, Bytes]>;
    readonly isPreRuntime: boolean;
    readonly asPreRuntime: ITuple<[U8aFixed, Bytes]>;
    readonly isRuntimeEnvironmentUpdated: boolean;
    readonly type: 'Other' | 'Consensus' | 'Seal' | 'PreRuntime' | 'RuntimeEnvironmentUpdated';
  }

  /** @name FrameSystemEventRecord (16) */
  interface FrameSystemEventRecord extends Struct {
    readonly phase: FrameSystemPhase;
    readonly event: Event;
    readonly topics: Vec<H256>;
  }

  /** @name FrameSystemEvent (18) */
  interface FrameSystemEvent extends Enum {
    readonly isExtrinsicSuccess: boolean;
    readonly asExtrinsicSuccess: {
      readonly dispatchInfo: FrameSupportWeightsDispatchInfo;
    } & Struct;
    readonly isExtrinsicFailed: boolean;
    readonly asExtrinsicFailed: {
      readonly dispatchError: SpRuntimeDispatchError;
      readonly dispatchInfo: FrameSupportWeightsDispatchInfo;
    } & Struct;
    readonly isCodeUpdated: boolean;
    readonly isNewAccount: boolean;
    readonly asNewAccount: {
      readonly account: AccountId32;
    } & Struct;
    readonly isKilledAccount: boolean;
    readonly asKilledAccount: {
      readonly account: AccountId32;
    } & Struct;
    readonly isRemarked: boolean;
    readonly asRemarked: {
      readonly sender: AccountId32;
      readonly hash_: H256;
    } & Struct;
    readonly type: 'ExtrinsicSuccess' | 'ExtrinsicFailed' | 'CodeUpdated' | 'NewAccount' | 'KilledAccount' | 'Remarked';
  }

  /** @name FrameSupportWeightsDispatchInfo (19) */
  interface FrameSupportWeightsDispatchInfo extends Struct {
    readonly weight: u64;
    readonly class: FrameSupportWeightsDispatchClass;
    readonly paysFee: FrameSupportWeightsPays;
  }

  /** @name FrameSupportWeightsDispatchClass (20) */
  interface FrameSupportWeightsDispatchClass extends Enum {
    readonly isNormal: boolean;
    readonly isOperational: boolean;
    readonly isMandatory: boolean;
    readonly type: 'Normal' | 'Operational' | 'Mandatory';
  }

  /** @name FrameSupportWeightsPays (21) */
  interface FrameSupportWeightsPays extends Enum {
    readonly isYes: boolean;
    readonly isNo: boolean;
    readonly type: 'Yes' | 'No';
  }

  /** @name SpRuntimeDispatchError (22) */
  interface SpRuntimeDispatchError extends Enum {
    readonly isOther: boolean;
    readonly isCannotLookup: boolean;
    readonly isBadOrigin: boolean;
    readonly isModule: boolean;
    readonly asModule: SpRuntimeModuleError;
    readonly isConsumerRemaining: boolean;
    readonly isNoProviders: boolean;
    readonly isTooManyConsumers: boolean;
    readonly isToken: boolean;
    readonly asToken: SpRuntimeTokenError;
    readonly isArithmetic: boolean;
    readonly asArithmetic: SpRuntimeArithmeticError;
    readonly isTransactional: boolean;
    readonly asTransactional: SpRuntimeTransactionalError;
    readonly type: 'Other' | 'CannotLookup' | 'BadOrigin' | 'Module' | 'ConsumerRemaining' | 'NoProviders' | 'TooManyConsumers' | 'Token' | 'Arithmetic' | 'Transactional';
  }

  /** @name SpRuntimeModuleError (23) */
  interface SpRuntimeModuleError extends Struct {
    readonly index: u8;
    readonly error: U8aFixed;
  }

  /** @name SpRuntimeTokenError (24) */
  interface SpRuntimeTokenError extends Enum {
    readonly isNoFunds: boolean;
    readonly isWouldDie: boolean;
    readonly isBelowMinimum: boolean;
    readonly isCannotCreate: boolean;
    readonly isUnknownAsset: boolean;
    readonly isFrozen: boolean;
    readonly isUnsupported: boolean;
    readonly type: 'NoFunds' | 'WouldDie' | 'BelowMinimum' | 'CannotCreate' | 'UnknownAsset' | 'Frozen' | 'Unsupported';
  }

  /** @name SpRuntimeArithmeticError (25) */
  interface SpRuntimeArithmeticError extends Enum {
    readonly isUnderflow: boolean;
    readonly isOverflow: boolean;
    readonly isDivisionByZero: boolean;
    readonly type: 'Underflow' | 'Overflow' | 'DivisionByZero';
  }

  /** @name SpRuntimeTransactionalError (26) */
  interface SpRuntimeTransactionalError extends Enum {
    readonly isLimitReached: boolean;
    readonly isNoLayer: boolean;
    readonly type: 'LimitReached' | 'NoLayer';
  }

  /** @name CumulusPalletParachainSystemEvent (27) */
  interface CumulusPalletParachainSystemEvent extends Enum {
    readonly isValidationFunctionStored: boolean;
    readonly isValidationFunctionApplied: boolean;
    readonly asValidationFunctionApplied: {
      readonly relayChainBlockNum: u32;
    } & Struct;
    readonly isValidationFunctionDiscarded: boolean;
    readonly isUpgradeAuthorized: boolean;
    readonly asUpgradeAuthorized: {
      readonly codeHash: H256;
    } & Struct;
    readonly isDownwardMessagesReceived: boolean;
    readonly asDownwardMessagesReceived: {
      readonly count: u32;
    } & Struct;
    readonly isDownwardMessagesProcessed: boolean;
    readonly asDownwardMessagesProcessed: {
      readonly weightUsed: u64;
      readonly dmqHead: H256;
    } & Struct;
    readonly type: 'ValidationFunctionStored' | 'ValidationFunctionApplied' | 'ValidationFunctionDiscarded' | 'UpgradeAuthorized' | 'DownwardMessagesReceived' | 'DownwardMessagesProcessed';
  }

  /** @name PalletSudoEvent (28) */
  interface PalletSudoEvent extends Enum {
    readonly isSudid: boolean;
    readonly asSudid: {
      readonly sudoResult: Result<Null, SpRuntimeDispatchError>;
    } & Struct;
    readonly isKeyChanged: boolean;
    readonly asKeyChanged: {
      readonly oldSudoer: Option<AccountId32>;
    } & Struct;
    readonly isSudoAsDone: boolean;
    readonly asSudoAsDone: {
      readonly sudoResult: Result<Null, SpRuntimeDispatchError>;
    } & Struct;
    readonly type: 'Sudid' | 'KeyChanged' | 'SudoAsDone';
  }

  /** @name PalletPreimageEvent (32) */
  interface PalletPreimageEvent extends Enum {
    readonly isNoted: boolean;
    readonly asNoted: {
      readonly hash_: H256;
    } & Struct;
    readonly isRequested: boolean;
    readonly asRequested: {
      readonly hash_: H256;
    } & Struct;
    readonly isCleared: boolean;
    readonly asCleared: {
      readonly hash_: H256;
    } & Struct;
    readonly type: 'Noted' | 'Requested' | 'Cleared';
  }

  /** @name PalletDemocracyEvent (33) */
  interface PalletDemocracyEvent extends Enum {
    readonly isProposed: boolean;
    readonly asProposed: {
      readonly proposalIndex: u32;
      readonly deposit: u128;
    } & Struct;
    readonly isTabled: boolean;
    readonly asTabled: {
      readonly proposalIndex: u32;
      readonly deposit: u128;
      readonly depositors: Vec<AccountId32>;
    } & Struct;
    readonly isExternalTabled: boolean;
    readonly isStarted: boolean;
    readonly asStarted: {
      readonly refIndex: u32;
      readonly threshold: PalletDemocracyVoteThreshold;
    } & Struct;
    readonly isPassed: boolean;
    readonly asPassed: {
      readonly refIndex: u32;
    } & Struct;
    readonly isNotPassed: boolean;
    readonly asNotPassed: {
      readonly refIndex: u32;
    } & Struct;
    readonly isCancelled: boolean;
    readonly asCancelled: {
      readonly refIndex: u32;
    } & Struct;
    readonly isExecuted: boolean;
    readonly asExecuted: {
      readonly refIndex: u32;
      readonly result: Result<Null, SpRuntimeDispatchError>;
    } & Struct;
    readonly isDelegated: boolean;
    readonly asDelegated: {
      readonly who: AccountId32;
      readonly target: AccountId32;
    } & Struct;
    readonly isUndelegated: boolean;
    readonly asUndelegated: {
      readonly account: AccountId32;
    } & Struct;
    readonly isVetoed: boolean;
    readonly asVetoed: {
      readonly who: AccountId32;
      readonly proposalHash: H256;
      readonly until: u32;
    } & Struct;
    readonly isPreimageNoted: boolean;
    readonly asPreimageNoted: {
      readonly proposalHash: H256;
      readonly who: AccountId32;
      readonly deposit: u128;
    } & Struct;
    readonly isPreimageUsed: boolean;
    readonly asPreimageUsed: {
      readonly proposalHash: H256;
      readonly provider: AccountId32;
      readonly deposit: u128;
    } & Struct;
    readonly isPreimageInvalid: boolean;
    readonly asPreimageInvalid: {
      readonly proposalHash: H256;
      readonly refIndex: u32;
    } & Struct;
    readonly isPreimageMissing: boolean;
    readonly asPreimageMissing: {
      readonly proposalHash: H256;
      readonly refIndex: u32;
    } & Struct;
    readonly isPreimageReaped: boolean;
    readonly asPreimageReaped: {
      readonly proposalHash: H256;
      readonly provider: AccountId32;
      readonly deposit: u128;
      readonly reaper: AccountId32;
    } & Struct;
    readonly isBlacklisted: boolean;
    readonly asBlacklisted: {
      readonly proposalHash: H256;
    } & Struct;
    readonly isVoted: boolean;
    readonly asVoted: {
      readonly voter: AccountId32;
      readonly refIndex: u32;
      readonly vote: PalletDemocracyVoteAccountVote;
    } & Struct;
    readonly isSeconded: boolean;
    readonly asSeconded: {
      readonly seconder: AccountId32;
      readonly propIndex: u32;
    } & Struct;
    readonly isProposalCanceled: boolean;
    readonly asProposalCanceled: {
      readonly propIndex: u32;
    } & Struct;
    readonly type: 'Proposed' | 'Tabled' | 'ExternalTabled' | 'Started' | 'Passed' | 'NotPassed' | 'Cancelled' | 'Executed' | 'Delegated' | 'Undelegated' | 'Vetoed' | 'PreimageNoted' | 'PreimageUsed' | 'PreimageInvalid' | 'PreimageMissing' | 'PreimageReaped' | 'Blacklisted' | 'Voted' | 'Seconded' | 'ProposalCanceled';
  }

  /** @name PalletDemocracyVoteThreshold (35) */
  interface PalletDemocracyVoteThreshold extends Enum {
    readonly isSuperMajorityApprove: boolean;
    readonly isSuperMajorityAgainst: boolean;
    readonly isSimpleMajority: boolean;
    readonly type: 'SuperMajorityApprove' | 'SuperMajorityAgainst' | 'SimpleMajority';
  }

  /** @name PalletDemocracyVoteAccountVote (36) */
  interface PalletDemocracyVoteAccountVote extends Enum {
    readonly isStandard: boolean;
    readonly asStandard: {
      readonly vote: Vote;
      readonly balance: u128;
    } & Struct;
    readonly isSplit: boolean;
    readonly asSplit: {
      readonly aye: u128;
      readonly nay: u128;
    } & Struct;
    readonly type: 'Standard' | 'Split';
  }

  /** @name PalletSchedulerEvent (38) */
  interface PalletSchedulerEvent extends Enum {
    readonly isScheduled: boolean;
    readonly asScheduled: {
      readonly when: u32;
      readonly index: u32;
    } & Struct;
    readonly isCanceled: boolean;
    readonly asCanceled: {
      readonly when: u32;
      readonly index: u32;
    } & Struct;
    readonly isDispatched: boolean;
    readonly asDispatched: {
      readonly task: ITuple<[u32, u32]>;
      readonly id: Option<Bytes>;
      readonly result: Result<Null, SpRuntimeDispatchError>;
    } & Struct;
    readonly isCallLookupFailed: boolean;
    readonly asCallLookupFailed: {
      readonly task: ITuple<[u32, u32]>;
      readonly id: Option<Bytes>;
      readonly error: FrameSupportScheduleLookupError;
    } & Struct;
    readonly type: 'Scheduled' | 'Canceled' | 'Dispatched' | 'CallLookupFailed';
  }

  /** @name FrameSupportScheduleLookupError (41) */
  interface FrameSupportScheduleLookupError extends Enum {
    readonly isUnknown: boolean;
    readonly isBadFormat: boolean;
    readonly type: 'Unknown' | 'BadFormat';
  }

  /** @name PalletUtilityEvent (42) */
  interface PalletUtilityEvent extends Enum {
    readonly isBatchInterrupted: boolean;
    readonly asBatchInterrupted: {
      readonly index: u32;
      readonly error: SpRuntimeDispatchError;
    } & Struct;
    readonly isBatchCompleted: boolean;
    readonly isBatchCompletedWithErrors: boolean;
    readonly isItemCompleted: boolean;
    readonly isItemFailed: boolean;
    readonly asItemFailed: {
      readonly error: SpRuntimeDispatchError;
    } & Struct;
    readonly isDispatchedAs: boolean;
    readonly asDispatchedAs: {
      readonly result: Result<Null, SpRuntimeDispatchError>;
    } & Struct;
    readonly type: 'BatchInterrupted' | 'BatchCompleted' | 'BatchCompletedWithErrors' | 'ItemCompleted' | 'ItemFailed' | 'DispatchedAs';
  }

  /** @name PalletBalancesEvent (43) */
  interface PalletBalancesEvent extends Enum {
    readonly isEndowed: boolean;
    readonly asEndowed: {
      readonly account: AccountId32;
      readonly freeBalance: u128;
    } & Struct;
    readonly isDustLost: boolean;
    readonly asDustLost: {
      readonly account: AccountId32;
      readonly amount: u128;
    } & Struct;
    readonly isTransfer: boolean;
    readonly asTransfer: {
      readonly from: AccountId32;
      readonly to: AccountId32;
      readonly amount: u128;
    } & Struct;
    readonly isBalanceSet: boolean;
    readonly asBalanceSet: {
      readonly who: AccountId32;
      readonly free: u128;
      readonly reserved: u128;
    } & Struct;
    readonly isReserved: boolean;
    readonly asReserved: {
      readonly who: AccountId32;
      readonly amount: u128;
    } & Struct;
    readonly isUnreserved: boolean;
    readonly asUnreserved: {
      readonly who: AccountId32;
      readonly amount: u128;
    } & Struct;
    readonly isReserveRepatriated: boolean;
    readonly asReserveRepatriated: {
      readonly from: AccountId32;
      readonly to: AccountId32;
      readonly amount: u128;
      readonly destinationStatus: FrameSupportTokensMiscBalanceStatus;
    } & Struct;
    readonly isDeposit: boolean;
    readonly asDeposit: {
      readonly who: AccountId32;
      readonly amount: u128;
    } & Struct;
    readonly isWithdraw: boolean;
    readonly asWithdraw: {
      readonly who: AccountId32;
      readonly amount: u128;
    } & Struct;
    readonly isSlashed: boolean;
    readonly asSlashed: {
      readonly who: AccountId32;
      readonly amount: u128;
    } & Struct;
    readonly type: 'Endowed' | 'DustLost' | 'Transfer' | 'BalanceSet' | 'Reserved' | 'Unreserved' | 'ReserveRepatriated' | 'Deposit' | 'Withdraw' | 'Slashed';
  }

  /** @name FrameSupportTokensMiscBalanceStatus (44) */
  interface FrameSupportTokensMiscBalanceStatus extends Enum {
    readonly isFree: boolean;
    readonly isReserved: boolean;
    readonly type: 'Free' | 'Reserved';
  }

  /** @name PalletTransactionPaymentEvent (45) */
  interface PalletTransactionPaymentEvent extends Enum {
    readonly isTransactionFeePaid: boolean;
    readonly asTransactionFeePaid: {
      readonly who: AccountId32;
      readonly actualFee: u128;
      readonly tip: u128;
    } & Struct;
    readonly type: 'TransactionFeePaid';
  }

  /** @name PalletCollectiveEvent (46) */
  interface PalletCollectiveEvent extends Enum {
    readonly isProposed: boolean;
    readonly asProposed: {
      readonly account: AccountId32;
      readonly proposalIndex: u32;
      readonly proposalHash: H256;
      readonly threshold: u32;
    } & Struct;
    readonly isVoted: boolean;
    readonly asVoted: {
      readonly account: AccountId32;
      readonly proposalHash: H256;
      readonly voted: bool;
      readonly yes: u32;
      readonly no: u32;
    } & Struct;
    readonly isApproved: boolean;
    readonly asApproved: {
      readonly proposalHash: H256;
    } & Struct;
    readonly isDisapproved: boolean;
    readonly asDisapproved: {
      readonly proposalHash: H256;
    } & Struct;
    readonly isExecuted: boolean;
    readonly asExecuted: {
      readonly proposalHash: H256;
      readonly result: Result<Null, SpRuntimeDispatchError>;
    } & Struct;
    readonly isMemberExecuted: boolean;
    readonly asMemberExecuted: {
      readonly proposalHash: H256;
      readonly result: Result<Null, SpRuntimeDispatchError>;
    } & Struct;
    readonly isClosed: boolean;
    readonly asClosed: {
      readonly proposalHash: H256;
      readonly yes: u32;
      readonly no: u32;
    } & Struct;
    readonly type: 'Proposed' | 'Voted' | 'Approved' | 'Disapproved' | 'Executed' | 'MemberExecuted' | 'Closed';
  }

  /** @name PalletCollatorSelectionEvent (49) */
  interface PalletCollatorSelectionEvent extends Enum {
    readonly isNewInvulnerables: boolean;
    readonly asNewInvulnerables: {
      readonly invulnerables: Vec<AccountId32>;
    } & Struct;
    readonly isNewDesiredCandidates: boolean;
    readonly asNewDesiredCandidates: {
      readonly desiredCandidates: u32;
    } & Struct;
    readonly isNewCandidacyBond: boolean;
    readonly asNewCandidacyBond: {
      readonly bondAmount: u128;
    } & Struct;
    readonly isCandidateAdded: boolean;
    readonly asCandidateAdded: {
      readonly accountId: AccountId32;
      readonly deposit: u128;
    } & Struct;
    readonly isCandidateRemoved: boolean;
    readonly asCandidateRemoved: {
      readonly accountId: AccountId32;
    } & Struct;
    readonly type: 'NewInvulnerables' | 'NewDesiredCandidates' | 'NewCandidacyBond' | 'CandidateAdded' | 'CandidateRemoved';
  }

  /** @name PalletSessionEvent (50) */
  interface PalletSessionEvent extends Enum {
    readonly isNewSession: boolean;
    readonly asNewSession: {
      readonly sessionIndex: u32;
    } & Struct;
    readonly type: 'NewSession';
  }

  /** @name CumulusPalletXcmpQueueEvent (51) */
  interface CumulusPalletXcmpQueueEvent extends Enum {
    readonly isSuccess: boolean;
    readonly asSuccess: {
      readonly messageHash: Option<H256>;
      readonly weight: u64;
    } & Struct;
    readonly isFail: boolean;
    readonly asFail: {
      readonly messageHash: Option<H256>;
      readonly error: XcmV2TraitsError;
      readonly weight: u64;
    } & Struct;
    readonly isBadVersion: boolean;
    readonly asBadVersion: {
      readonly messageHash: Option<H256>;
    } & Struct;
    readonly isBadFormat: boolean;
    readonly asBadFormat: {
      readonly messageHash: Option<H256>;
    } & Struct;
    readonly isUpwardMessageSent: boolean;
    readonly asUpwardMessageSent: {
      readonly messageHash: Option<H256>;
    } & Struct;
    readonly isXcmpMessageSent: boolean;
    readonly asXcmpMessageSent: {
      readonly messageHash: Option<H256>;
    } & Struct;
    readonly isOverweightEnqueued: boolean;
    readonly asOverweightEnqueued: {
      readonly sender: u32;
      readonly sentAt: u32;
      readonly index: u64;
      readonly required: u64;
    } & Struct;
    readonly isOverweightServiced: boolean;
    readonly asOverweightServiced: {
      readonly index: u64;
      readonly used: u64;
    } & Struct;
    readonly type: 'Success' | 'Fail' | 'BadVersion' | 'BadFormat' | 'UpwardMessageSent' | 'XcmpMessageSent' | 'OverweightEnqueued' | 'OverweightServiced';
  }

  /** @name XcmV2TraitsError (53) */
  interface XcmV2TraitsError extends Enum {
    readonly isOverflow: boolean;
    readonly isUnimplemented: boolean;
    readonly isUntrustedReserveLocation: boolean;
    readonly isUntrustedTeleportLocation: boolean;
    readonly isMultiLocationFull: boolean;
    readonly isMultiLocationNotInvertible: boolean;
    readonly isBadOrigin: boolean;
    readonly isInvalidLocation: boolean;
    readonly isAssetNotFound: boolean;
    readonly isFailedToTransactAsset: boolean;
    readonly isNotWithdrawable: boolean;
    readonly isLocationCannotHold: boolean;
    readonly isExceedsMaxMessageSize: boolean;
    readonly isDestinationUnsupported: boolean;
    readonly isTransport: boolean;
    readonly isUnroutable: boolean;
    readonly isUnknownClaim: boolean;
    readonly isFailedToDecode: boolean;
    readonly isMaxWeightInvalid: boolean;
    readonly isNotHoldingFees: boolean;
    readonly isTooExpensive: boolean;
    readonly isTrap: boolean;
    readonly asTrap: u64;
    readonly isUnhandledXcmVersion: boolean;
    readonly isWeightLimitReached: boolean;
    readonly asWeightLimitReached: u64;
    readonly isBarrier: boolean;
    readonly isWeightNotComputable: boolean;
    readonly type: 'Overflow' | 'Unimplemented' | 'UntrustedReserveLocation' | 'UntrustedTeleportLocation' | 'MultiLocationFull' | 'MultiLocationNotInvertible' | 'BadOrigin' | 'InvalidLocation' | 'AssetNotFound' | 'FailedToTransactAsset' | 'NotWithdrawable' | 'LocationCannotHold' | 'ExceedsMaxMessageSize' | 'DestinationUnsupported' | 'Transport' | 'Unroutable' | 'UnknownClaim' | 'FailedToDecode' | 'MaxWeightInvalid' | 'NotHoldingFees' | 'TooExpensive' | 'Trap' | 'UnhandledXcmVersion' | 'WeightLimitReached' | 'Barrier' | 'WeightNotComputable';
  }

  /** @name PalletXcmEvent (55) */
  interface PalletXcmEvent extends Enum {
    readonly isAttempted: boolean;
    readonly asAttempted: XcmV2TraitsOutcome;
    readonly isSent: boolean;
    readonly asSent: ITuple<[XcmV1MultiLocation, XcmV1MultiLocation, XcmV2Xcm]>;
    readonly isUnexpectedResponse: boolean;
    readonly asUnexpectedResponse: ITuple<[XcmV1MultiLocation, u64]>;
    readonly isResponseReady: boolean;
    readonly asResponseReady: ITuple<[u64, XcmV2Response]>;
    readonly isNotified: boolean;
    readonly asNotified: ITuple<[u64, u8, u8]>;
    readonly isNotifyOverweight: boolean;
    readonly asNotifyOverweight: ITuple<[u64, u8, u8, u64, u64]>;
    readonly isNotifyDispatchError: boolean;
    readonly asNotifyDispatchError: ITuple<[u64, u8, u8]>;
    readonly isNotifyDecodeFailed: boolean;
    readonly asNotifyDecodeFailed: ITuple<[u64, u8, u8]>;
    readonly isInvalidResponder: boolean;
    readonly asInvalidResponder: ITuple<[XcmV1MultiLocation, u64, Option<XcmV1MultiLocation>]>;
    readonly isInvalidResponderVersion: boolean;
    readonly asInvalidResponderVersion: ITuple<[XcmV1MultiLocation, u64]>;
    readonly isResponseTaken: boolean;
    readonly asResponseTaken: u64;
    readonly isAssetsTrapped: boolean;
    readonly asAssetsTrapped: ITuple<[H256, XcmV1MultiLocation, XcmVersionedMultiAssets]>;
    readonly isVersionChangeNotified: boolean;
    readonly asVersionChangeNotified: ITuple<[XcmV1MultiLocation, u32]>;
    readonly isSupportedVersionChanged: boolean;
    readonly asSupportedVersionChanged: ITuple<[XcmV1MultiLocation, u32]>;
    readonly isNotifyTargetSendFail: boolean;
    readonly asNotifyTargetSendFail: ITuple<[XcmV1MultiLocation, u64, XcmV2TraitsError]>;
    readonly isNotifyTargetMigrationFail: boolean;
    readonly asNotifyTargetMigrationFail: ITuple<[XcmVersionedMultiLocation, u64]>;
    readonly type: 'Attempted' | 'Sent' | 'UnexpectedResponse' | 'ResponseReady' | 'Notified' | 'NotifyOverweight' | 'NotifyDispatchError' | 'NotifyDecodeFailed' | 'InvalidResponder' | 'InvalidResponderVersion' | 'ResponseTaken' | 'AssetsTrapped' | 'VersionChangeNotified' | 'SupportedVersionChanged' | 'NotifyTargetSendFail' | 'NotifyTargetMigrationFail';
  }

  /** @name XcmV2TraitsOutcome (56) */
  interface XcmV2TraitsOutcome extends Enum {
    readonly isComplete: boolean;
    readonly asComplete: u64;
    readonly isIncomplete: boolean;
    readonly asIncomplete: ITuple<[u64, XcmV2TraitsError]>;
    readonly isError: boolean;
    readonly asError: XcmV2TraitsError;
    readonly type: 'Complete' | 'Incomplete' | 'Error';
  }

  /** @name XcmV1MultiLocation (57) */
  interface XcmV1MultiLocation extends Struct {
    readonly parents: u8;
    readonly interior: XcmV1MultilocationJunctions;
  }

  /** @name XcmV1MultilocationJunctions (58) */
  interface XcmV1MultilocationJunctions extends Enum {
    readonly isHere: boolean;
    readonly isX1: boolean;
    readonly asX1: XcmV1Junction;
    readonly isX2: boolean;
    readonly asX2: ITuple<[XcmV1Junction, XcmV1Junction]>;
    readonly isX3: boolean;
    readonly asX3: ITuple<[XcmV1Junction, XcmV1Junction, XcmV1Junction]>;
    readonly isX4: boolean;
    readonly asX4: ITuple<[XcmV1Junction, XcmV1Junction, XcmV1Junction, XcmV1Junction]>;
    readonly isX5: boolean;
    readonly asX5: ITuple<[XcmV1Junction, XcmV1Junction, XcmV1Junction, XcmV1Junction, XcmV1Junction]>;
    readonly isX6: boolean;
    readonly asX6: ITuple<[XcmV1Junction, XcmV1Junction, XcmV1Junction, XcmV1Junction, XcmV1Junction, XcmV1Junction]>;
    readonly isX7: boolean;
    readonly asX7: ITuple<[XcmV1Junction, XcmV1Junction, XcmV1Junction, XcmV1Junction, XcmV1Junction, XcmV1Junction, XcmV1Junction]>;
    readonly isX8: boolean;
    readonly asX8: ITuple<[XcmV1Junction, XcmV1Junction, XcmV1Junction, XcmV1Junction, XcmV1Junction, XcmV1Junction, XcmV1Junction, XcmV1Junction]>;
    readonly type: 'Here' | 'X1' | 'X2' | 'X3' | 'X4' | 'X5' | 'X6' | 'X7' | 'X8';
  }

  /** @name XcmV1Junction (59) */
  interface XcmV1Junction extends Enum {
    readonly isParachain: boolean;
    readonly asParachain: Compact<u32>;
    readonly isAccountId32: boolean;
    readonly asAccountId32: {
      readonly network: XcmV0JunctionNetworkId;
      readonly id: U8aFixed;
    } & Struct;
    readonly isAccountIndex64: boolean;
    readonly asAccountIndex64: {
      readonly network: XcmV0JunctionNetworkId;
      readonly index: Compact<u64>;
    } & Struct;
    readonly isAccountKey20: boolean;
    readonly asAccountKey20: {
      readonly network: XcmV0JunctionNetworkId;
      readonly key: U8aFixed;
    } & Struct;
    readonly isPalletInstance: boolean;
    readonly asPalletInstance: u8;
    readonly isGeneralIndex: boolean;
    readonly asGeneralIndex: Compact<u128>;
    readonly isGeneralKey: boolean;
    readonly asGeneralKey: Bytes;
    readonly isOnlyChild: boolean;
    readonly isPlurality: boolean;
    readonly asPlurality: {
      readonly id: XcmV0JunctionBodyId;
      readonly part: XcmV0JunctionBodyPart;
    } & Struct;
    readonly type: 'Parachain' | 'AccountId32' | 'AccountIndex64' | 'AccountKey20' | 'PalletInstance' | 'GeneralIndex' | 'GeneralKey' | 'OnlyChild' | 'Plurality';
  }

  /** @name XcmV0JunctionNetworkId (61) */
  interface XcmV0JunctionNetworkId extends Enum {
    readonly isAny: boolean;
    readonly isNamed: boolean;
    readonly asNamed: Bytes;
    readonly isPolkadot: boolean;
    readonly isKusama: boolean;
    readonly type: 'Any' | 'Named' | 'Polkadot' | 'Kusama';
  }

  /** @name XcmV0JunctionBodyId (66) */
  interface XcmV0JunctionBodyId extends Enum {
    readonly isUnit: boolean;
    readonly isNamed: boolean;
    readonly asNamed: Bytes;
    readonly isIndex: boolean;
    readonly asIndex: Compact<u32>;
    readonly isExecutive: boolean;
    readonly isTechnical: boolean;
    readonly isLegislative: boolean;
    readonly isJudicial: boolean;
    readonly type: 'Unit' | 'Named' | 'Index' | 'Executive' | 'Technical' | 'Legislative' | 'Judicial';
  }

  /** @name XcmV0JunctionBodyPart (67) */
  interface XcmV0JunctionBodyPart extends Enum {
    readonly isVoice: boolean;
    readonly isMembers: boolean;
    readonly asMembers: {
      readonly count: Compact<u32>;
    } & Struct;
    readonly isFraction: boolean;
    readonly asFraction: {
      readonly nom: Compact<u32>;
      readonly denom: Compact<u32>;
    } & Struct;
    readonly isAtLeastProportion: boolean;
    readonly asAtLeastProportion: {
      readonly nom: Compact<u32>;
      readonly denom: Compact<u32>;
    } & Struct;
    readonly isMoreThanProportion: boolean;
    readonly asMoreThanProportion: {
      readonly nom: Compact<u32>;
      readonly denom: Compact<u32>;
    } & Struct;
    readonly type: 'Voice' | 'Members' | 'Fraction' | 'AtLeastProportion' | 'MoreThanProportion';
  }

  /** @name XcmV2Xcm (68) */
  interface XcmV2Xcm extends Vec<XcmV2Instruction> {}

  /** @name XcmV2Instruction (70) */
  interface XcmV2Instruction extends Enum {
    readonly isWithdrawAsset: boolean;
    readonly asWithdrawAsset: XcmV1MultiassetMultiAssets;
    readonly isReserveAssetDeposited: boolean;
    readonly asReserveAssetDeposited: XcmV1MultiassetMultiAssets;
    readonly isReceiveTeleportedAsset: boolean;
    readonly asReceiveTeleportedAsset: XcmV1MultiassetMultiAssets;
    readonly isQueryResponse: boolean;
    readonly asQueryResponse: {
      readonly queryId: Compact<u64>;
      readonly response: XcmV2Response;
      readonly maxWeight: Compact<u64>;
    } & Struct;
    readonly isTransferAsset: boolean;
    readonly asTransferAsset: {
      readonly assets: XcmV1MultiassetMultiAssets;
      readonly beneficiary: XcmV1MultiLocation;
    } & Struct;
    readonly isTransferReserveAsset: boolean;
    readonly asTransferReserveAsset: {
      readonly assets: XcmV1MultiassetMultiAssets;
      readonly dest: XcmV1MultiLocation;
      readonly xcm: XcmV2Xcm;
    } & Struct;
    readonly isTransact: boolean;
    readonly asTransact: {
      readonly originType: XcmV0OriginKind;
      readonly requireWeightAtMost: Compact<u64>;
      readonly call: XcmDoubleEncoded;
    } & Struct;
    readonly isHrmpNewChannelOpenRequest: boolean;
    readonly asHrmpNewChannelOpenRequest: {
      readonly sender: Compact<u32>;
      readonly maxMessageSize: Compact<u32>;
      readonly maxCapacity: Compact<u32>;
    } & Struct;
    readonly isHrmpChannelAccepted: boolean;
    readonly asHrmpChannelAccepted: {
      readonly recipient: Compact<u32>;
    } & Struct;
    readonly isHrmpChannelClosing: boolean;
    readonly asHrmpChannelClosing: {
      readonly initiator: Compact<u32>;
      readonly sender: Compact<u32>;
      readonly recipient: Compact<u32>;
    } & Struct;
    readonly isClearOrigin: boolean;
    readonly isDescendOrigin: boolean;
    readonly asDescendOrigin: XcmV1MultilocationJunctions;
    readonly isReportError: boolean;
    readonly asReportError: {
      readonly queryId: Compact<u64>;
      readonly dest: XcmV1MultiLocation;
      readonly maxResponseWeight: Compact<u64>;
    } & Struct;
    readonly isDepositAsset: boolean;
    readonly asDepositAsset: {
      readonly assets: XcmV1MultiassetMultiAssetFilter;
      readonly maxAssets: Compact<u32>;
      readonly beneficiary: XcmV1MultiLocation;
    } & Struct;
    readonly isDepositReserveAsset: boolean;
    readonly asDepositReserveAsset: {
      readonly assets: XcmV1MultiassetMultiAssetFilter;
      readonly maxAssets: Compact<u32>;
      readonly dest: XcmV1MultiLocation;
      readonly xcm: XcmV2Xcm;
    } & Struct;
    readonly isExchangeAsset: boolean;
    readonly asExchangeAsset: {
      readonly give: XcmV1MultiassetMultiAssetFilter;
      readonly receive: XcmV1MultiassetMultiAssets;
    } & Struct;
    readonly isInitiateReserveWithdraw: boolean;
    readonly asInitiateReserveWithdraw: {
      readonly assets: XcmV1MultiassetMultiAssetFilter;
      readonly reserve: XcmV1MultiLocation;
      readonly xcm: XcmV2Xcm;
    } & Struct;
    readonly isInitiateTeleport: boolean;
    readonly asInitiateTeleport: {
      readonly assets: XcmV1MultiassetMultiAssetFilter;
      readonly dest: XcmV1MultiLocation;
      readonly xcm: XcmV2Xcm;
    } & Struct;
    readonly isQueryHolding: boolean;
    readonly asQueryHolding: {
      readonly queryId: Compact<u64>;
      readonly dest: XcmV1MultiLocation;
      readonly assets: XcmV1MultiassetMultiAssetFilter;
      readonly maxResponseWeight: Compact<u64>;
    } & Struct;
    readonly isBuyExecution: boolean;
    readonly asBuyExecution: {
      readonly fees: XcmV1MultiAsset;
      readonly weightLimit: XcmV2WeightLimit;
    } & Struct;
    readonly isRefundSurplus: boolean;
    readonly isSetErrorHandler: boolean;
    readonly asSetErrorHandler: XcmV2Xcm;
    readonly isSetAppendix: boolean;
    readonly asSetAppendix: XcmV2Xcm;
    readonly isClearError: boolean;
    readonly isClaimAsset: boolean;
    readonly asClaimAsset: {
      readonly assets: XcmV1MultiassetMultiAssets;
      readonly ticket: XcmV1MultiLocation;
    } & Struct;
    readonly isTrap: boolean;
    readonly asTrap: Compact<u64>;
    readonly isSubscribeVersion: boolean;
    readonly asSubscribeVersion: {
      readonly queryId: Compact<u64>;
      readonly maxResponseWeight: Compact<u64>;
    } & Struct;
    readonly isUnsubscribeVersion: boolean;
    readonly type: 'WithdrawAsset' | 'ReserveAssetDeposited' | 'ReceiveTeleportedAsset' | 'QueryResponse' | 'TransferAsset' | 'TransferReserveAsset' | 'Transact' | 'HrmpNewChannelOpenRequest' | 'HrmpChannelAccepted' | 'HrmpChannelClosing' | 'ClearOrigin' | 'DescendOrigin' | 'ReportError' | 'DepositAsset' | 'DepositReserveAsset' | 'ExchangeAsset' | 'InitiateReserveWithdraw' | 'InitiateTeleport' | 'QueryHolding' | 'BuyExecution' | 'RefundSurplus' | 'SetErrorHandler' | 'SetAppendix' | 'ClearError' | 'ClaimAsset' | 'Trap' | 'SubscribeVersion' | 'UnsubscribeVersion';
  }

  /** @name XcmV1MultiassetMultiAssets (71) */
  interface XcmV1MultiassetMultiAssets extends Vec<XcmV1MultiAsset> {}

  /** @name XcmV1MultiAsset (73) */
  interface XcmV1MultiAsset extends Struct {
    readonly id: XcmV1MultiassetAssetId;
    readonly fun: XcmV1MultiassetFungibility;
  }

  /** @name XcmV1MultiassetAssetId (74) */
  interface XcmV1MultiassetAssetId extends Enum {
    readonly isConcrete: boolean;
    readonly asConcrete: XcmV1MultiLocation;
    readonly isAbstract: boolean;
    readonly asAbstract: Bytes;
    readonly type: 'Concrete' | 'Abstract';
  }

  /** @name XcmV1MultiassetFungibility (75) */
  interface XcmV1MultiassetFungibility extends Enum {
    readonly isFungible: boolean;
    readonly asFungible: Compact<u128>;
    readonly isNonFungible: boolean;
    readonly asNonFungible: XcmV1MultiassetAssetInstance;
    readonly type: 'Fungible' | 'NonFungible';
  }

  /** @name XcmV1MultiassetAssetInstance (76) */
  interface XcmV1MultiassetAssetInstance extends Enum {
    readonly isUndefined: boolean;
    readonly isIndex: boolean;
    readonly asIndex: Compact<u128>;
    readonly isArray4: boolean;
    readonly asArray4: U8aFixed;
    readonly isArray8: boolean;
    readonly asArray8: U8aFixed;
    readonly isArray16: boolean;
    readonly asArray16: U8aFixed;
    readonly isArray32: boolean;
    readonly asArray32: U8aFixed;
    readonly isBlob: boolean;
    readonly asBlob: Bytes;
    readonly type: 'Undefined' | 'Index' | 'Array4' | 'Array8' | 'Array16' | 'Array32' | 'Blob';
  }

  /** @name XcmV2Response (79) */
  interface XcmV2Response extends Enum {
    readonly isNull: boolean;
    readonly isAssets: boolean;
    readonly asAssets: XcmV1MultiassetMultiAssets;
    readonly isExecutionResult: boolean;
    readonly asExecutionResult: Option<ITuple<[u32, XcmV2TraitsError]>>;
    readonly isVersion: boolean;
    readonly asVersion: u32;
    readonly type: 'Null' | 'Assets' | 'ExecutionResult' | 'Version';
  }

  /** @name XcmV0OriginKind (82) */
  interface XcmV0OriginKind extends Enum {
    readonly isNative: boolean;
    readonly isSovereignAccount: boolean;
    readonly isSuperuser: boolean;
    readonly isXcm: boolean;
    readonly type: 'Native' | 'SovereignAccount' | 'Superuser' | 'Xcm';
  }

  /** @name XcmDoubleEncoded (83) */
  interface XcmDoubleEncoded extends Struct {
    readonly encoded: Bytes;
  }

  /** @name XcmV1MultiassetMultiAssetFilter (84) */
  interface XcmV1MultiassetMultiAssetFilter extends Enum {
    readonly isDefinite: boolean;
    readonly asDefinite: XcmV1MultiassetMultiAssets;
    readonly isWild: boolean;
    readonly asWild: XcmV1MultiassetWildMultiAsset;
    readonly type: 'Definite' | 'Wild';
  }

  /** @name XcmV1MultiassetWildMultiAsset (85) */
  interface XcmV1MultiassetWildMultiAsset extends Enum {
    readonly isAll: boolean;
    readonly isAllOf: boolean;
    readonly asAllOf: {
      readonly id: XcmV1MultiassetAssetId;
      readonly fun: XcmV1MultiassetWildFungibility;
    } & Struct;
    readonly type: 'All' | 'AllOf';
  }

  /** @name XcmV1MultiassetWildFungibility (86) */
  interface XcmV1MultiassetWildFungibility extends Enum {
    readonly isFungible: boolean;
    readonly isNonFungible: boolean;
    readonly type: 'Fungible' | 'NonFungible';
  }

  /** @name XcmV2WeightLimit (87) */
  interface XcmV2WeightLimit extends Enum {
    readonly isUnlimited: boolean;
    readonly isLimited: boolean;
    readonly asLimited: Compact<u64>;
    readonly type: 'Unlimited' | 'Limited';
  }

  /** @name XcmVersionedMultiAssets (89) */
  interface XcmVersionedMultiAssets extends Enum {
    readonly isV0: boolean;
    readonly asV0: Vec<XcmV0MultiAsset>;
    readonly isV1: boolean;
    readonly asV1: XcmV1MultiassetMultiAssets;
    readonly type: 'V0' | 'V1';
  }

  /** @name XcmV0MultiAsset (91) */
  interface XcmV0MultiAsset extends Enum {
    readonly isNone: boolean;
    readonly isAll: boolean;
    readonly isAllFungible: boolean;
    readonly isAllNonFungible: boolean;
    readonly isAllAbstractFungible: boolean;
    readonly asAllAbstractFungible: {
      readonly id: Bytes;
    } & Struct;
    readonly isAllAbstractNonFungible: boolean;
    readonly asAllAbstractNonFungible: {
      readonly class: Bytes;
    } & Struct;
    readonly isAllConcreteFungible: boolean;
    readonly asAllConcreteFungible: {
      readonly id: XcmV0MultiLocation;
    } & Struct;
    readonly isAllConcreteNonFungible: boolean;
    readonly asAllConcreteNonFungible: {
      readonly class: XcmV0MultiLocation;
    } & Struct;
    readonly isAbstractFungible: boolean;
    readonly asAbstractFungible: {
      readonly id: Bytes;
      readonly amount: Compact<u128>;
    } & Struct;
    readonly isAbstractNonFungible: boolean;
    readonly asAbstractNonFungible: {
      readonly class: Bytes;
      readonly instance: XcmV1MultiassetAssetInstance;
    } & Struct;
    readonly isConcreteFungible: boolean;
    readonly asConcreteFungible: {
      readonly id: XcmV0MultiLocation;
      readonly amount: Compact<u128>;
    } & Struct;
    readonly isConcreteNonFungible: boolean;
    readonly asConcreteNonFungible: {
      readonly class: XcmV0MultiLocation;
      readonly instance: XcmV1MultiassetAssetInstance;
    } & Struct;
    readonly type: 'None' | 'All' | 'AllFungible' | 'AllNonFungible' | 'AllAbstractFungible' | 'AllAbstractNonFungible' | 'AllConcreteFungible' | 'AllConcreteNonFungible' | 'AbstractFungible' | 'AbstractNonFungible' | 'ConcreteFungible' | 'ConcreteNonFungible';
  }

  /** @name XcmV0MultiLocation (92) */
  interface XcmV0MultiLocation extends Enum {
    readonly isNull: boolean;
    readonly isX1: boolean;
    readonly asX1: XcmV0Junction;
    readonly isX2: boolean;
    readonly asX2: ITuple<[XcmV0Junction, XcmV0Junction]>;
    readonly isX3: boolean;
    readonly asX3: ITuple<[XcmV0Junction, XcmV0Junction, XcmV0Junction]>;
    readonly isX4: boolean;
    readonly asX4: ITuple<[XcmV0Junction, XcmV0Junction, XcmV0Junction, XcmV0Junction]>;
    readonly isX5: boolean;
    readonly asX5: ITuple<[XcmV0Junction, XcmV0Junction, XcmV0Junction, XcmV0Junction, XcmV0Junction]>;
    readonly isX6: boolean;
    readonly asX6: ITuple<[XcmV0Junction, XcmV0Junction, XcmV0Junction, XcmV0Junction, XcmV0Junction, XcmV0Junction]>;
    readonly isX7: boolean;
    readonly asX7: ITuple<[XcmV0Junction, XcmV0Junction, XcmV0Junction, XcmV0Junction, XcmV0Junction, XcmV0Junction, XcmV0Junction]>;
    readonly isX8: boolean;
    readonly asX8: ITuple<[XcmV0Junction, XcmV0Junction, XcmV0Junction, XcmV0Junction, XcmV0Junction, XcmV0Junction, XcmV0Junction, XcmV0Junction]>;
    readonly type: 'Null' | 'X1' | 'X2' | 'X3' | 'X4' | 'X5' | 'X6' | 'X7' | 'X8';
  }

  /** @name XcmV0Junction (93) */
  interface XcmV0Junction extends Enum {
    readonly isParent: boolean;
    readonly isParachain: boolean;
    readonly asParachain: Compact<u32>;
    readonly isAccountId32: boolean;
    readonly asAccountId32: {
      readonly network: XcmV0JunctionNetworkId;
      readonly id: U8aFixed;
    } & Struct;
    readonly isAccountIndex64: boolean;
    readonly asAccountIndex64: {
      readonly network: XcmV0JunctionNetworkId;
      readonly index: Compact<u64>;
    } & Struct;
    readonly isAccountKey20: boolean;
    readonly asAccountKey20: {
      readonly network: XcmV0JunctionNetworkId;
      readonly key: U8aFixed;
    } & Struct;
    readonly isPalletInstance: boolean;
    readonly asPalletInstance: u8;
    readonly isGeneralIndex: boolean;
    readonly asGeneralIndex: Compact<u128>;
    readonly isGeneralKey: boolean;
    readonly asGeneralKey: Bytes;
    readonly isOnlyChild: boolean;
    readonly isPlurality: boolean;
    readonly asPlurality: {
      readonly id: XcmV0JunctionBodyId;
      readonly part: XcmV0JunctionBodyPart;
    } & Struct;
    readonly type: 'Parent' | 'Parachain' | 'AccountId32' | 'AccountIndex64' | 'AccountKey20' | 'PalletInstance' | 'GeneralIndex' | 'GeneralKey' | 'OnlyChild' | 'Plurality';
  }

  /** @name XcmVersionedMultiLocation (94) */
  interface XcmVersionedMultiLocation extends Enum {
    readonly isV0: boolean;
    readonly asV0: XcmV0MultiLocation;
    readonly isV1: boolean;
    readonly asV1: XcmV1MultiLocation;
    readonly type: 'V0' | 'V1';
  }

  /** @name CumulusPalletXcmEvent (95) */
  interface CumulusPalletXcmEvent extends Enum {
    readonly isInvalidFormat: boolean;
    readonly asInvalidFormat: U8aFixed;
    readonly isUnsupportedVersion: boolean;
    readonly asUnsupportedVersion: U8aFixed;
    readonly isExecutedDownward: boolean;
    readonly asExecutedDownward: ITuple<[U8aFixed, XcmV2TraitsOutcome]>;
    readonly type: 'InvalidFormat' | 'UnsupportedVersion' | 'ExecutedDownward';
  }

  /** @name CumulusPalletDmpQueueEvent (96) */
  interface CumulusPalletDmpQueueEvent extends Enum {
    readonly isInvalidFormat: boolean;
    readonly asInvalidFormat: {
      readonly messageId: U8aFixed;
    } & Struct;
    readonly isUnsupportedVersion: boolean;
    readonly asUnsupportedVersion: {
      readonly messageId: U8aFixed;
    } & Struct;
    readonly isExecutedDownward: boolean;
    readonly asExecutedDownward: {
      readonly messageId: U8aFixed;
      readonly outcome: XcmV2TraitsOutcome;
    } & Struct;
    readonly isWeightExhausted: boolean;
    readonly asWeightExhausted: {
      readonly messageId: U8aFixed;
      readonly remainingWeight: u64;
      readonly requiredWeight: u64;
    } & Struct;
    readonly isOverweightEnqueued: boolean;
    readonly asOverweightEnqueued: {
      readonly messageId: U8aFixed;
      readonly overweightIndex: u64;
      readonly requiredWeight: u64;
    } & Struct;
    readonly isOverweightServiced: boolean;
    readonly asOverweightServiced: {
      readonly overweightIndex: u64;
      readonly weightUsed: u64;
    } & Struct;
    readonly type: 'InvalidFormat' | 'UnsupportedVersion' | 'ExecutedDownward' | 'WeightExhausted' | 'OverweightEnqueued' | 'OverweightServiced';
  }

  /** @name OrmlVestingModuleEvent (97) */
  interface OrmlVestingModuleEvent extends Enum {
    readonly isVestingScheduleAdded: boolean;
    readonly asVestingScheduleAdded: {
      readonly from: AccountId32;
      readonly to: AccountId32;
      readonly vestingSchedule: OrmlVestingVestingSchedule;
    } & Struct;
    readonly isClaimed: boolean;
    readonly asClaimed: {
      readonly who: AccountId32;
      readonly amount: u128;
    } & Struct;
    readonly isVestingSchedulesUpdated: boolean;
    readonly asVestingSchedulesUpdated: {
      readonly who: AccountId32;
    } & Struct;
    readonly type: 'VestingScheduleAdded' | 'Claimed' | 'VestingSchedulesUpdated';
  }

  /** @name OrmlVestingVestingSchedule (98) */
  interface OrmlVestingVestingSchedule extends Struct {
    readonly start: u32;
    readonly period: u32;
    readonly periodCount: u32;
    readonly perPeriod: Compact<u128>;
  }

  /** @name PalletMsaEvent (99) */
  interface PalletMsaEvent extends Enum {
    readonly isMsaCreated: boolean;
    readonly asMsaCreated: {
      readonly msaId: u64;
      readonly key: AccountId32;
    } & Struct;
    readonly isKeyAdded: boolean;
    readonly asKeyAdded: {
      readonly msaId: u64;
      readonly key: AccountId32;
    } & Struct;
    readonly isKeyRemoved: boolean;
    readonly asKeyRemoved: {
      readonly key: AccountId32;
    } & Struct;
    readonly isProviderAdded: boolean;
    readonly asProviderAdded: {
      readonly provider: u64;
      readonly delegator: u64;
    } & Struct;
    readonly isProviderRegistered: boolean;
    readonly asProviderRegistered: {
      readonly providerMsaId: u64;
    } & Struct;
    readonly isDelegatorRevokedDelegation: boolean;
    readonly asDelegatorRevokedDelegation: {
      readonly provider: u64;
      readonly delegator: u64;
    } & Struct;
    readonly isProviderRevokedDelegation: boolean;
    readonly asProviderRevokedDelegation: {
      readonly provider: u64;
      readonly delegator: u64;
    } & Struct;
    readonly type: 'MsaCreated' | 'KeyAdded' | 'KeyRemoved' | 'ProviderAdded' | 'ProviderRegistered' | 'DelegatorRevokedDelegation' | 'ProviderRevokedDelegation';
  }

  /** @name PalletMessagesEvent (102) */
  interface PalletMessagesEvent extends Enum {
    readonly isMessagesStored: boolean;
    readonly asMessagesStored: {
      readonly schemaId: u16;
      readonly blockNumber: u32;
      readonly count: u16;
    } & Struct;
    readonly type: 'MessagesStored';
  }

  /** @name PalletSchemasEvent (104) */
  interface PalletSchemasEvent extends Enum {
    readonly isSchemaRegistered: boolean;
    readonly asSchemaRegistered: ITuple<[AccountId32, u16]>;
    readonly isSchemaMaxSizeChanged: boolean;
    readonly asSchemaMaxSizeChanged: u32;
    readonly type: 'SchemaRegistered' | 'SchemaMaxSizeChanged';
  }

  /** @name FrameSystemPhase (105) */
  interface FrameSystemPhase extends Enum {
    readonly isApplyExtrinsic: boolean;
    readonly asApplyExtrinsic: u32;
    readonly isFinalization: boolean;
    readonly isInitialization: boolean;
    readonly type: 'ApplyExtrinsic' | 'Finalization' | 'Initialization';
  }

  /** @name FrameSystemLastRuntimeUpgradeInfo (108) */
  interface FrameSystemLastRuntimeUpgradeInfo extends Struct {
    readonly specVersion: Compact<u32>;
    readonly specName: Text;
  }

  /** @name FrameSystemCall (110) */
  interface FrameSystemCall extends Enum {
    readonly isFillBlock: boolean;
    readonly asFillBlock: {
      readonly ratio: Perbill;
    } & Struct;
    readonly isRemark: boolean;
    readonly asRemark: {
      readonly remark: Bytes;
    } & Struct;
    readonly isSetHeapPages: boolean;
    readonly asSetHeapPages: {
      readonly pages: u64;
    } & Struct;
    readonly isSetCode: boolean;
    readonly asSetCode: {
      readonly code: Bytes;
    } & Struct;
    readonly isSetCodeWithoutChecks: boolean;
    readonly asSetCodeWithoutChecks: {
      readonly code: Bytes;
    } & Struct;
    readonly isSetStorage: boolean;
    readonly asSetStorage: {
      readonly items: Vec<ITuple<[Bytes, Bytes]>>;
    } & Struct;
    readonly isKillStorage: boolean;
    readonly asKillStorage: {
      readonly keys_: Vec<Bytes>;
    } & Struct;
    readonly isKillPrefix: boolean;
    readonly asKillPrefix: {
      readonly prefix: Bytes;
      readonly subkeys: u32;
    } & Struct;
    readonly isRemarkWithEvent: boolean;
    readonly asRemarkWithEvent: {
      readonly remark: Bytes;
    } & Struct;
    readonly type: 'FillBlock' | 'Remark' | 'SetHeapPages' | 'SetCode' | 'SetCodeWithoutChecks' | 'SetStorage' | 'KillStorage' | 'KillPrefix' | 'RemarkWithEvent';
  }

  /** @name FrameSystemLimitsBlockWeights (115) */
  interface FrameSystemLimitsBlockWeights extends Struct {
    readonly baseBlock: u64;
    readonly maxBlock: u64;
    readonly perClass: FrameSupportWeightsPerDispatchClassWeightsPerClass;
  }

  /** @name FrameSupportWeightsPerDispatchClassWeightsPerClass (116) */
  interface FrameSupportWeightsPerDispatchClassWeightsPerClass extends Struct {
    readonly normal: FrameSystemLimitsWeightsPerClass;
    readonly operational: FrameSystemLimitsWeightsPerClass;
    readonly mandatory: FrameSystemLimitsWeightsPerClass;
  }

  /** @name FrameSystemLimitsWeightsPerClass (117) */
  interface FrameSystemLimitsWeightsPerClass extends Struct {
    readonly baseExtrinsic: u64;
    readonly maxExtrinsic: Option<u64>;
    readonly maxTotal: Option<u64>;
    readonly reserved: Option<u64>;
  }

  /** @name FrameSystemLimitsBlockLength (119) */
  interface FrameSystemLimitsBlockLength extends Struct {
    readonly max: FrameSupportWeightsPerDispatchClassU32;
  }

  /** @name FrameSupportWeightsPerDispatchClassU32 (120) */
  interface FrameSupportWeightsPerDispatchClassU32 extends Struct {
    readonly normal: u32;
    readonly operational: u32;
    readonly mandatory: u32;
  }

  /** @name FrameSupportWeightsRuntimeDbWeight (121) */
  interface FrameSupportWeightsRuntimeDbWeight extends Struct {
    readonly read: u64;
    readonly write: u64;
  }

  /** @name SpVersionRuntimeVersion (122) */
  interface SpVersionRuntimeVersion extends Struct {
    readonly specName: Text;
    readonly implName: Text;
    readonly authoringVersion: u32;
    readonly specVersion: u32;
    readonly implVersion: u32;
    readonly apis: Vec<ITuple<[U8aFixed, u32]>>;
    readonly transactionVersion: u32;
    readonly stateVersion: u8;
  }

  /** @name FrameSystemError (126) */
  interface FrameSystemError extends Enum {
    readonly isInvalidSpecName: boolean;
    readonly isSpecVersionNeedsToIncrease: boolean;
    readonly isFailedToExtractRuntimeVersion: boolean;
    readonly isNonDefaultComposite: boolean;
    readonly isNonZeroRefCount: boolean;
    readonly isCallFiltered: boolean;
    readonly type: 'InvalidSpecName' | 'SpecVersionNeedsToIncrease' | 'FailedToExtractRuntimeVersion' | 'NonDefaultComposite' | 'NonZeroRefCount' | 'CallFiltered';
  }

  /** @name PolkadotPrimitivesV2PersistedValidationData (127) */
  interface PolkadotPrimitivesV2PersistedValidationData extends Struct {
    readonly parentHead: Bytes;
    readonly relayParentNumber: u32;
    readonly relayParentStorageRoot: H256;
    readonly maxPovSize: u32;
  }

  /** @name PolkadotPrimitivesV2UpgradeRestriction (130) */
  interface PolkadotPrimitivesV2UpgradeRestriction extends Enum {
    readonly isPresent: boolean;
    readonly type: 'Present';
  }

  /** @name SpTrieStorageProof (131) */
  interface SpTrieStorageProof extends Struct {
    readonly trieNodes: BTreeSet<Bytes>;
  }

  /** @name CumulusPalletParachainSystemRelayStateSnapshotMessagingStateSnapshot (133) */
  interface CumulusPalletParachainSystemRelayStateSnapshotMessagingStateSnapshot extends Struct {
    readonly dmqMqcHead: H256;
    readonly relayDispatchQueueSize: ITuple<[u32, u32]>;
    readonly ingressChannels: Vec<ITuple<[u32, PolkadotPrimitivesV2AbridgedHrmpChannel]>>;
    readonly egressChannels: Vec<ITuple<[u32, PolkadotPrimitivesV2AbridgedHrmpChannel]>>;
  }

  /** @name PolkadotPrimitivesV2AbridgedHrmpChannel (136) */
  interface PolkadotPrimitivesV2AbridgedHrmpChannel extends Struct {
    readonly maxCapacity: u32;
    readonly maxTotalSize: u32;
    readonly maxMessageSize: u32;
    readonly msgCount: u32;
    readonly totalSize: u32;
    readonly mqcHead: Option<H256>;
  }

  /** @name PolkadotPrimitivesV2AbridgedHostConfiguration (137) */
  interface PolkadotPrimitivesV2AbridgedHostConfiguration extends Struct {
    readonly maxCodeSize: u32;
    readonly maxHeadDataSize: u32;
    readonly maxUpwardQueueCount: u32;
    readonly maxUpwardQueueSize: u32;
    readonly maxUpwardMessageSize: u32;
    readonly maxUpwardMessageNumPerCandidate: u32;
    readonly hrmpMaxMessageNumPerCandidate: u32;
    readonly validationUpgradeCooldown: u32;
    readonly validationUpgradeDelay: u32;
  }

  /** @name PolkadotCorePrimitivesOutboundHrmpMessage (143) */
  interface PolkadotCorePrimitivesOutboundHrmpMessage extends Struct {
    readonly recipient: u32;
    readonly data: Bytes;
  }

  /** @name CumulusPalletParachainSystemCall (144) */
  interface CumulusPalletParachainSystemCall extends Enum {
    readonly isSetValidationData: boolean;
    readonly asSetValidationData: {
      readonly data: CumulusPrimitivesParachainInherentParachainInherentData;
    } & Struct;
    readonly isSudoSendUpwardMessage: boolean;
    readonly asSudoSendUpwardMessage: {
      readonly message: Bytes;
    } & Struct;
    readonly isAuthorizeUpgrade: boolean;
    readonly asAuthorizeUpgrade: {
      readonly codeHash: H256;
    } & Struct;
    readonly isEnactAuthorizedUpgrade: boolean;
    readonly asEnactAuthorizedUpgrade: {
      readonly code: Bytes;
    } & Struct;
    readonly type: 'SetValidationData' | 'SudoSendUpwardMessage' | 'AuthorizeUpgrade' | 'EnactAuthorizedUpgrade';
  }

  /** @name CumulusPrimitivesParachainInherentParachainInherentData (145) */
  interface CumulusPrimitivesParachainInherentParachainInherentData extends Struct {
    readonly validationData: PolkadotPrimitivesV2PersistedValidationData;
    readonly relayChainState: SpTrieStorageProof;
    readonly downwardMessages: Vec<PolkadotCorePrimitivesInboundDownwardMessage>;
    readonly horizontalMessages: BTreeMap<u32, Vec<PolkadotCorePrimitivesInboundHrmpMessage>>;
  }

  /** @name PolkadotCorePrimitivesInboundDownwardMessage (147) */
  interface PolkadotCorePrimitivesInboundDownwardMessage extends Struct {
    readonly sentAt: u32;
    readonly msg: Bytes;
  }

  /** @name PolkadotCorePrimitivesInboundHrmpMessage (150) */
  interface PolkadotCorePrimitivesInboundHrmpMessage extends Struct {
    readonly sentAt: u32;
    readonly data: Bytes;
  }

  /** @name CumulusPalletParachainSystemError (153) */
  interface CumulusPalletParachainSystemError extends Enum {
    readonly isOverlappingUpgrades: boolean;
    readonly isProhibitedByPolkadot: boolean;
    readonly isTooBig: boolean;
    readonly isValidationDataNotAvailable: boolean;
    readonly isHostConfigurationNotAvailable: boolean;
    readonly isNotScheduled: boolean;
    readonly isNothingAuthorized: boolean;
    readonly isUnauthorized: boolean;
    readonly type: 'OverlappingUpgrades' | 'ProhibitedByPolkadot' | 'TooBig' | 'ValidationDataNotAvailable' | 'HostConfigurationNotAvailable' | 'NotScheduled' | 'NothingAuthorized' | 'Unauthorized';
  }

  /** @name PalletTimestampCall (154) */
  interface PalletTimestampCall extends Enum {
    readonly isSet: boolean;
    readonly asSet: {
      readonly now: Compact<u64>;
    } & Struct;
    readonly type: 'Set';
  }

  /** @name PalletSudoCall (155) */
  interface PalletSudoCall extends Enum {
    readonly isSudo: boolean;
    readonly asSudo: {
      readonly call: Call;
    } & Struct;
    readonly isSudoUncheckedWeight: boolean;
    readonly asSudoUncheckedWeight: {
      readonly call: Call;
      readonly weight: u64;
    } & Struct;
    readonly isSetKey: boolean;
    readonly asSetKey: {
      readonly new_: MultiAddress;
    } & Struct;
    readonly isSudoAs: boolean;
    readonly asSudoAs: {
      readonly who: MultiAddress;
      readonly call: Call;
    } & Struct;
    readonly type: 'Sudo' | 'SudoUncheckedWeight' | 'SetKey' | 'SudoAs';
  }

  /** @name PalletPreimageCall (157) */
  interface PalletPreimageCall extends Enum {
    readonly isNotePreimage: boolean;
    readonly asNotePreimage: {
      readonly bytes: Bytes;
    } & Struct;
    readonly isUnnotePreimage: boolean;
    readonly asUnnotePreimage: {
      readonly hash_: H256;
    } & Struct;
    readonly isRequestPreimage: boolean;
    readonly asRequestPreimage: {
      readonly hash_: H256;
    } & Struct;
    readonly isUnrequestPreimage: boolean;
    readonly asUnrequestPreimage: {
      readonly hash_: H256;
    } & Struct;
    readonly type: 'NotePreimage' | 'UnnotePreimage' | 'RequestPreimage' | 'UnrequestPreimage';
  }

  /** @name PalletDemocracyCall (158) */
  interface PalletDemocracyCall extends Enum {
    readonly isPropose: boolean;
    readonly asPropose: {
      readonly proposalHash: H256;
      readonly value: Compact<u128>;
    } & Struct;
    readonly isSecond: boolean;
    readonly asSecond: {
      readonly proposal: Compact<u32>;
      readonly secondsUpperBound: Compact<u32>;
    } & Struct;
    readonly isVote: boolean;
    readonly asVote: {
      readonly refIndex: Compact<u32>;
      readonly vote: PalletDemocracyVoteAccountVote;
    } & Struct;
    readonly isEmergencyCancel: boolean;
    readonly asEmergencyCancel: {
      readonly refIndex: u32;
    } & Struct;
    readonly isExternalPropose: boolean;
    readonly asExternalPropose: {
      readonly proposalHash: H256;
    } & Struct;
    readonly isExternalProposeMajority: boolean;
    readonly asExternalProposeMajority: {
      readonly proposalHash: H256;
    } & Struct;
    readonly isExternalProposeDefault: boolean;
    readonly asExternalProposeDefault: {
      readonly proposalHash: H256;
    } & Struct;
    readonly isFastTrack: boolean;
    readonly asFastTrack: {
      readonly proposalHash: H256;
      readonly votingPeriod: u32;
      readonly delay: u32;
    } & Struct;
    readonly isVetoExternal: boolean;
    readonly asVetoExternal: {
      readonly proposalHash: H256;
    } & Struct;
    readonly isCancelReferendum: boolean;
    readonly asCancelReferendum: {
      readonly refIndex: Compact<u32>;
    } & Struct;
    readonly isCancelQueued: boolean;
    readonly asCancelQueued: {
      readonly which: u32;
    } & Struct;
    readonly isDelegate: boolean;
    readonly asDelegate: {
      readonly to: AccountId32;
      readonly conviction: PalletDemocracyConviction;
      readonly balance: u128;
    } & Struct;
    readonly isUndelegate: boolean;
    readonly isClearPublicProposals: boolean;
    readonly isNotePreimage: boolean;
    readonly asNotePreimage: {
      readonly encodedProposal: Bytes;
    } & Struct;
    readonly isNotePreimageOperational: boolean;
    readonly asNotePreimageOperational: {
      readonly encodedProposal: Bytes;
    } & Struct;
    readonly isNoteImminentPreimage: boolean;
    readonly asNoteImminentPreimage: {
      readonly encodedProposal: Bytes;
    } & Struct;
    readonly isNoteImminentPreimageOperational: boolean;
    readonly asNoteImminentPreimageOperational: {
      readonly encodedProposal: Bytes;
    } & Struct;
    readonly isReapPreimage: boolean;
    readonly asReapPreimage: {
      readonly proposalHash: H256;
      readonly proposalLenUpperBound: Compact<u32>;
    } & Struct;
    readonly isUnlock: boolean;
    readonly asUnlock: {
      readonly target: AccountId32;
    } & Struct;
    readonly isRemoveVote: boolean;
    readonly asRemoveVote: {
      readonly index: u32;
    } & Struct;
    readonly isRemoveOtherVote: boolean;
    readonly asRemoveOtherVote: {
      readonly target: AccountId32;
      readonly index: u32;
    } & Struct;
    readonly isEnactProposal: boolean;
    readonly asEnactProposal: {
      readonly proposalHash: H256;
      readonly index: u32;
    } & Struct;
    readonly isBlacklist: boolean;
    readonly asBlacklist: {
      readonly proposalHash: H256;
      readonly maybeRefIndex: Option<u32>;
    } & Struct;
    readonly isCancelProposal: boolean;
    readonly asCancelProposal: {
      readonly propIndex: Compact<u32>;
    } & Struct;
    readonly type: 'Propose' | 'Second' | 'Vote' | 'EmergencyCancel' | 'ExternalPropose' | 'ExternalProposeMajority' | 'ExternalProposeDefault' | 'FastTrack' | 'VetoExternal' | 'CancelReferendum' | 'CancelQueued' | 'Delegate' | 'Undelegate' | 'ClearPublicProposals' | 'NotePreimage' | 'NotePreimageOperational' | 'NoteImminentPreimage' | 'NoteImminentPreimageOperational' | 'ReapPreimage' | 'Unlock' | 'RemoveVote' | 'RemoveOtherVote' | 'EnactProposal' | 'Blacklist' | 'CancelProposal';
  }

  /** @name PalletDemocracyConviction (159) */
  interface PalletDemocracyConviction extends Enum {
    readonly isNone: boolean;
    readonly isLocked1x: boolean;
    readonly isLocked2x: boolean;
    readonly isLocked3x: boolean;
    readonly isLocked4x: boolean;
    readonly isLocked5x: boolean;
    readonly isLocked6x: boolean;
    readonly type: 'None' | 'Locked1x' | 'Locked2x' | 'Locked3x' | 'Locked4x' | 'Locked5x' | 'Locked6x';
  }

  /** @name PalletSchedulerCall (161) */
  interface PalletSchedulerCall extends Enum {
    readonly isSchedule: boolean;
    readonly asSchedule: {
      readonly when: u32;
      readonly maybePeriodic: Option<ITuple<[u32, u32]>>;
      readonly priority: u8;
      readonly call: FrameSupportScheduleMaybeHashed;
    } & Struct;
    readonly isCancel: boolean;
    readonly asCancel: {
      readonly when: u32;
      readonly index: u32;
    } & Struct;
    readonly isScheduleNamed: boolean;
    readonly asScheduleNamed: {
      readonly id: Bytes;
      readonly when: u32;
      readonly maybePeriodic: Option<ITuple<[u32, u32]>>;
      readonly priority: u8;
      readonly call: FrameSupportScheduleMaybeHashed;
    } & Struct;
    readonly isCancelNamed: boolean;
    readonly asCancelNamed: {
      readonly id: Bytes;
    } & Struct;
    readonly isScheduleAfter: boolean;
    readonly asScheduleAfter: {
      readonly after: u32;
      readonly maybePeriodic: Option<ITuple<[u32, u32]>>;
      readonly priority: u8;
      readonly call: FrameSupportScheduleMaybeHashed;
    } & Struct;
    readonly isScheduleNamedAfter: boolean;
    readonly asScheduleNamedAfter: {
      readonly id: Bytes;
      readonly after: u32;
      readonly maybePeriodic: Option<ITuple<[u32, u32]>>;
      readonly priority: u8;
      readonly call: FrameSupportScheduleMaybeHashed;
    } & Struct;
    readonly type: 'Schedule' | 'Cancel' | 'ScheduleNamed' | 'CancelNamed' | 'ScheduleAfter' | 'ScheduleNamedAfter';
  }

  /** @name FrameSupportScheduleMaybeHashed (163) */
  interface FrameSupportScheduleMaybeHashed extends Enum {
    readonly isValue: boolean;
    readonly asValue: Call;
    readonly isHash: boolean;
    readonly asHash: H256;
    readonly type: 'Value' | 'Hash';
  }

  /** @name PalletUtilityCall (164) */
  interface PalletUtilityCall extends Enum {
    readonly isBatch: boolean;
    readonly asBatch: {
      readonly calls: Vec<Call>;
    } & Struct;
    readonly isAsDerivative: boolean;
    readonly asAsDerivative: {
      readonly index: u16;
      readonly call: Call;
    } & Struct;
    readonly isBatchAll: boolean;
    readonly asBatchAll: {
      readonly calls: Vec<Call>;
    } & Struct;
    readonly isDispatchAs: boolean;
    readonly asDispatchAs: {
      readonly asOrigin: FrequencyRococoRuntimeOriginCaller;
      readonly call: Call;
    } & Struct;
    readonly isForceBatch: boolean;
    readonly asForceBatch: {
      readonly calls: Vec<Call>;
    } & Struct;
    readonly type: 'Batch' | 'AsDerivative' | 'BatchAll' | 'DispatchAs' | 'ForceBatch';
  }

  /** @name FrequencyRococoRuntimeOriginCaller (166) */
  interface FrequencyRococoRuntimeOriginCaller extends Enum {
    readonly isSystem: boolean;
    readonly asSystem: FrameSupportDispatchRawOrigin;
    readonly isVoid: boolean;
    readonly isCouncil: boolean;
    readonly asCouncil: PalletCollectiveRawOrigin;
    readonly isTechnicalCommittee: boolean;
    readonly asTechnicalCommittee: PalletCollectiveRawOrigin;
    readonly isPolkadotXcm: boolean;
    readonly asPolkadotXcm: PalletXcmOrigin;
    readonly isCumulusXcm: boolean;
    readonly asCumulusXcm: CumulusPalletXcmOrigin;
    readonly type: 'System' | 'Void' | 'Council' | 'TechnicalCommittee' | 'PolkadotXcm' | 'CumulusXcm';
  }

  /** @name FrameSupportDispatchRawOrigin (167) */
  interface FrameSupportDispatchRawOrigin extends Enum {
    readonly isRoot: boolean;
    readonly isSigned: boolean;
    readonly asSigned: AccountId32;
    readonly isNone: boolean;
    readonly type: 'Root' | 'Signed' | 'None';
  }

  /** @name PalletCollectiveRawOrigin (168) */
  interface PalletCollectiveRawOrigin extends Enum {
    readonly isMembers: boolean;
    readonly asMembers: ITuple<[u32, u32]>;
    readonly isMember: boolean;
    readonly asMember: AccountId32;
    readonly isPhantom: boolean;
    readonly type: 'Members' | 'Member' | 'Phantom';
  }

  /** @name PalletXcmOrigin (170) */
  interface PalletXcmOrigin extends Enum {
    readonly isXcm: boolean;
    readonly asXcm: XcmV1MultiLocation;
    readonly isResponse: boolean;
    readonly asResponse: XcmV1MultiLocation;
    readonly type: 'Xcm' | 'Response';
  }

  /** @name CumulusPalletXcmOrigin (171) */
  interface CumulusPalletXcmOrigin extends Enum {
    readonly isRelay: boolean;
    readonly isSiblingParachain: boolean;
    readonly asSiblingParachain: u32;
    readonly type: 'Relay' | 'SiblingParachain';
  }

  /** @name SpCoreVoid (172) */
  type SpCoreVoid = Null;

  /** @name PalletBalancesCall (173) */
  interface PalletBalancesCall extends Enum {
    readonly isTransfer: boolean;
    readonly asTransfer: {
      readonly dest: MultiAddress;
      readonly value: Compact<u128>;
    } & Struct;
    readonly isSetBalance: boolean;
    readonly asSetBalance: {
      readonly who: MultiAddress;
      readonly newFree: Compact<u128>;
      readonly newReserved: Compact<u128>;
    } & Struct;
    readonly isForceTransfer: boolean;
    readonly asForceTransfer: {
      readonly source: MultiAddress;
      readonly dest: MultiAddress;
      readonly value: Compact<u128>;
    } & Struct;
    readonly isTransferKeepAlive: boolean;
    readonly asTransferKeepAlive: {
      readonly dest: MultiAddress;
      readonly value: Compact<u128>;
    } & Struct;
    readonly isTransferAll: boolean;
    readonly asTransferAll: {
      readonly dest: MultiAddress;
      readonly keepAlive: bool;
    } & Struct;
    readonly isForceUnreserve: boolean;
    readonly asForceUnreserve: {
      readonly who: MultiAddress;
      readonly amount: u128;
    } & Struct;
    readonly type: 'Transfer' | 'SetBalance' | 'ForceTransfer' | 'TransferKeepAlive' | 'TransferAll' | 'ForceUnreserve';
  }

  /** @name PalletCollectiveCall (176) */
  interface PalletCollectiveCall extends Enum {
    readonly isSetMembers: boolean;
    readonly asSetMembers: {
      readonly newMembers: Vec<AccountId32>;
      readonly prime: Option<AccountId32>;
      readonly oldCount: u32;
    } & Struct;
    readonly isExecute: boolean;
    readonly asExecute: {
      readonly proposal: Call;
      readonly lengthBound: Compact<u32>;
    } & Struct;
    readonly isPropose: boolean;
    readonly asPropose: {
      readonly threshold: Compact<u32>;
      readonly proposal: Call;
      readonly lengthBound: Compact<u32>;
    } & Struct;
    readonly isVote: boolean;
    readonly asVote: {
      readonly proposal: H256;
      readonly index: Compact<u32>;
      readonly approve: bool;
    } & Struct;
    readonly isClose: boolean;
    readonly asClose: {
      readonly proposalHash: H256;
      readonly index: Compact<u32>;
      readonly proposalWeightBound: Compact<u64>;
      readonly lengthBound: Compact<u32>;
    } & Struct;
    readonly isDisapproveProposal: boolean;
    readonly asDisapproveProposal: {
      readonly proposalHash: H256;
    } & Struct;
    readonly type: 'SetMembers' | 'Execute' | 'Propose' | 'Vote' | 'Close' | 'DisapproveProposal';
  }

  /** @name PalletAuthorshipCall (178) */
  interface PalletAuthorshipCall extends Enum {
    readonly isSetUncles: boolean;
    readonly asSetUncles: {
      readonly newUncles: Vec<SpRuntimeHeader>;
    } & Struct;
    readonly type: 'SetUncles';
  }

  /** @name SpRuntimeHeader (180) */
  interface SpRuntimeHeader extends Struct {
    readonly parentHash: H256;
    readonly number: Compact<u32>;
    readonly stateRoot: H256;
    readonly extrinsicsRoot: H256;
    readonly digest: SpRuntimeDigest;
  }

  /** @name SpRuntimeBlakeTwo256 (181) */
  type SpRuntimeBlakeTwo256 = Null;

  /** @name PalletCollatorSelectionCall (182) */
  interface PalletCollatorSelectionCall extends Enum {
    readonly isSetInvulnerables: boolean;
    readonly asSetInvulnerables: {
      readonly new_: Vec<AccountId32>;
    } & Struct;
    readonly isSetDesiredCandidates: boolean;
    readonly asSetDesiredCandidates: {
      readonly max: u32;
    } & Struct;
    readonly isSetCandidacyBond: boolean;
    readonly asSetCandidacyBond: {
      readonly bond: u128;
    } & Struct;
    readonly isRegisterAsCandidate: boolean;
    readonly isLeaveIntent: boolean;
    readonly type: 'SetInvulnerables' | 'SetDesiredCandidates' | 'SetCandidacyBond' | 'RegisterAsCandidate' | 'LeaveIntent';
  }

  /** @name PalletSessionCall (183) */
  interface PalletSessionCall extends Enum {
    readonly isSetKeys: boolean;
    readonly asSetKeys: {
      readonly keys_: FrequencyRococoRuntimeSessionKeys;
      readonly proof: Bytes;
    } & Struct;
    readonly isPurgeKeys: boolean;
    readonly type: 'SetKeys' | 'PurgeKeys';
  }

  /** @name FrequencyRococoRuntimeSessionKeys (184) */
  interface FrequencyRococoRuntimeSessionKeys extends Struct {
    readonly aura: SpConsensusAuraSr25519AppSr25519Public;
  }

  /** @name SpConsensusAuraSr25519AppSr25519Public (185) */
  interface SpConsensusAuraSr25519AppSr25519Public extends SpCoreSr25519Public {}

  /** @name SpCoreSr25519Public (186) */
  interface SpCoreSr25519Public extends U8aFixed {}

  /** @name CumulusPalletXcmpQueueCall (187) */
  interface CumulusPalletXcmpQueueCall extends Enum {
    readonly isServiceOverweight: boolean;
    readonly asServiceOverweight: {
      readonly index: u64;
      readonly weightLimit: u64;
    } & Struct;
    readonly isSuspendXcmExecution: boolean;
    readonly isResumeXcmExecution: boolean;
    readonly isUpdateSuspendThreshold: boolean;
    readonly asUpdateSuspendThreshold: {
      readonly new_: u32;
    } & Struct;
    readonly isUpdateDropThreshold: boolean;
    readonly asUpdateDropThreshold: {
      readonly new_: u32;
    } & Struct;
    readonly isUpdateResumeThreshold: boolean;
    readonly asUpdateResumeThreshold: {
      readonly new_: u32;
    } & Struct;
    readonly isUpdateThresholdWeight: boolean;
    readonly asUpdateThresholdWeight: {
      readonly new_: u64;
    } & Struct;
    readonly isUpdateWeightRestrictDecay: boolean;
    readonly asUpdateWeightRestrictDecay: {
      readonly new_: u64;
    } & Struct;
    readonly isUpdateXcmpMaxIndividualWeight: boolean;
    readonly asUpdateXcmpMaxIndividualWeight: {
      readonly new_: u64;
    } & Struct;
    readonly type: 'ServiceOverweight' | 'SuspendXcmExecution' | 'ResumeXcmExecution' | 'UpdateSuspendThreshold' | 'UpdateDropThreshold' | 'UpdateResumeThreshold' | 'UpdateThresholdWeight' | 'UpdateWeightRestrictDecay' | 'UpdateXcmpMaxIndividualWeight';
  }

  /** @name PalletXcmCall (188) */
  interface PalletXcmCall extends Enum {
    readonly isSend: boolean;
    readonly asSend: {
      readonly dest: XcmVersionedMultiLocation;
      readonly message: XcmVersionedXcm;
    } & Struct;
    readonly isTeleportAssets: boolean;
    readonly asTeleportAssets: {
      readonly dest: XcmVersionedMultiLocation;
      readonly beneficiary: XcmVersionedMultiLocation;
      readonly assets: XcmVersionedMultiAssets;
      readonly feeAssetItem: u32;
    } & Struct;
    readonly isReserveTransferAssets: boolean;
    readonly asReserveTransferAssets: {
      readonly dest: XcmVersionedMultiLocation;
      readonly beneficiary: XcmVersionedMultiLocation;
      readonly assets: XcmVersionedMultiAssets;
      readonly feeAssetItem: u32;
    } & Struct;
    readonly isExecute: boolean;
    readonly asExecute: {
      readonly message: XcmVersionedXcm;
      readonly maxWeight: u64;
    } & Struct;
    readonly isForceXcmVersion: boolean;
    readonly asForceXcmVersion: {
      readonly location: XcmV1MultiLocation;
      readonly xcmVersion: u32;
    } & Struct;
    readonly isForceDefaultXcmVersion: boolean;
    readonly asForceDefaultXcmVersion: {
      readonly maybeXcmVersion: Option<u32>;
    } & Struct;
    readonly isForceSubscribeVersionNotify: boolean;
    readonly asForceSubscribeVersionNotify: {
      readonly location: XcmVersionedMultiLocation;
    } & Struct;
    readonly isForceUnsubscribeVersionNotify: boolean;
    readonly asForceUnsubscribeVersionNotify: {
      readonly location: XcmVersionedMultiLocation;
    } & Struct;
    readonly isLimitedReserveTransferAssets: boolean;
    readonly asLimitedReserveTransferAssets: {
      readonly dest: XcmVersionedMultiLocation;
      readonly beneficiary: XcmVersionedMultiLocation;
      readonly assets: XcmVersionedMultiAssets;
      readonly feeAssetItem: u32;
      readonly weightLimit: XcmV2WeightLimit;
    } & Struct;
    readonly isLimitedTeleportAssets: boolean;
    readonly asLimitedTeleportAssets: {
      readonly dest: XcmVersionedMultiLocation;
      readonly beneficiary: XcmVersionedMultiLocation;
      readonly assets: XcmVersionedMultiAssets;
      readonly feeAssetItem: u32;
      readonly weightLimit: XcmV2WeightLimit;
    } & Struct;
    readonly type: 'Send' | 'TeleportAssets' | 'ReserveTransferAssets' | 'Execute' | 'ForceXcmVersion' | 'ForceDefaultXcmVersion' | 'ForceSubscribeVersionNotify' | 'ForceUnsubscribeVersionNotify' | 'LimitedReserveTransferAssets' | 'LimitedTeleportAssets';
  }

  /** @name XcmVersionedXcm (189) */
  interface XcmVersionedXcm extends Enum {
    readonly isV0: boolean;
    readonly asV0: XcmV0Xcm;
    readonly isV1: boolean;
    readonly asV1: XcmV1Xcm;
    readonly isV2: boolean;
    readonly asV2: XcmV2Xcm;
    readonly type: 'V0' | 'V1' | 'V2';
  }

  /** @name XcmV0Xcm (190) */
  interface XcmV0Xcm extends Enum {
    readonly isWithdrawAsset: boolean;
    readonly asWithdrawAsset: {
      readonly assets: Vec<XcmV0MultiAsset>;
      readonly effects: Vec<XcmV0Order>;
    } & Struct;
    readonly isReserveAssetDeposit: boolean;
    readonly asReserveAssetDeposit: {
      readonly assets: Vec<XcmV0MultiAsset>;
      readonly effects: Vec<XcmV0Order>;
    } & Struct;
    readonly isTeleportAsset: boolean;
    readonly asTeleportAsset: {
      readonly assets: Vec<XcmV0MultiAsset>;
      readonly effects: Vec<XcmV0Order>;
    } & Struct;
    readonly isQueryResponse: boolean;
    readonly asQueryResponse: {
      readonly queryId: Compact<u64>;
      readonly response: XcmV0Response;
    } & Struct;
    readonly isTransferAsset: boolean;
    readonly asTransferAsset: {
      readonly assets: Vec<XcmV0MultiAsset>;
      readonly dest: XcmV0MultiLocation;
    } & Struct;
    readonly isTransferReserveAsset: boolean;
    readonly asTransferReserveAsset: {
      readonly assets: Vec<XcmV0MultiAsset>;
      readonly dest: XcmV0MultiLocation;
      readonly effects: Vec<XcmV0Order>;
    } & Struct;
    readonly isTransact: boolean;
    readonly asTransact: {
      readonly originType: XcmV0OriginKind;
      readonly requireWeightAtMost: u64;
      readonly call: XcmDoubleEncoded;
    } & Struct;
    readonly isHrmpNewChannelOpenRequest: boolean;
    readonly asHrmpNewChannelOpenRequest: {
      readonly sender: Compact<u32>;
      readonly maxMessageSize: Compact<u32>;
      readonly maxCapacity: Compact<u32>;
    } & Struct;
    readonly isHrmpChannelAccepted: boolean;
    readonly asHrmpChannelAccepted: {
      readonly recipient: Compact<u32>;
    } & Struct;
    readonly isHrmpChannelClosing: boolean;
    readonly asHrmpChannelClosing: {
      readonly initiator: Compact<u32>;
      readonly sender: Compact<u32>;
      readonly recipient: Compact<u32>;
    } & Struct;
    readonly isRelayedFrom: boolean;
    readonly asRelayedFrom: {
      readonly who: XcmV0MultiLocation;
      readonly message: XcmV0Xcm;
    } & Struct;
    readonly type: 'WithdrawAsset' | 'ReserveAssetDeposit' | 'TeleportAsset' | 'QueryResponse' | 'TransferAsset' | 'TransferReserveAsset' | 'Transact' | 'HrmpNewChannelOpenRequest' | 'HrmpChannelAccepted' | 'HrmpChannelClosing' | 'RelayedFrom';
  }

  /** @name XcmV0Order (192) */
  interface XcmV0Order extends Enum {
    readonly isNull: boolean;
    readonly isDepositAsset: boolean;
    readonly asDepositAsset: {
      readonly assets: Vec<XcmV0MultiAsset>;
      readonly dest: XcmV0MultiLocation;
    } & Struct;
    readonly isDepositReserveAsset: boolean;
    readonly asDepositReserveAsset: {
      readonly assets: Vec<XcmV0MultiAsset>;
      readonly dest: XcmV0MultiLocation;
      readonly effects: Vec<XcmV0Order>;
    } & Struct;
    readonly isExchangeAsset: boolean;
    readonly asExchangeAsset: {
      readonly give: Vec<XcmV0MultiAsset>;
      readonly receive: Vec<XcmV0MultiAsset>;
    } & Struct;
    readonly isInitiateReserveWithdraw: boolean;
    readonly asInitiateReserveWithdraw: {
      readonly assets: Vec<XcmV0MultiAsset>;
      readonly reserve: XcmV0MultiLocation;
      readonly effects: Vec<XcmV0Order>;
    } & Struct;
    readonly isInitiateTeleport: boolean;
    readonly asInitiateTeleport: {
      readonly assets: Vec<XcmV0MultiAsset>;
      readonly dest: XcmV0MultiLocation;
      readonly effects: Vec<XcmV0Order>;
    } & Struct;
    readonly isQueryHolding: boolean;
    readonly asQueryHolding: {
      readonly queryId: Compact<u64>;
      readonly dest: XcmV0MultiLocation;
      readonly assets: Vec<XcmV0MultiAsset>;
    } & Struct;
    readonly isBuyExecution: boolean;
    readonly asBuyExecution: {
      readonly fees: XcmV0MultiAsset;
      readonly weight: u64;
      readonly debt: u64;
      readonly haltOnError: bool;
      readonly xcm: Vec<XcmV0Xcm>;
    } & Struct;
    readonly type: 'Null' | 'DepositAsset' | 'DepositReserveAsset' | 'ExchangeAsset' | 'InitiateReserveWithdraw' | 'InitiateTeleport' | 'QueryHolding' | 'BuyExecution';
  }

  /** @name XcmV0Response (194) */
  interface XcmV0Response extends Enum {
    readonly isAssets: boolean;
    readonly asAssets: Vec<XcmV0MultiAsset>;
    readonly type: 'Assets';
  }

  /** @name XcmV1Xcm (195) */
  interface XcmV1Xcm extends Enum {
    readonly isWithdrawAsset: boolean;
    readonly asWithdrawAsset: {
      readonly assets: XcmV1MultiassetMultiAssets;
      readonly effects: Vec<XcmV1Order>;
    } & Struct;
    readonly isReserveAssetDeposited: boolean;
    readonly asReserveAssetDeposited: {
      readonly assets: XcmV1MultiassetMultiAssets;
      readonly effects: Vec<XcmV1Order>;
    } & Struct;
    readonly isReceiveTeleportedAsset: boolean;
    readonly asReceiveTeleportedAsset: {
      readonly assets: XcmV1MultiassetMultiAssets;
      readonly effects: Vec<XcmV1Order>;
    } & Struct;
    readonly isQueryResponse: boolean;
    readonly asQueryResponse: {
      readonly queryId: Compact<u64>;
      readonly response: XcmV1Response;
    } & Struct;
    readonly isTransferAsset: boolean;
    readonly asTransferAsset: {
      readonly assets: XcmV1MultiassetMultiAssets;
      readonly beneficiary: XcmV1MultiLocation;
    } & Struct;
    readonly isTransferReserveAsset: boolean;
    readonly asTransferReserveAsset: {
      readonly assets: XcmV1MultiassetMultiAssets;
      readonly dest: XcmV1MultiLocation;
      readonly effects: Vec<XcmV1Order>;
    } & Struct;
    readonly isTransact: boolean;
    readonly asTransact: {
      readonly originType: XcmV0OriginKind;
      readonly requireWeightAtMost: u64;
      readonly call: XcmDoubleEncoded;
    } & Struct;
    readonly isHrmpNewChannelOpenRequest: boolean;
    readonly asHrmpNewChannelOpenRequest: {
      readonly sender: Compact<u32>;
      readonly maxMessageSize: Compact<u32>;
      readonly maxCapacity: Compact<u32>;
    } & Struct;
    readonly isHrmpChannelAccepted: boolean;
    readonly asHrmpChannelAccepted: {
      readonly recipient: Compact<u32>;
    } & Struct;
    readonly isHrmpChannelClosing: boolean;
    readonly asHrmpChannelClosing: {
      readonly initiator: Compact<u32>;
      readonly sender: Compact<u32>;
      readonly recipient: Compact<u32>;
    } & Struct;
    readonly isRelayedFrom: boolean;
    readonly asRelayedFrom: {
      readonly who: XcmV1MultilocationJunctions;
      readonly message: XcmV1Xcm;
    } & Struct;
    readonly isSubscribeVersion: boolean;
    readonly asSubscribeVersion: {
      readonly queryId: Compact<u64>;
      readonly maxResponseWeight: Compact<u64>;
    } & Struct;
    readonly isUnsubscribeVersion: boolean;
    readonly type: 'WithdrawAsset' | 'ReserveAssetDeposited' | 'ReceiveTeleportedAsset' | 'QueryResponse' | 'TransferAsset' | 'TransferReserveAsset' | 'Transact' | 'HrmpNewChannelOpenRequest' | 'HrmpChannelAccepted' | 'HrmpChannelClosing' | 'RelayedFrom' | 'SubscribeVersion' | 'UnsubscribeVersion';
  }

  /** @name XcmV1Order (197) */
  interface XcmV1Order extends Enum {
    readonly isNoop: boolean;
    readonly isDepositAsset: boolean;
    readonly asDepositAsset: {
      readonly assets: XcmV1MultiassetMultiAssetFilter;
      readonly maxAssets: u32;
      readonly beneficiary: XcmV1MultiLocation;
    } & Struct;
    readonly isDepositReserveAsset: boolean;
    readonly asDepositReserveAsset: {
      readonly assets: XcmV1MultiassetMultiAssetFilter;
      readonly maxAssets: u32;
      readonly dest: XcmV1MultiLocation;
      readonly effects: Vec<XcmV1Order>;
    } & Struct;
    readonly isExchangeAsset: boolean;
    readonly asExchangeAsset: {
      readonly give: XcmV1MultiassetMultiAssetFilter;
      readonly receive: XcmV1MultiassetMultiAssets;
    } & Struct;
    readonly isInitiateReserveWithdraw: boolean;
    readonly asInitiateReserveWithdraw: {
      readonly assets: XcmV1MultiassetMultiAssetFilter;
      readonly reserve: XcmV1MultiLocation;
      readonly effects: Vec<XcmV1Order>;
    } & Struct;
    readonly isInitiateTeleport: boolean;
    readonly asInitiateTeleport: {
      readonly assets: XcmV1MultiassetMultiAssetFilter;
      readonly dest: XcmV1MultiLocation;
      readonly effects: Vec<XcmV1Order>;
    } & Struct;
    readonly isQueryHolding: boolean;
    readonly asQueryHolding: {
      readonly queryId: Compact<u64>;
      readonly dest: XcmV1MultiLocation;
      readonly assets: XcmV1MultiassetMultiAssetFilter;
    } & Struct;
    readonly isBuyExecution: boolean;
    readonly asBuyExecution: {
      readonly fees: XcmV1MultiAsset;
      readonly weight: u64;
      readonly debt: u64;
      readonly haltOnError: bool;
      readonly instructions: Vec<XcmV1Xcm>;
    } & Struct;
    readonly type: 'Noop' | 'DepositAsset' | 'DepositReserveAsset' | 'ExchangeAsset' | 'InitiateReserveWithdraw' | 'InitiateTeleport' | 'QueryHolding' | 'BuyExecution';
  }

  /** @name XcmV1Response (199) */
  interface XcmV1Response extends Enum {
    readonly isAssets: boolean;
    readonly asAssets: XcmV1MultiassetMultiAssets;
    readonly isVersion: boolean;
    readonly asVersion: u32;
    readonly type: 'Assets' | 'Version';
  }

  /** @name CumulusPalletDmpQueueCall (213) */
  interface CumulusPalletDmpQueueCall extends Enum {
    readonly isServiceOverweight: boolean;
    readonly asServiceOverweight: {
      readonly index: u64;
      readonly weightLimit: u64;
    } & Struct;
    readonly type: 'ServiceOverweight';
  }

  /** @name OrmlVestingModuleCall (214) */
  interface OrmlVestingModuleCall extends Enum {
    readonly isClaim: boolean;
    readonly isVestedTransfer: boolean;
    readonly asVestedTransfer: {
      readonly dest: MultiAddress;
      readonly schedule: OrmlVestingVestingSchedule;
    } & Struct;
    readonly isUpdateVestingSchedules: boolean;
    readonly asUpdateVestingSchedules: {
      readonly who: MultiAddress;
      readonly vestingSchedules: Vec<OrmlVestingVestingSchedule>;
    } & Struct;
    readonly isClaimFor: boolean;
    readonly asClaimFor: {
      readonly dest: MultiAddress;
    } & Struct;
    readonly type: 'Claim' | 'VestedTransfer' | 'UpdateVestingSchedules' | 'ClaimFor';
  }

  /** @name PalletMsaCall (216) */
  interface PalletMsaCall extends Enum {
    readonly isCreate: boolean;
    readonly isCreateSponsoredAccountWithDelegation: boolean;
    readonly asCreateSponsoredAccountWithDelegation: {
      readonly delegatorKey: AccountId32;
      readonly proof: SpRuntimeMultiSignature;
      readonly addProviderPayload: PalletMsaAddProvider;
    } & Struct;
    readonly isRegisterProvider: boolean;
    readonly asRegisterProvider: {
      readonly providerName: Bytes;
    } & Struct;
    readonly isAddProviderToMsa: boolean;
    readonly asAddProviderToMsa: {
      readonly providerKey: AccountId32;
      readonly proof: SpRuntimeMultiSignature;
      readonly addProviderPayload: PalletMsaAddProvider;
    } & Struct;
    readonly isRevokeMsaDelegationByDelegator: boolean;
    readonly asRevokeMsaDelegationByDelegator: {
      readonly providerMsaId: u64;
    } & Struct;
    readonly isAddKeyToMsa: boolean;
    readonly asAddKeyToMsa: {
      readonly key: AccountId32;
      readonly proof: SpRuntimeMultiSignature;
      readonly addKeyPayload: PalletMsaAddKeyData;
    } & Struct;
    readonly isDeleteMsaKey: boolean;
    readonly asDeleteMsaKey: {
      readonly key: AccountId32;
    } & Struct;
    readonly isRevokeDelegationByProvider: boolean;
    readonly asRevokeDelegationByProvider: {
      readonly delegator: u64;
    } & Struct;
    readonly type: 'Create' | 'CreateSponsoredAccountWithDelegation' | 'RegisterProvider' | 'AddProviderToMsa' | 'RevokeMsaDelegationByDelegator' | 'AddKeyToMsa' | 'DeleteMsaKey' | 'RevokeDelegationByProvider';
  }

  /** @name SpRuntimeMultiSignature (217) */
  interface SpRuntimeMultiSignature extends Enum {
    readonly isEd25519: boolean;
    readonly asEd25519: SpCoreEd25519Signature;
    readonly isSr25519: boolean;
    readonly asSr25519: SpCoreSr25519Signature;
    readonly isEcdsa: boolean;
    readonly asEcdsa: SpCoreEcdsaSignature;
    readonly type: 'Ed25519' | 'Sr25519' | 'Ecdsa';
  }

  /** @name SpCoreEd25519Signature (218) */
  interface SpCoreEd25519Signature extends U8aFixed {}

  /** @name SpCoreSr25519Signature (220) */
  interface SpCoreSr25519Signature extends U8aFixed {}

  /** @name SpCoreEcdsaSignature (221) */
  interface SpCoreEcdsaSignature extends U8aFixed {}

  /** @name PalletMsaAddProvider (223) */
  interface PalletMsaAddProvider extends Struct {
    readonly authorizedMsaId: u64;
    readonly permission: u8;
    readonly schemaIds: Vec<u16>;
  }

  /** @name PalletMsaAddKeyData (225) */
  interface PalletMsaAddKeyData extends Struct {
    readonly msaId: u64;
    readonly nonce: u32;
  }

  /** @name PalletMessagesCall (226) */
  interface PalletMessagesCall extends Enum {
    readonly isAddIpfsMessage: boolean;
    readonly asAddIpfsMessage: {
      readonly schemaId: u16;
      readonly cid: Bytes;
      readonly payloadLength: u32;
    } & Struct;
    readonly isAddOnchainMessage: boolean;
    readonly asAddOnchainMessage: {
      readonly onBehalfOf: Option<u64>;
      readonly schemaId: u16;
      readonly payload: Bytes;
    } & Struct;
    readonly type: 'AddIpfsMessage' | 'AddOnchainMessage';
  }

  /** @name PalletSchemasCall (227) */
  interface PalletSchemasCall extends Enum {
    readonly isRegisterSchema: boolean;
    readonly asRegisterSchema: {
      readonly model: Bytes;
      readonly modelType: CommonPrimitivesSchemaModelType;
      readonly payloadLocation: CommonPrimitivesSchemaPayloadLocation;
    } & Struct;
    readonly isSetMaxSchemaModelBytes: boolean;
    readonly asSetMaxSchemaModelBytes: {
      readonly maxSize: u32;
    } & Struct;
    readonly type: 'RegisterSchema' | 'SetMaxSchemaModelBytes';
  }

  /** @name CommonPrimitivesSchemaModelType (229) */
  interface CommonPrimitivesSchemaModelType extends Enum {
    readonly isAvroBinary: boolean;
    readonly isParquet: boolean;
    readonly type: 'AvroBinary' | 'Parquet';
  }

  /** @name CommonPrimitivesSchemaPayloadLocation (230) */
  interface CommonPrimitivesSchemaPayloadLocation extends Enum {
    readonly isOnChain: boolean;
    readonly isIpfs: boolean;
    readonly type: 'OnChain' | 'Ipfs';
  }

  /** @name PalletSudoError (231) */
  interface PalletSudoError extends Enum {
    readonly isRequireSudo: boolean;
    readonly type: 'RequireSudo';
  }

  /** @name PalletPreimageRequestStatus (232) */
  interface PalletPreimageRequestStatus extends Enum {
    readonly isUnrequested: boolean;
    readonly asUnrequested: Option<ITuple<[AccountId32, u128]>>;
    readonly isRequested: boolean;
    readonly asRequested: u32;
    readonly type: 'Unrequested' | 'Requested';
  }

  /** @name PalletPreimageError (236) */
  interface PalletPreimageError extends Enum {
    readonly isTooLarge: boolean;
    readonly isAlreadyNoted: boolean;
    readonly isNotAuthorized: boolean;
    readonly isNotNoted: boolean;
    readonly isRequested: boolean;
    readonly isNotRequested: boolean;
    readonly type: 'TooLarge' | 'AlreadyNoted' | 'NotAuthorized' | 'NotNoted' | 'Requested' | 'NotRequested';
  }

  /** @name PalletDemocracyPreimageStatus (240) */
  interface PalletDemocracyPreimageStatus extends Enum {
    readonly isMissing: boolean;
    readonly asMissing: u32;
    readonly isAvailable: boolean;
    readonly asAvailable: {
      readonly data: Bytes;
      readonly provider: AccountId32;
      readonly deposit: u128;
      readonly since: u32;
      readonly expiry: Option<u32>;
    } & Struct;
    readonly type: 'Missing' | 'Available';
  }

  /** @name PalletDemocracyReferendumInfo (241) */
  interface PalletDemocracyReferendumInfo extends Enum {
    readonly isOngoing: boolean;
    readonly asOngoing: PalletDemocracyReferendumStatus;
    readonly isFinished: boolean;
    readonly asFinished: {
      readonly approved: bool;
      readonly end: u32;
    } & Struct;
    readonly type: 'Ongoing' | 'Finished';
  }

  /** @name PalletDemocracyReferendumStatus (242) */
  interface PalletDemocracyReferendumStatus extends Struct {
    readonly end: u32;
    readonly proposalHash: H256;
    readonly threshold: PalletDemocracyVoteThreshold;
    readonly delay: u32;
    readonly tally: PalletDemocracyTally;
  }

  /** @name PalletDemocracyTally (243) */
  interface PalletDemocracyTally extends Struct {
    readonly ayes: u128;
    readonly nays: u128;
    readonly turnout: u128;
  }

  /** @name PalletDemocracyVoteVoting (244) */
  interface PalletDemocracyVoteVoting extends Enum {
    readonly isDirect: boolean;
    readonly asDirect: {
      readonly votes: Vec<ITuple<[u32, PalletDemocracyVoteAccountVote]>>;
      readonly delegations: PalletDemocracyDelegations;
      readonly prior: PalletDemocracyVotePriorLock;
    } & Struct;
    readonly isDelegating: boolean;
    readonly asDelegating: {
      readonly balance: u128;
      readonly target: AccountId32;
      readonly conviction: PalletDemocracyConviction;
      readonly delegations: PalletDemocracyDelegations;
      readonly prior: PalletDemocracyVotePriorLock;
    } & Struct;
    readonly type: 'Direct' | 'Delegating';
  }

  /** @name PalletDemocracyDelegations (247) */
  interface PalletDemocracyDelegations extends Struct {
    readonly votes: u128;
    readonly capital: u128;
  }

  /** @name PalletDemocracyVotePriorLock (248) */
  interface PalletDemocracyVotePriorLock extends ITuple<[u32, u128]> {}

  /** @name PalletDemocracyReleases (251) */
  interface PalletDemocracyReleases extends Enum {
    readonly isV1: boolean;
    readonly type: 'V1';
  }

  /** @name PalletDemocracyError (252) */
  interface PalletDemocracyError extends Enum {
    readonly isValueLow: boolean;
    readonly isProposalMissing: boolean;
    readonly isAlreadyCanceled: boolean;
    readonly isDuplicateProposal: boolean;
    readonly isProposalBlacklisted: boolean;
    readonly isNotSimpleMajority: boolean;
    readonly isInvalidHash: boolean;
    readonly isNoProposal: boolean;
    readonly isAlreadyVetoed: boolean;
    readonly isDuplicatePreimage: boolean;
    readonly isNotImminent: boolean;
    readonly isTooEarly: boolean;
    readonly isImminent: boolean;
    readonly isPreimageMissing: boolean;
    readonly isReferendumInvalid: boolean;
    readonly isPreimageInvalid: boolean;
    readonly isNoneWaiting: boolean;
    readonly isNotVoter: boolean;
    readonly isNoPermission: boolean;
    readonly isAlreadyDelegating: boolean;
    readonly isInsufficientFunds: boolean;
    readonly isNotDelegating: boolean;
    readonly isVotesExist: boolean;
    readonly isInstantNotAllowed: boolean;
    readonly isNonsense: boolean;
    readonly isWrongUpperBound: boolean;
    readonly isMaxVotesReached: boolean;
    readonly isTooManyProposals: boolean;
    readonly isVotingPeriodLow: boolean;
    readonly type: 'ValueLow' | 'ProposalMissing' | 'AlreadyCanceled' | 'DuplicateProposal' | 'ProposalBlacklisted' | 'NotSimpleMajority' | 'InvalidHash' | 'NoProposal' | 'AlreadyVetoed' | 'DuplicatePreimage' | 'NotImminent' | 'TooEarly' | 'Imminent' | 'PreimageMissing' | 'ReferendumInvalid' | 'PreimageInvalid' | 'NoneWaiting' | 'NotVoter' | 'NoPermission' | 'AlreadyDelegating' | 'InsufficientFunds' | 'NotDelegating' | 'VotesExist' | 'InstantNotAllowed' | 'Nonsense' | 'WrongUpperBound' | 'MaxVotesReached' | 'TooManyProposals' | 'VotingPeriodLow';
  }

  /** @name PalletSchedulerScheduledV3 (255) */
  interface PalletSchedulerScheduledV3 extends Struct {
    readonly maybeId: Option<Bytes>;
    readonly priority: u8;
    readonly call: FrameSupportScheduleMaybeHashed;
    readonly maybePeriodic: Option<ITuple<[u32, u32]>>;
    readonly origin: FrequencyRococoRuntimeOriginCaller;
  }

  /** @name PalletSchedulerError (256) */
  interface PalletSchedulerError extends Enum {
    readonly isFailedToSchedule: boolean;
    readonly isNotFound: boolean;
    readonly isTargetBlockNumberInPast: boolean;
    readonly isRescheduleNoChange: boolean;
    readonly type: 'FailedToSchedule' | 'NotFound' | 'TargetBlockNumberInPast' | 'RescheduleNoChange';
  }

  /** @name PalletUtilityError (257) */
  interface PalletUtilityError extends Enum {
    readonly isTooManyCalls: boolean;
    readonly type: 'TooManyCalls';
  }

  /** @name PalletBalancesBalanceLock (259) */
  interface PalletBalancesBalanceLock extends Struct {
    readonly id: U8aFixed;
    readonly amount: u128;
    readonly reasons: PalletBalancesReasons;
  }

  /** @name PalletBalancesReasons (260) */
  interface PalletBalancesReasons extends Enum {
    readonly isFee: boolean;
    readonly isMisc: boolean;
    readonly isAll: boolean;
    readonly type: 'Fee' | 'Misc' | 'All';
  }

  /** @name PalletBalancesReserveData (263) */
  interface PalletBalancesReserveData extends Struct {
    readonly id: U8aFixed;
    readonly amount: u128;
  }

  /** @name PalletBalancesReleases (265) */
  interface PalletBalancesReleases extends Enum {
    readonly isV100: boolean;
    readonly isV200: boolean;
    readonly type: 'V100' | 'V200';
  }

  /** @name PalletBalancesError (266) */
  interface PalletBalancesError extends Enum {
    readonly isVestingBalance: boolean;
    readonly isLiquidityRestrictions: boolean;
    readonly isInsufficientBalance: boolean;
    readonly isExistentialDeposit: boolean;
    readonly isKeepAlive: boolean;
    readonly isExistingVestingSchedule: boolean;
    readonly isDeadAccount: boolean;
    readonly isTooManyReserves: boolean;
    readonly type: 'VestingBalance' | 'LiquidityRestrictions' | 'InsufficientBalance' | 'ExistentialDeposit' | 'KeepAlive' | 'ExistingVestingSchedule' | 'DeadAccount' | 'TooManyReserves';
  }

  /** @name PalletTransactionPaymentReleases (268) */
  interface PalletTransactionPaymentReleases extends Enum {
    readonly isV1Ancient: boolean;
    readonly isV2: boolean;
    readonly type: 'V1Ancient' | 'V2';
  }

  /** @name PalletCollectiveVotes (270) */
  interface PalletCollectiveVotes extends Struct {
    readonly index: u32;
    readonly threshold: u32;
    readonly ayes: Vec<AccountId32>;
    readonly nays: Vec<AccountId32>;
    readonly end: u32;
  }

  /** @name PalletCollectiveError (271) */
  interface PalletCollectiveError extends Enum {
    readonly isNotMember: boolean;
    readonly isDuplicateProposal: boolean;
    readonly isProposalMissing: boolean;
    readonly isWrongIndex: boolean;
    readonly isDuplicateVote: boolean;
    readonly isAlreadyInitialized: boolean;
    readonly isTooEarly: boolean;
    readonly isTooManyProposals: boolean;
    readonly isWrongProposalWeight: boolean;
    readonly isWrongProposalLength: boolean;
    readonly type: 'NotMember' | 'DuplicateProposal' | 'ProposalMissing' | 'WrongIndex' | 'DuplicateVote' | 'AlreadyInitialized' | 'TooEarly' | 'TooManyProposals' | 'WrongProposalWeight' | 'WrongProposalLength';
  }

  /** @name PalletAuthorshipUncleEntryItem (275) */
  interface PalletAuthorshipUncleEntryItem extends Enum {
    readonly isInclusionHeight: boolean;
    readonly asInclusionHeight: u32;
    readonly isUncle: boolean;
    readonly asUncle: ITuple<[H256, Option<AccountId32>]>;
    readonly type: 'InclusionHeight' | 'Uncle';
  }

  /** @name PalletAuthorshipError (277) */
  interface PalletAuthorshipError extends Enum {
    readonly isInvalidUncleParent: boolean;
    readonly isUnclesAlreadySet: boolean;
    readonly isTooManyUncles: boolean;
    readonly isGenesisUncle: boolean;
    readonly isTooHighUncle: boolean;
    readonly isUncleAlreadyIncluded: boolean;
    readonly isOldUncle: boolean;
    readonly type: 'InvalidUncleParent' | 'UnclesAlreadySet' | 'TooManyUncles' | 'GenesisUncle' | 'TooHighUncle' | 'UncleAlreadyIncluded' | 'OldUncle';
  }

  /** @name PalletCollatorSelectionCandidateInfo (280) */
  interface PalletCollatorSelectionCandidateInfo extends Struct {
    readonly who: AccountId32;
    readonly deposit: u128;
  }

  /** @name PalletCollatorSelectionError (282) */
  interface PalletCollatorSelectionError extends Enum {
    readonly isTooManyCandidates: boolean;
    readonly isTooFewCandidates: boolean;
    readonly isUnknown: boolean;
    readonly isPermission: boolean;
    readonly isAlreadyCandidate: boolean;
    readonly isNotCandidate: boolean;
    readonly isTooManyInvulnerables: boolean;
    readonly isAlreadyInvulnerable: boolean;
    readonly isNoAssociatedValidatorId: boolean;
    readonly isValidatorNotRegistered: boolean;
    readonly type: 'TooManyCandidates' | 'TooFewCandidates' | 'Unknown' | 'Permission' | 'AlreadyCandidate' | 'NotCandidate' | 'TooManyInvulnerables' | 'AlreadyInvulnerable' | 'NoAssociatedValidatorId' | 'ValidatorNotRegistered';
  }

  /** @name SpCoreCryptoKeyTypeId (287) */
  interface SpCoreCryptoKeyTypeId extends U8aFixed {}

  /** @name PalletSessionError (288) */
  interface PalletSessionError extends Enum {
    readonly isInvalidProof: boolean;
    readonly isNoAssociatedValidatorId: boolean;
    readonly isDuplicatedKey: boolean;
    readonly isNoKeys: boolean;
    readonly isNoAccount: boolean;
    readonly type: 'InvalidProof' | 'NoAssociatedValidatorId' | 'DuplicatedKey' | 'NoKeys' | 'NoAccount';
  }

  /** @name CumulusPalletXcmpQueueInboundChannelDetails (293) */
  interface CumulusPalletXcmpQueueInboundChannelDetails extends Struct {
    readonly sender: u32;
    readonly state: CumulusPalletXcmpQueueInboundState;
    readonly messageMetadata: Vec<ITuple<[u32, PolkadotParachainPrimitivesXcmpMessageFormat]>>;
  }

  /** @name CumulusPalletXcmpQueueInboundState (294) */
  interface CumulusPalletXcmpQueueInboundState extends Enum {
    readonly isOk: boolean;
    readonly isSuspended: boolean;
    readonly type: 'Ok' | 'Suspended';
  }

  /** @name PolkadotParachainPrimitivesXcmpMessageFormat (297) */
  interface PolkadotParachainPrimitivesXcmpMessageFormat extends Enum {
    readonly isConcatenatedVersionedXcm: boolean;
    readonly isConcatenatedEncodedBlob: boolean;
    readonly isSignals: boolean;
    readonly type: 'ConcatenatedVersionedXcm' | 'ConcatenatedEncodedBlob' | 'Signals';
  }

  /** @name CumulusPalletXcmpQueueOutboundChannelDetails (300) */
  interface CumulusPalletXcmpQueueOutboundChannelDetails extends Struct {
    readonly recipient: u32;
    readonly state: CumulusPalletXcmpQueueOutboundState;
    readonly signalsExist: bool;
    readonly firstIndex: u16;
    readonly lastIndex: u16;
  }

  /** @name CumulusPalletXcmpQueueOutboundState (301) */
  interface CumulusPalletXcmpQueueOutboundState extends Enum {
    readonly isOk: boolean;
    readonly isSuspended: boolean;
    readonly type: 'Ok' | 'Suspended';
  }

  /** @name CumulusPalletXcmpQueueQueueConfigData (303) */
  interface CumulusPalletXcmpQueueQueueConfigData extends Struct {
    readonly suspendThreshold: u32;
    readonly dropThreshold: u32;
    readonly resumeThreshold: u32;
    readonly thresholdWeight: u64;
    readonly weightRestrictDecay: u64;
    readonly xcmpMaxIndividualWeight: u64;
  }

  /** @name CumulusPalletXcmpQueueError (305) */
  interface CumulusPalletXcmpQueueError extends Enum {
    readonly isFailedToSend: boolean;
    readonly isBadXcmOrigin: boolean;
    readonly isBadXcm: boolean;
    readonly isBadOverweightIndex: boolean;
    readonly isWeightOverLimit: boolean;
    readonly type: 'FailedToSend' | 'BadXcmOrigin' | 'BadXcm' | 'BadOverweightIndex' | 'WeightOverLimit';
  }

  /** @name PalletXcmError (306) */
  interface PalletXcmError extends Enum {
    readonly isUnreachable: boolean;
    readonly isSendFailure: boolean;
    readonly isFiltered: boolean;
    readonly isUnweighableMessage: boolean;
    readonly isDestinationNotInvertible: boolean;
    readonly isEmpty: boolean;
    readonly isCannotReanchor: boolean;
    readonly isTooManyAssets: boolean;
    readonly isInvalidOrigin: boolean;
    readonly isBadVersion: boolean;
    readonly isBadLocation: boolean;
    readonly isNoSubscription: boolean;
    readonly isAlreadySubscribed: boolean;
    readonly type: 'Unreachable' | 'SendFailure' | 'Filtered' | 'UnweighableMessage' | 'DestinationNotInvertible' | 'Empty' | 'CannotReanchor' | 'TooManyAssets' | 'InvalidOrigin' | 'BadVersion' | 'BadLocation' | 'NoSubscription' | 'AlreadySubscribed';
  }

  /** @name CumulusPalletXcmError (307) */
  type CumulusPalletXcmError = Null;

  /** @name CumulusPalletDmpQueueConfigData (308) */
  interface CumulusPalletDmpQueueConfigData extends Struct {
    readonly maxIndividual: u64;
  }

  /** @name CumulusPalletDmpQueuePageIndexData (309) */
  interface CumulusPalletDmpQueuePageIndexData extends Struct {
    readonly beginUsed: u32;
    readonly endUsed: u32;
    readonly overweightCount: u64;
  }

  /** @name CumulusPalletDmpQueueError (312) */
  interface CumulusPalletDmpQueueError extends Enum {
    readonly isUnknown: boolean;
    readonly isOverLimit: boolean;
    readonly type: 'Unknown' | 'OverLimit';
  }

  /** @name OrmlVestingModuleError (314) */
  interface OrmlVestingModuleError extends Enum {
    readonly isZeroVestingPeriod: boolean;
    readonly isZeroVestingPeriodCount: boolean;
    readonly isInsufficientBalanceToLock: boolean;
    readonly isTooManyVestingSchedules: boolean;
    readonly isAmountLow: boolean;
    readonly isMaxVestingSchedulesExceeded: boolean;
    readonly type: 'ZeroVestingPeriod' | 'ZeroVestingPeriodCount' | 'InsufficientBalanceToLock' | 'TooManyVestingSchedules' | 'AmountLow' | 'MaxVestingSchedulesExceeded';
  }

  /** @name CommonPrimitivesMsaProviderInfo (316) */
  interface CommonPrimitivesMsaProviderInfo extends Struct {
    readonly permission: u8;
    readonly expired: u32;
    readonly schemas: CommonPrimitivesDsOrderedSetExt;
  }

  /** @name CommonPrimitivesDsOrderedSetExt (317) */
  interface CommonPrimitivesDsOrderedSetExt extends OrmlUtilitiesOrderedSet {}

  /** @name OrmlUtilitiesOrderedSet (318) */
  interface OrmlUtilitiesOrderedSet extends Vec<u16> {}

  /** @name CommonPrimitivesMsaProviderMetadata (320) */
  interface CommonPrimitivesMsaProviderMetadata extends Struct {
    readonly providerName: Bytes;
  }

<<<<<<< HEAD
  /** @name PalletMsaError (319) */
=======
  /** @name CommonPrimitivesMsaKeyInfo (322) */
  interface CommonPrimitivesMsaKeyInfo extends Struct {
    readonly msaId: u64;
    readonly nonce: u32;
  }

  /** @name PalletMsaError (324) */
>>>>>>> 45dacceb
  interface PalletMsaError extends Enum {
    readonly isKeyAlreadyRegistered: boolean;
    readonly isMsaIdOverflow: boolean;
    readonly isAddKeySignatureVerificationFailed: boolean;
    readonly isNotMsaOwner: boolean;
    readonly isInvalidSignature: boolean;
    readonly isNotKeyOwner: boolean;
    readonly isNoKeyExists: boolean;
    readonly isKeyLimitExceeded: boolean;
    readonly isInvalidSelfRemoval: boolean;
    readonly isInvalidSelfProvider: boolean;
    readonly isDuplicateProvider: boolean;
    readonly isAddProviderSignatureVerificationFailed: boolean;
    readonly isUnauthorizedDelegator: boolean;
    readonly isUnauthorizedProvider: boolean;
    readonly isDelegationRevoked: boolean;
    readonly isDelegationNotFound: boolean;
    readonly isDelegationExpired: boolean;
    readonly isDuplicateProviderMetadata: boolean;
    readonly isExceedsMaxProviderNameSize: boolean;
    readonly isExceedsMaxSchemaGrants: boolean;
    readonly isSchemaNotGranted: boolean;
    readonly type: 'KeyAlreadyRegistered' | 'MsaIdOverflow' | 'AddKeySignatureVerificationFailed' | 'NotMsaOwner' | 'InvalidSignature' | 'NotKeyOwner' | 'NoKeyExists' | 'KeyLimitExceeded' | 'InvalidSelfRemoval' | 'InvalidSelfProvider' | 'DuplicateProvider' | 'AddProviderSignatureVerificationFailed' | 'UnauthorizedDelegator' | 'UnauthorizedProvider' | 'DelegationRevoked' | 'DelegationNotFound' | 'DelegationExpired' | 'DuplicateProviderMetadata' | 'ExceedsMaxProviderNameSize' | 'ExceedsMaxSchemaGrants' | 'SchemaNotGranted';
  }

<<<<<<< HEAD
  /** @name PalletMessagesMessage (322) */
=======
  /** @name PalletMessagesMessage (327) */
>>>>>>> 45dacceb
  interface PalletMessagesMessage extends Struct {
    readonly payload: Bytes;
    readonly providerMsaId: u64;
    readonly msaId: Option<u64>;
    readonly index: u16;
  }

<<<<<<< HEAD
  /** @name PalletMessagesError (328) */
=======
  /** @name PalletMessagesError (333) */
>>>>>>> 45dacceb
  interface PalletMessagesError extends Enum {
    readonly isTooManyMessagesInBlock: boolean;
    readonly isExceedsMaxMessagePayloadSizeBytes: boolean;
    readonly isInvalidPaginationRequest: boolean;
    readonly isTypeConversionOverflow: boolean;
    readonly isInvalidMessageSourceAccount: boolean;
    readonly isInvalidSchemaId: boolean;
    readonly isUnAuthorizedDelegate: boolean;
    readonly isInvalidPayloadLocation: boolean;
    readonly type: 'TooManyMessagesInBlock' | 'ExceedsMaxMessagePayloadSizeBytes' | 'InvalidPaginationRequest' | 'TypeConversionOverflow' | 'InvalidMessageSourceAccount' | 'InvalidSchemaId' | 'UnAuthorizedDelegate' | 'InvalidPayloadLocation';
  }

<<<<<<< HEAD
  /** @name PalletSchemasSchema (329) */
=======
  /** @name PalletSchemasSchema (334) */
>>>>>>> 45dacceb
  interface PalletSchemasSchema extends Struct {
    readonly modelType: CommonPrimitivesSchemaModelType;
    readonly model: Bytes;
    readonly payloadLocation: CommonPrimitivesSchemaPayloadLocation;
  }

<<<<<<< HEAD
  /** @name PalletSchemasError (330) */
=======
  /** @name PalletSchemasError (335) */
>>>>>>> 45dacceb
  interface PalletSchemasError extends Enum {
    readonly isInvalidSchema: boolean;
    readonly isTooManySchemas: boolean;
    readonly isExceedsMaxSchemaModelBytes: boolean;
    readonly isExceedsGovernanceSchemaModelMaxValue: boolean;
    readonly isLessThanMinSchemaModelBytes: boolean;
    readonly isNoSuchSchema: boolean;
    readonly isStringConversionError: boolean;
    readonly isDeserializationError: boolean;
    readonly isSerializationError: boolean;
    readonly isSchemaCountOverflow: boolean;
    readonly type: 'InvalidSchema' | 'TooManySchemas' | 'ExceedsMaxSchemaModelBytes' | 'ExceedsGovernanceSchemaModelMaxValue' | 'LessThanMinSchemaModelBytes' | 'NoSuchSchema' | 'StringConversionError' | 'DeserializationError' | 'SerializationError' | 'SchemaCountOverflow';
  }

<<<<<<< HEAD
  /** @name FrameSystemExtensionsCheckNonZeroSender (333) */
  type FrameSystemExtensionsCheckNonZeroSender = Null;

  /** @name FrameSystemExtensionsCheckSpecVersion (334) */
  type FrameSystemExtensionsCheckSpecVersion = Null;

  /** @name FrameSystemExtensionsCheckTxVersion (335) */
  type FrameSystemExtensionsCheckTxVersion = Null;

  /** @name FrameSystemExtensionsCheckGenesis (336) */
  type FrameSystemExtensionsCheckGenesis = Null;

  /** @name FrameSystemExtensionsCheckNonce (339) */
  interface FrameSystemExtensionsCheckNonce extends Compact<u32> {}

  /** @name FrameSystemExtensionsCheckWeight (340) */
  type FrameSystemExtensionsCheckWeight = Null;

  /** @name PalletTransactionPaymentChargeTransactionPayment (341) */
  interface PalletTransactionPaymentChargeTransactionPayment extends Compact<u128> {}

  /** @name PalletMsaCheckFreeExtrinsicUse (342) */
  type PalletMsaCheckFreeExtrinsicUse = Null;

  /** @name FrequencyRococoRuntimeRuntime (343) */
=======
  /** @name FrameSystemExtensionsCheckNonZeroSender (338) */
  type FrameSystemExtensionsCheckNonZeroSender = Null;

  /** @name FrameSystemExtensionsCheckSpecVersion (339) */
  type FrameSystemExtensionsCheckSpecVersion = Null;

  /** @name FrameSystemExtensionsCheckTxVersion (340) */
  type FrameSystemExtensionsCheckTxVersion = Null;

  /** @name FrameSystemExtensionsCheckGenesis (341) */
  type FrameSystemExtensionsCheckGenesis = Null;

  /** @name FrameSystemExtensionsCheckNonce (344) */
  interface FrameSystemExtensionsCheckNonce extends Compact<u32> {}

  /** @name FrameSystemExtensionsCheckWeight (345) */
  type FrameSystemExtensionsCheckWeight = Null;

  /** @name PalletTransactionPaymentChargeTransactionPayment (346) */
  interface PalletTransactionPaymentChargeTransactionPayment extends Compact<u128> {}

  /** @name PalletMsaCheckFreeExtrinsicUse (347) */
  type PalletMsaCheckFreeExtrinsicUse = Null;

  /** @name FrequencyRococoRuntimeRuntime (348) */
>>>>>>> 45dacceb
  type FrequencyRococoRuntimeRuntime = Null;

} // declare module<|MERGE_RESOLUTION|>--- conflicted
+++ resolved
@@ -2872,17 +2872,7 @@
     readonly providerName: Bytes;
   }
 
-<<<<<<< HEAD
-  /** @name PalletMsaError (319) */
-=======
-  /** @name CommonPrimitivesMsaKeyInfo (322) */
-  interface CommonPrimitivesMsaKeyInfo extends Struct {
-    readonly msaId: u64;
-    readonly nonce: u32;
-  }
-
-  /** @name PalletMsaError (324) */
->>>>>>> 45dacceb
+  /** @name PalletMsaError (323) */
   interface PalletMsaError extends Enum {
     readonly isKeyAlreadyRegistered: boolean;
     readonly isMsaIdOverflow: boolean;
@@ -2908,11 +2898,7 @@
     readonly type: 'KeyAlreadyRegistered' | 'MsaIdOverflow' | 'AddKeySignatureVerificationFailed' | 'NotMsaOwner' | 'InvalidSignature' | 'NotKeyOwner' | 'NoKeyExists' | 'KeyLimitExceeded' | 'InvalidSelfRemoval' | 'InvalidSelfProvider' | 'DuplicateProvider' | 'AddProviderSignatureVerificationFailed' | 'UnauthorizedDelegator' | 'UnauthorizedProvider' | 'DelegationRevoked' | 'DelegationNotFound' | 'DelegationExpired' | 'DuplicateProviderMetadata' | 'ExceedsMaxProviderNameSize' | 'ExceedsMaxSchemaGrants' | 'SchemaNotGranted';
   }
 
-<<<<<<< HEAD
-  /** @name PalletMessagesMessage (322) */
-=======
-  /** @name PalletMessagesMessage (327) */
->>>>>>> 45dacceb
+  /** @name PalletMessagesMessage (326) */
   interface PalletMessagesMessage extends Struct {
     readonly payload: Bytes;
     readonly providerMsaId: u64;
@@ -2920,11 +2906,7 @@
     readonly index: u16;
   }
 
-<<<<<<< HEAD
-  /** @name PalletMessagesError (328) */
-=======
-  /** @name PalletMessagesError (333) */
->>>>>>> 45dacceb
+  /** @name PalletMessagesError (332) */
   interface PalletMessagesError extends Enum {
     readonly isTooManyMessagesInBlock: boolean;
     readonly isExceedsMaxMessagePayloadSizeBytes: boolean;
@@ -2937,22 +2919,14 @@
     readonly type: 'TooManyMessagesInBlock' | 'ExceedsMaxMessagePayloadSizeBytes' | 'InvalidPaginationRequest' | 'TypeConversionOverflow' | 'InvalidMessageSourceAccount' | 'InvalidSchemaId' | 'UnAuthorizedDelegate' | 'InvalidPayloadLocation';
   }
 
-<<<<<<< HEAD
-  /** @name PalletSchemasSchema (329) */
-=======
-  /** @name PalletSchemasSchema (334) */
->>>>>>> 45dacceb
+  /** @name PalletSchemasSchema (333) */
   interface PalletSchemasSchema extends Struct {
     readonly modelType: CommonPrimitivesSchemaModelType;
     readonly model: Bytes;
     readonly payloadLocation: CommonPrimitivesSchemaPayloadLocation;
   }
 
-<<<<<<< HEAD
-  /** @name PalletSchemasError (330) */
-=======
-  /** @name PalletSchemasError (335) */
->>>>>>> 45dacceb
+  /** @name PalletSchemasError (334) */
   interface PalletSchemasError extends Enum {
     readonly isInvalidSchema: boolean;
     readonly isTooManySchemas: boolean;
@@ -2967,59 +2941,31 @@
     readonly type: 'InvalidSchema' | 'TooManySchemas' | 'ExceedsMaxSchemaModelBytes' | 'ExceedsGovernanceSchemaModelMaxValue' | 'LessThanMinSchemaModelBytes' | 'NoSuchSchema' | 'StringConversionError' | 'DeserializationError' | 'SerializationError' | 'SchemaCountOverflow';
   }
 
-<<<<<<< HEAD
-  /** @name FrameSystemExtensionsCheckNonZeroSender (333) */
+  /** @name FrameSystemExtensionsCheckNonZeroSender (337) */
   type FrameSystemExtensionsCheckNonZeroSender = Null;
 
-  /** @name FrameSystemExtensionsCheckSpecVersion (334) */
+  /** @name FrameSystemExtensionsCheckSpecVersion (338) */
   type FrameSystemExtensionsCheckSpecVersion = Null;
 
-  /** @name FrameSystemExtensionsCheckTxVersion (335) */
+  /** @name FrameSystemExtensionsCheckTxVersion (339) */
   type FrameSystemExtensionsCheckTxVersion = Null;
 
-  /** @name FrameSystemExtensionsCheckGenesis (336) */
+  /** @name FrameSystemExtensionsCheckGenesis (340) */
   type FrameSystemExtensionsCheckGenesis = Null;
 
-  /** @name FrameSystemExtensionsCheckNonce (339) */
+  /** @name FrameSystemExtensionsCheckNonce (343) */
   interface FrameSystemExtensionsCheckNonce extends Compact<u32> {}
 
-  /** @name FrameSystemExtensionsCheckWeight (340) */
+  /** @name FrameSystemExtensionsCheckWeight (344) */
   type FrameSystemExtensionsCheckWeight = Null;
 
-  /** @name PalletTransactionPaymentChargeTransactionPayment (341) */
+  /** @name PalletTransactionPaymentChargeTransactionPayment (345) */
   interface PalletTransactionPaymentChargeTransactionPayment extends Compact<u128> {}
 
-  /** @name PalletMsaCheckFreeExtrinsicUse (342) */
+  /** @name PalletMsaCheckFreeExtrinsicUse (346) */
   type PalletMsaCheckFreeExtrinsicUse = Null;
 
-  /** @name FrequencyRococoRuntimeRuntime (343) */
-=======
-  /** @name FrameSystemExtensionsCheckNonZeroSender (338) */
-  type FrameSystemExtensionsCheckNonZeroSender = Null;
-
-  /** @name FrameSystemExtensionsCheckSpecVersion (339) */
-  type FrameSystemExtensionsCheckSpecVersion = Null;
-
-  /** @name FrameSystemExtensionsCheckTxVersion (340) */
-  type FrameSystemExtensionsCheckTxVersion = Null;
-
-  /** @name FrameSystemExtensionsCheckGenesis (341) */
-  type FrameSystemExtensionsCheckGenesis = Null;
-
-  /** @name FrameSystemExtensionsCheckNonce (344) */
-  interface FrameSystemExtensionsCheckNonce extends Compact<u32> {}
-
-  /** @name FrameSystemExtensionsCheckWeight (345) */
-  type FrameSystemExtensionsCheckWeight = Null;
-
-  /** @name PalletTransactionPaymentChargeTransactionPayment (346) */
-  interface PalletTransactionPaymentChargeTransactionPayment extends Compact<u128> {}
-
-  /** @name PalletMsaCheckFreeExtrinsicUse (347) */
-  type PalletMsaCheckFreeExtrinsicUse = Null;
-
-  /** @name FrequencyRococoRuntimeRuntime (348) */
->>>>>>> 45dacceb
+  /** @name FrequencyRococoRuntimeRuntime (347) */
   type FrequencyRococoRuntimeRuntime = Null;
 
 } // declare module