// Auto-generated via `yarn polkadot-types-from-chain`, do not edit
/* eslint-disable */

// import type lookup before we augment - in some environments
// this is required to allow for ambient/previous definitions
import '@polkadot/api-base/types/storage';

import type { ApiTypes, AugmentedQuery, QueryableStorageEntry } from '@polkadot/api-base/types';
import type { BTreeMap, Bytes, Option, Vec, bool, u128, u16, u32, u64 } from '@polkadot/types-codec';
import type { AnyNumber, ITuple } from '@polkadot/types-codec/types';
import type { AccountId32, Call, H256 } from '@polkadot/types/interfaces/runtime';
import type { CommonPrimitivesMsaKeyInfo, CommonPrimitivesMsaProviderInfo, CommonPrimitivesMsaProviderMetadata, CumulusPalletDmpQueueConfigData, CumulusPalletDmpQueuePageIndexData, CumulusPalletParachainSystemRelayStateSnapshotMessagingStateSnapshot, CumulusPalletXcmpQueueInboundChannelDetails, CumulusPalletXcmpQueueOutboundChannelDetails, CumulusPalletXcmpQueueQueueConfigData, FrameSupportWeightsPerDispatchClassU64, FrameSystemAccountInfo, FrameSystemEventRecord, FrameSystemLastRuntimeUpgradeInfo, FrameSystemPhase, FrequencyRococoRuntimeSessionKeys, OrmlVestingVestingSchedule, PalletAuthorshipUncleEntryItem, PalletBalancesAccountData, PalletBalancesBalanceLock, PalletBalancesReleases, PalletBalancesReserveData, PalletCollatorSelectionCandidateInfo, PalletCollectiveVotes, PalletDemocracyPreimageStatus, PalletDemocracyReferendumInfo, PalletDemocracyReleases, PalletDemocracyVoteThreshold, PalletDemocracyVoteVoting, PalletMessagesMessage, PalletPreimageRequestStatus, PalletSchedulerScheduledV3, PalletSchemasSchema, PalletTransactionPaymentReleases, PolkadotCorePrimitivesOutboundHrmpMessage, PolkadotPrimitivesV2AbridgedHostConfiguration, PolkadotPrimitivesV2PersistedValidationData, PolkadotPrimitivesV2UpgradeRestriction, SpConsensusAuraSr25519AppSr25519Public, SpCoreCryptoKeyTypeId, SpRuntimeDigest, SpTrieStorageProof } from '@polkadot/types/lookup';
import type { Observable } from '@polkadot/types/types';

export type __AugmentedQuery<ApiType extends ApiTypes> = AugmentedQuery<ApiType, () => unknown>;
export type __QueryableStorageEntry<ApiType extends ApiTypes> = QueryableStorageEntry<ApiType>;

declare module '@polkadot/api-base/types/storage' {
  interface AugmentedQueries<ApiType extends ApiTypes> {
    aura: {
      /**
       * The current authority set.
       **/
      authorities: AugmentedQuery<ApiType, () => Observable<Vec<SpConsensusAuraSr25519AppSr25519Public>>, []> & QueryableStorageEntry<ApiType, []>;
      /**
       * The current slot of this block.
       * 
       * This will be set in `on_initialize`.
       **/
      currentSlot: AugmentedQuery<ApiType, () => Observable<u64>, []> & QueryableStorageEntry<ApiType, []>;
      /**
       * Generic query
       **/
      [key: string]: QueryableStorageEntry<ApiType>;
    };
    auraExt: {
      /**
       * Serves as cache for the authorities.
       * 
       * The authorities in AuRa are overwritten in `on_initialize` when we switch to a new session,
       * but we require the old authorities to verify the seal when validating a PoV. This will always
       * be updated to the latest AuRa authorities in `on_finalize`.
       **/
      authorities: AugmentedQuery<ApiType, () => Observable<Vec<SpConsensusAuraSr25519AppSr25519Public>>, []> & QueryableStorageEntry<ApiType, []>;
      /**
       * Generic query
       **/
      [key: string]: QueryableStorageEntry<ApiType>;
    };
    authorship: {
      /**
       * Author of current block.
       **/
      author: AugmentedQuery<ApiType, () => Observable<Option<AccountId32>>, []> & QueryableStorageEntry<ApiType, []>;
      /**
       * Whether uncles were already set in this block.
       **/
      didSetUncles: AugmentedQuery<ApiType, () => Observable<bool>, []> & QueryableStorageEntry<ApiType, []>;
      /**
       * Uncles
       **/
      uncles: AugmentedQuery<ApiType, () => Observable<Vec<PalletAuthorshipUncleEntryItem>>, []> & QueryableStorageEntry<ApiType, []>;
      /**
       * Generic query
       **/
      [key: string]: QueryableStorageEntry<ApiType>;
    };
    balances: {
      /**
       * The Balances pallet example of storing the balance of an account.
       * 
       * # Example
       * 
       * ```nocompile
       * impl pallet_balances::Config for Runtime {
       * type AccountStore = StorageMapShim<Self::Account<Runtime>, frame_system::Provider<Runtime>, AccountId, Self::AccountData<Balance>>
       * }
       * ```
       * 
       * You can also store the balance of an account in the `System` pallet.
       * 
       * # Example
       * 
       * ```nocompile
       * impl pallet_balances::Config for Runtime {
       * type AccountStore = System
       * }
       * ```
       * 
       * But this comes with tradeoffs, storing account balances in the system pallet stores
       * `frame_system` data alongside the account data contrary to storing account balances in the
       * `Balances` pallet, which uses a `StorageMap` to store balances data only.
       * NOTE: This is only used in the case that this pallet is used to store balances.
       **/
      account: AugmentedQuery<ApiType, (arg: AccountId32 | string | Uint8Array) => Observable<PalletBalancesAccountData>, [AccountId32]> & QueryableStorageEntry<ApiType, [AccountId32]>;
      /**
       * Any liquidity locks on some account balances.
       * NOTE: Should only be accessed when setting, changing and freeing a lock.
       **/
      locks: AugmentedQuery<ApiType, (arg: AccountId32 | string | Uint8Array) => Observable<Vec<PalletBalancesBalanceLock>>, [AccountId32]> & QueryableStorageEntry<ApiType, [AccountId32]>;
      /**
       * Named reserves on some account balances.
       **/
      reserves: AugmentedQuery<ApiType, (arg: AccountId32 | string | Uint8Array) => Observable<Vec<PalletBalancesReserveData>>, [AccountId32]> & QueryableStorageEntry<ApiType, [AccountId32]>;
      /**
       * Storage version of the pallet.
       * 
       * This is set to v2.0.0 for new networks.
       **/
      storageVersion: AugmentedQuery<ApiType, () => Observable<PalletBalancesReleases>, []> & QueryableStorageEntry<ApiType, []>;
      /**
       * The total units issued in the system.
       **/
      totalIssuance: AugmentedQuery<ApiType, () => Observable<u128>, []> & QueryableStorageEntry<ApiType, []>;
      /**
       * Generic query
       **/
      [key: string]: QueryableStorageEntry<ApiType>;
    };
    collatorSelection: {
      /**
       * Fixed amount to deposit to become a collator.
       * 
       * When a collator calls `leave_intent` they immediately receive the deposit back.
       **/
      candidacyBond: AugmentedQuery<ApiType, () => Observable<u128>, []> & QueryableStorageEntry<ApiType, []>;
      /**
       * The (community, limited) collation candidates.
       **/
      candidates: AugmentedQuery<ApiType, () => Observable<Vec<PalletCollatorSelectionCandidateInfo>>, []> & QueryableStorageEntry<ApiType, []>;
      /**
       * Desired number of candidates.
       * 
       * This should ideally always be less than [`Config::MaxCandidates`] for weights to be correct.
       **/
      desiredCandidates: AugmentedQuery<ApiType, () => Observable<u32>, []> & QueryableStorageEntry<ApiType, []>;
      /**
       * The invulnerable, fixed collators.
       **/
      invulnerables: AugmentedQuery<ApiType, () => Observable<Vec<AccountId32>>, []> & QueryableStorageEntry<ApiType, []>;
      /**
       * Last block authored by collator.
       **/
      lastAuthoredBlock: AugmentedQuery<ApiType, (arg: AccountId32 | string | Uint8Array) => Observable<u32>, [AccountId32]> & QueryableStorageEntry<ApiType, [AccountId32]>;
      /**
       * Generic query
       **/
      [key: string]: QueryableStorageEntry<ApiType>;
    };
    council: {
      /**
       * The current members of the collective. This is stored sorted (just by value).
       **/
      members: AugmentedQuery<ApiType, () => Observable<Vec<AccountId32>>, []> & QueryableStorageEntry<ApiType, []>;
      /**
       * The prime member that helps determine the default vote behavior in case of absentations.
       **/
      prime: AugmentedQuery<ApiType, () => Observable<Option<AccountId32>>, []> & QueryableStorageEntry<ApiType, []>;
      /**
       * Proposals so far.
       **/
      proposalCount: AugmentedQuery<ApiType, () => Observable<u32>, []> & QueryableStorageEntry<ApiType, []>;
      /**
       * Actual proposal for a given hash, if it's current.
       **/
      proposalOf: AugmentedQuery<ApiType, (arg: H256 | string | Uint8Array) => Observable<Option<Call>>, [H256]> & QueryableStorageEntry<ApiType, [H256]>;
      /**
       * The hashes of the active proposals.
       **/
      proposals: AugmentedQuery<ApiType, () => Observable<Vec<H256>>, []> & QueryableStorageEntry<ApiType, []>;
      /**
       * Votes on a given proposal, if it is ongoing.
       **/
      voting: AugmentedQuery<ApiType, (arg: H256 | string | Uint8Array) => Observable<Option<PalletCollectiveVotes>>, [H256]> & QueryableStorageEntry<ApiType, [H256]>;
      /**
       * Generic query
       **/
      [key: string]: QueryableStorageEntry<ApiType>;
    };
    democracy: {
      /**
       * A record of who vetoed what. Maps proposal hash to a possible existent block number
       * (until when it may not be resubmitted) and who vetoed it.
       **/
      blacklist: AugmentedQuery<ApiType, (arg: H256 | string | Uint8Array) => Observable<Option<ITuple<[u32, Vec<AccountId32>]>>>, [H256]> & QueryableStorageEntry<ApiType, [H256]>;
      /**
       * Record of all proposals that have been subject to emergency cancellation.
       **/
      cancellations: AugmentedQuery<ApiType, (arg: H256 | string | Uint8Array) => Observable<bool>, [H256]> & QueryableStorageEntry<ApiType, [H256]>;
      /**
       * Those who have locked a deposit.
       * 
       * TWOX-NOTE: Safe, as increasing integer keys are safe.
       **/
      depositOf: AugmentedQuery<ApiType, (arg: u32 | AnyNumber | Uint8Array) => Observable<Option<ITuple<[Vec<AccountId32>, u128]>>>, [u32]> & QueryableStorageEntry<ApiType, [u32]>;
      /**
       * True if the last referendum tabled was submitted externally. False if it was a public
       * proposal.
       **/
      lastTabledWasExternal: AugmentedQuery<ApiType, () => Observable<bool>, []> & QueryableStorageEntry<ApiType, []>;
      /**
       * The lowest referendum index representing an unbaked referendum. Equal to
       * `ReferendumCount` if there isn't a unbaked referendum.
       **/
      lowestUnbaked: AugmentedQuery<ApiType, () => Observable<u32>, []> & QueryableStorageEntry<ApiType, []>;
      /**
       * The referendum to be tabled whenever it would be valid to table an external proposal.
       * This happens when a referendum needs to be tabled and one of two conditions are met:
       * - `LastTabledWasExternal` is `false`; or
       * - `PublicProps` is empty.
       **/
      nextExternal: AugmentedQuery<ApiType, () => Observable<Option<ITuple<[H256, PalletDemocracyVoteThreshold]>>>, []> & QueryableStorageEntry<ApiType, []>;
      /**
       * Map of hashes to the proposal preimage, along with who registered it and their deposit.
       * The block number is the block at which it was deposited.
       **/
      preimages: AugmentedQuery<ApiType, (arg: H256 | string | Uint8Array) => Observable<Option<PalletDemocracyPreimageStatus>>, [H256]> & QueryableStorageEntry<ApiType, [H256]>;
      /**
       * The number of (public) proposals that have been made so far.
       **/
      publicPropCount: AugmentedQuery<ApiType, () => Observable<u32>, []> & QueryableStorageEntry<ApiType, []>;
      /**
       * The public proposals. Unsorted. The second item is the proposal's hash.
       **/
      publicProps: AugmentedQuery<ApiType, () => Observable<Vec<ITuple<[u32, H256, AccountId32]>>>, []> & QueryableStorageEntry<ApiType, []>;
      /**
       * The next free referendum index, aka the number of referenda started so far.
       **/
      referendumCount: AugmentedQuery<ApiType, () => Observable<u32>, []> & QueryableStorageEntry<ApiType, []>;
      /**
       * Information concerning any given referendum.
       * 
       * TWOX-NOTE: SAFE as indexes are not under an attacker’s control.
       **/
      referendumInfoOf: AugmentedQuery<ApiType, (arg: u32 | AnyNumber | Uint8Array) => Observable<Option<PalletDemocracyReferendumInfo>>, [u32]> & QueryableStorageEntry<ApiType, [u32]>;
      /**
       * Storage version of the pallet.
       * 
       * New networks start with last version.
       **/
      storageVersion: AugmentedQuery<ApiType, () => Observable<Option<PalletDemocracyReleases>>, []> & QueryableStorageEntry<ApiType, []>;
      /**
       * All votes for a particular voter. We store the balance for the number of votes that we
       * have recorded. The second item is the total amount of delegations, that will be added.
       * 
       * TWOX-NOTE: SAFE as `AccountId`s are crypto hashes anyway.
       **/
      votingOf: AugmentedQuery<ApiType, (arg: AccountId32 | string | Uint8Array) => Observable<PalletDemocracyVoteVoting>, [AccountId32]> & QueryableStorageEntry<ApiType, [AccountId32]>;
      /**
       * Generic query
       **/
      [key: string]: QueryableStorageEntry<ApiType>;
    };
    council: {
      /**
       * The current members of the collective. This is stored sorted (just by value).
       **/
      members: AugmentedQuery<ApiType, () => Observable<Vec<AccountId32>>, []>;
      /**
       * The prime member that helps determine the default vote behavior in case of absentations.
       **/
      prime: AugmentedQuery<ApiType, () => Observable<Option<AccountId32>>, []>;
      /**
       * Proposals so far.
       **/
      proposalCount: AugmentedQuery<ApiType, () => Observable<u32>, []>;
      /**
       * Actual proposal for a given hash, if it's current.
       **/
      proposalOf: AugmentedQuery<ApiType, (arg: H256 | string | Uint8Array) => Observable<Option<Call>>, [H256]>;
      /**
       * The hashes of the active proposals.
       **/
      proposals: AugmentedQuery<ApiType, () => Observable<Vec<H256>>, []>;
      /**
       * Votes on a given proposal, if it is ongoing.
       **/
      voting: AugmentedQuery<ApiType, (arg: H256 | string | Uint8Array) => Observable<Option<PalletCollectiveVotes>>, [H256]>;
    };
    democracy: {
      /**
       * A record of who vetoed what. Maps proposal hash to a possible existent block number
       * (until when it may not be resubmitted) and who vetoed it.
       **/
      blacklist: AugmentedQuery<ApiType, (arg: H256 | string | Uint8Array) => Observable<Option<ITuple<[u32, Vec<AccountId32>]>>>, [H256]>;
      /**
       * Record of all proposals that have been subject to emergency cancellation.
       **/
      cancellations: AugmentedQuery<ApiType, (arg: H256 | string | Uint8Array) => Observable<bool>, [H256]>;
      /**
       * Those who have locked a deposit.
       * 
       * TWOX-NOTE: Safe, as increasing integer keys are safe.
       **/
      depositOf: AugmentedQuery<ApiType, (arg: u32 | AnyNumber | Uint8Array) => Observable<Option<ITuple<[Vec<AccountId32>, u128]>>>, [u32]>;
      /**
       * True if the last referendum tabled was submitted externally. False if it was a public
       * proposal.
       **/
      lastTabledWasExternal: AugmentedQuery<ApiType, () => Observable<bool>, []>;
      /**
       * The lowest referendum index representing an unbaked referendum. Equal to
       * `ReferendumCount` if there isn't a unbaked referendum.
       **/
      lowestUnbaked: AugmentedQuery<ApiType, () => Observable<u32>, []>;
      /**
       * The referendum to be tabled whenever it would be valid to table an external proposal.
       * This happens when a referendum needs to be tabled and one of two conditions are met:
       * - `LastTabledWasExternal` is `false`; or
       * - `PublicProps` is empty.
       **/
      nextExternal: AugmentedQuery<ApiType, () => Observable<Option<ITuple<[H256, PalletDemocracyVoteThreshold]>>>, []>;
      /**
       * Map of hashes to the proposal preimage, along with who registered it and their deposit.
       * The block number is the block at which it was deposited.
       **/
      preimages: AugmentedQuery<ApiType, (arg: H256 | string | Uint8Array) => Observable<Option<PalletDemocracyPreimageStatus>>, [H256]>;
      /**
       * The number of (public) proposals that have been made so far.
       **/
      publicPropCount: AugmentedQuery<ApiType, () => Observable<u32>, []>;
      /**
       * The public proposals. Unsorted. The second item is the proposal's hash.
       **/
      publicProps: AugmentedQuery<ApiType, () => Observable<Vec<ITuple<[u32, H256, AccountId32]>>>, []>;
      /**
       * The next free referendum index, aka the number of referenda started so far.
       **/
      referendumCount: AugmentedQuery<ApiType, () => Observable<u32>, []>;
      /**
       * Information concerning any given referendum.
       * 
       * TWOX-NOTE: SAFE as indexes are not under an attacker’s control.
       **/
      referendumInfoOf: AugmentedQuery<ApiType, (arg: u32 | AnyNumber | Uint8Array) => Observable<Option<PalletDemocracyReferendumInfo>>, [u32]>;
      /**
       * Storage version of the pallet.
       * 
       * New networks start with last version.
       **/
      storageVersion: AugmentedQuery<ApiType, () => Observable<Option<PalletDemocracyReleases>>, []>;
      /**
       * All votes for a particular voter. We store the balance for the number of votes that we
       * have recorded. The second item is the total amount of delegations, that will be added.
       * 
       * TWOX-NOTE: SAFE as `AccountId`s are crypto hashes anyway.
       **/
      votingOf: AugmentedQuery<ApiType, (arg: AccountId32 | string | Uint8Array) => Observable<PalletDemocracyVoteVoting>, [AccountId32]>;
    };
    dmpQueue: {
      /**
       * The configuration.
       **/
      configuration: AugmentedQuery<ApiType, () => Observable<CumulusPalletDmpQueueConfigData>, []> & QueryableStorageEntry<ApiType, []>;
      /**
       * The overweight messages.
       **/
      overweight: AugmentedQuery<ApiType, (arg: u64 | AnyNumber | Uint8Array) => Observable<Option<ITuple<[u32, Bytes]>>>, [u64]> & QueryableStorageEntry<ApiType, [u64]>;
      /**
       * The page index.
       **/
      pageIndex: AugmentedQuery<ApiType, () => Observable<CumulusPalletDmpQueuePageIndexData>, []> & QueryableStorageEntry<ApiType, []>;
      /**
       * The queue pages.
       **/
      pages: AugmentedQuery<ApiType, (arg: u32 | AnyNumber | Uint8Array) => Observable<Vec<ITuple<[u32, Bytes]>>>, [u32]> & QueryableStorageEntry<ApiType, [u32]>;
      /**
       * Generic query
       **/
      [key: string]: QueryableStorageEntry<ApiType>;
    };
    messages: {
      /**
       * A temporary storage of messages, given a schema id, for a duration of block period.
       * At the start of the next block this storage is cleared and moved into Messages storage.
       * - Value: List of Messages
       **/
      blockMessages: AugmentedQuery<ApiType, () => Observable<Vec<ITuple<[PalletMessagesMessage, u16]>>>, []> & QueryableStorageEntry<ApiType, []>;
      /**
       * A permanent storage for messages mapped by block number and schema id.
       * - Keys: BlockNumber, Schema Id
       * - Value: List of Messages
       **/
      messages: AugmentedQuery<ApiType, (arg1: u32 | AnyNumber | Uint8Array, arg2: u16 | AnyNumber | Uint8Array) => Observable<Vec<PalletMessagesMessage>>, [u32, u16]> & QueryableStorageEntry<ApiType, [u32, u16]>;
      /**
       * Generic query
       **/
      [key: string]: QueryableStorageEntry<ApiType>;
    };
    msa: {
      /**
       * Storage type for key to MSA information
       * - Key: AccountId
       * - Value: [`KeyInfo`](common_primitives::msa::KeyInfo)
       **/
      keyInfoOf: AugmentedQuery<ApiType, (arg: AccountId32 | string | Uint8Array) => Observable<Option<CommonPrimitivesMsaKeyInfo>>, [AccountId32]> & QueryableStorageEntry<ApiType, [AccountId32]>;
      /**
       * Storage type for MSA identifier
       * - Value: The current maximum MSA Id
       **/
      msaIdentifier: AugmentedQuery<ApiType, () => Observable<u64>, []> & QueryableStorageEntry<ApiType, []>;
      /**
       * Storage for MSA keys
       * - Key: MSA Id
       * - Value: List of Keys
       **/
      msaKeysOf: AugmentedQuery<ApiType, (arg: u64 | AnyNumber | Uint8Array) => Observable<Vec<AccountId32>>, [u64]> & QueryableStorageEntry<ApiType, [u64]>;
      /**
       * Storage type for mapping the relationship between a Delegator and its Provider.
       * - Keys: Delegator MSA, Provider MSA
       * - Value: [`ProviderInfo`](common_primitives::msa::ProviderInfo)
<<<<<<< HEAD
=======
       **/
      providerInfoOf: AugmentedQuery<ApiType, (arg1: u64 | AnyNumber | Uint8Array, arg2: u64 | AnyNumber | Uint8Array) => Observable<Option<CommonPrimitivesMsaProviderInfo>>, [u64, u64]> & QueryableStorageEntry<ApiType, [u64, u64]>;
      /**
       * Provider registration information
       * - Key: Provider MSA Id
       * - Value: [`ProviderMetadata`](common_primitives::msa::ProviderMetadata)
>>>>>>> 7368d1fe
       **/
      providerRegistry: AugmentedQuery<ApiType, (arg: u64 | AnyNumber | Uint8Array) => Observable<Option<CommonPrimitivesMsaProviderMetadata>>, [u64]> & QueryableStorageEntry<ApiType, [u64]>;
      /**
<<<<<<< HEAD
       * Provider registration information
       * - Key: Provider MSA Id
       * - Value: [`ProviderMetadata`](common_primitives::msa::ProviderMetadata)
=======
       * Generic query
>>>>>>> 7368d1fe
       **/
      [key: string]: QueryableStorageEntry<ApiType>;
    };
    parachainInfo: {
      parachainId: AugmentedQuery<ApiType, () => Observable<u32>, []> & QueryableStorageEntry<ApiType, []>;
      /**
       * Generic query
       **/
      [key: string]: QueryableStorageEntry<ApiType>;
    };
    parachainSystem: {
      /**
       * The number of HRMP messages we observed in `on_initialize` and thus used that number for
       * announcing the weight of `on_initialize` and `on_finalize`.
       **/
      announcedHrmpMessagesPerCandidate: AugmentedQuery<ApiType, () => Observable<u32>, []> & QueryableStorageEntry<ApiType, []>;
      /**
       * The next authorized upgrade, if there is one.
       **/
      authorizedUpgrade: AugmentedQuery<ApiType, () => Observable<Option<H256>>, []> & QueryableStorageEntry<ApiType, []>;
      /**
       * A custom head data that should be returned as result of `validate_block`.
       * 
       * See [`Pallet::set_custom_validation_head_data`] for more information.
       **/
      customValidationHeadData: AugmentedQuery<ApiType, () => Observable<Option<Bytes>>, []> & QueryableStorageEntry<ApiType, []>;
      /**
       * Were the validation data set to notify the relay chain?
       **/
      didSetValidationCode: AugmentedQuery<ApiType, () => Observable<bool>, []> & QueryableStorageEntry<ApiType, []>;
      /**
       * The parachain host configuration that was obtained from the relay parent.
       * 
       * This field is meant to be updated each block with the validation data inherent. Therefore,
       * before processing of the inherent, e.g. in `on_initialize` this data may be stale.
       * 
       * This data is also absent from the genesis.
       **/
      hostConfiguration: AugmentedQuery<ApiType, () => Observable<Option<PolkadotPrimitivesV2AbridgedHostConfiguration>>, []> & QueryableStorageEntry<ApiType, []>;
      /**
       * HRMP messages that were sent in a block.
       * 
       * This will be cleared in `on_initialize` of each new block.
       **/
      hrmpOutboundMessages: AugmentedQuery<ApiType, () => Observable<Vec<PolkadotCorePrimitivesOutboundHrmpMessage>>, []> & QueryableStorageEntry<ApiType, []>;
      /**
       * HRMP watermark that was set in a block.
       * 
       * This will be cleared in `on_initialize` of each new block.
       **/
      hrmpWatermark: AugmentedQuery<ApiType, () => Observable<u32>, []> & QueryableStorageEntry<ApiType, []>;
      /**
       * The last downward message queue chain head we have observed.
       * 
       * This value is loaded before and saved after processing inbound downward messages carried
       * by the system inherent.
       **/
      lastDmqMqcHead: AugmentedQuery<ApiType, () => Observable<H256>, []> & QueryableStorageEntry<ApiType, []>;
      /**
       * The message queue chain heads we have observed per each channel incoming channel.
       * 
       * This value is loaded before and saved after processing inbound downward messages carried
       * by the system inherent.
       **/
      lastHrmpMqcHeads: AugmentedQuery<ApiType, () => Observable<BTreeMap<u32, H256>>, []> & QueryableStorageEntry<ApiType, []>;
      /**
       * The relay chain block number associated with the last parachain block.
       **/
      lastRelayChainBlockNumber: AugmentedQuery<ApiType, () => Observable<u32>, []> & QueryableStorageEntry<ApiType, []>;
      /**
       * Validation code that is set by the parachain and is to be communicated to collator and
       * consequently the relay-chain.
       * 
       * This will be cleared in `on_initialize` of each new block if no other pallet already set
       * the value.
       **/
      newValidationCode: AugmentedQuery<ApiType, () => Observable<Option<Bytes>>, []> & QueryableStorageEntry<ApiType, []>;
      /**
       * Upward messages that are still pending and not yet send to the relay chain.
       **/
      pendingUpwardMessages: AugmentedQuery<ApiType, () => Observable<Vec<Bytes>>, []> & QueryableStorageEntry<ApiType, []>;
      /**
       * In case of a scheduled upgrade, this storage field contains the validation code to be applied.
       * 
       * As soon as the relay chain gives us the go-ahead signal, we will overwrite the [`:code`][well_known_keys::CODE]
       * which will result the next block process with the new validation code. This concludes the upgrade process.
       * 
       * [well_known_keys::CODE]: sp_core::storage::well_known_keys::CODE
       **/
      pendingValidationCode: AugmentedQuery<ApiType, () => Observable<Bytes>, []> & QueryableStorageEntry<ApiType, []>;
      /**
       * Number of downward messages processed in a block.
       * 
       * This will be cleared in `on_initialize` of each new block.
       **/
      processedDownwardMessages: AugmentedQuery<ApiType, () => Observable<u32>, []> & QueryableStorageEntry<ApiType, []>;
      /**
       * The state proof for the last relay parent block.
       * 
       * This field is meant to be updated each block with the validation data inherent. Therefore,
       * before processing of the inherent, e.g. in `on_initialize` this data may be stale.
       * 
       * This data is also absent from the genesis.
       **/
      relayStateProof: AugmentedQuery<ApiType, () => Observable<Option<SpTrieStorageProof>>, []> & QueryableStorageEntry<ApiType, []>;
      /**
       * The snapshot of some state related to messaging relevant to the current parachain as per
       * the relay parent.
       * 
       * This field is meant to be updated each block with the validation data inherent. Therefore,
       * before processing of the inherent, e.g. in `on_initialize` this data may be stale.
       * 
       * This data is also absent from the genesis.
       **/
      relevantMessagingState: AugmentedQuery<ApiType, () => Observable<Option<CumulusPalletParachainSystemRelayStateSnapshotMessagingStateSnapshot>>, []> & QueryableStorageEntry<ApiType, []>;
      /**
       * The weight we reserve at the beginning of the block for processing DMP messages. This
       * overrides the amount set in the Config trait.
       **/
      reservedDmpWeightOverride: AugmentedQuery<ApiType, () => Observable<Option<u64>>, []> & QueryableStorageEntry<ApiType, []>;
      /**
       * The weight we reserve at the beginning of the block for processing XCMP messages. This
       * overrides the amount set in the Config trait.
       **/
      reservedXcmpWeightOverride: AugmentedQuery<ApiType, () => Observable<Option<u64>>, []> & QueryableStorageEntry<ApiType, []>;
      /**
       * An option which indicates if the relay-chain restricts signalling a validation code upgrade.
       * In other words, if this is `Some` and [`NewValidationCode`] is `Some` then the produced
       * candidate will be invalid.
       * 
       * This storage item is a mirror of the corresponding value for the current parachain from the
       * relay-chain. This value is ephemeral which means it doesn't hit the storage. This value is
       * set after the inherent.
       **/
      upgradeRestrictionSignal: AugmentedQuery<ApiType, () => Observable<Option<PolkadotPrimitivesV2UpgradeRestriction>>, []> & QueryableStorageEntry<ApiType, []>;
      /**
       * Upward messages that were sent in a block.
       * 
       * This will be cleared in `on_initialize` of each new block.
       **/
      upwardMessages: AugmentedQuery<ApiType, () => Observable<Vec<Bytes>>, []> & QueryableStorageEntry<ApiType, []>;
      /**
       * The [`PersistedValidationData`] set for this block.
       * This value is expected to be set only once per block and it's never stored
       * in the trie.
       **/
      validationData: AugmentedQuery<ApiType, () => Observable<Option<PolkadotPrimitivesV2PersistedValidationData>>, []> & QueryableStorageEntry<ApiType, []>;
      /**
       * Generic query
       **/
      [key: string]: QueryableStorageEntry<ApiType>;
    };
    preimage: {
      /**
       * The preimages stored by this pallet.
       **/
      preimageFor: AugmentedQuery<ApiType, (arg: H256 | string | Uint8Array) => Observable<Option<Bytes>>, [H256]> & QueryableStorageEntry<ApiType, [H256]>;
      /**
       * The request status of a given hash.
       **/
      statusFor: AugmentedQuery<ApiType, (arg: H256 | string | Uint8Array) => Observable<Option<PalletPreimageRequestStatus>>, [H256]> & QueryableStorageEntry<ApiType, [H256]>;
      /**
       * Generic query
       **/
      [key: string]: QueryableStorageEntry<ApiType>;
    };
    scheduler: {
      /**
       * Items to be executed, indexed by the block number that they should be executed on.
       **/
      agenda: AugmentedQuery<ApiType, (arg: u32 | AnyNumber | Uint8Array) => Observable<Vec<Option<PalletSchedulerScheduledV3>>>, [u32]> & QueryableStorageEntry<ApiType, [u32]>;
      /**
       * Lookup from identity to the block number and index of the task.
       **/
      lookup: AugmentedQuery<ApiType, (arg: Bytes | string | Uint8Array) => Observable<Option<ITuple<[u32, u32]>>>, [Bytes]> & QueryableStorageEntry<ApiType, [Bytes]>;
      /**
       * Generic query
       **/
      [key: string]: QueryableStorageEntry<ApiType>;
    };
    schemas: {
      /**
       * Storage for the Governance managed max bytes for schema model
       * Allows for altering the max bytes without a full chain upgrade
       * - Value: Max Bytes
       **/
      governanceSchemaModelMaxBytes: AugmentedQuery<ApiType, () => Observable<u32>, []> & QueryableStorageEntry<ApiType, []>;
      /**
       * Storage type for current number of schemas
       * Useful for retrieving latest schema id
       * - Value: Last Schema Id
       **/
      schemaCount: AugmentedQuery<ApiType, () => Observable<u16>, []> & QueryableStorageEntry<ApiType, []>;
      /**
       * Storage for message schema struct data
       * - Key: Schema Id
       * - Value: [`Schema`](Schema)
       **/
      schemas: AugmentedQuery<ApiType, (arg: u16 | AnyNumber | Uint8Array) => Observable<Option<PalletSchemasSchema>>, [u16]> & QueryableStorageEntry<ApiType, [u16]>;
      /**
       * Generic query
       **/
      [key: string]: QueryableStorageEntry<ApiType>;
    };
    session: {
      /**
       * Current index of the session.
       **/
      currentIndex: AugmentedQuery<ApiType, () => Observable<u32>, []> & QueryableStorageEntry<ApiType, []>;
      /**
       * Indices of disabled validators.
       * 
       * The vec is always kept sorted so that we can find whether a given validator is
       * disabled using binary search. It gets cleared when `on_session_ending` returns
       * a new set of identities.
       **/
      disabledValidators: AugmentedQuery<ApiType, () => Observable<Vec<u32>>, []> & QueryableStorageEntry<ApiType, []>;
      /**
       * The owner of a key. The key is the `KeyTypeId` + the encoded key.
       **/
      keyOwner: AugmentedQuery<ApiType, (arg: ITuple<[SpCoreCryptoKeyTypeId, Bytes]> | [SpCoreCryptoKeyTypeId | string | Uint8Array, Bytes | string | Uint8Array]) => Observable<Option<AccountId32>>, [ITuple<[SpCoreCryptoKeyTypeId, Bytes]>]> & QueryableStorageEntry<ApiType, [ITuple<[SpCoreCryptoKeyTypeId, Bytes]>]>;
      /**
       * The next session keys for a validator.
       **/
<<<<<<< HEAD
      nextKeys: AugmentedQuery<ApiType, (arg: AccountId32 | string | Uint8Array) => Observable<Option<FrequencyRococoRuntimeSessionKeys>>, [AccountId32]>;
=======
      nextKeys: AugmentedQuery<ApiType, (arg: AccountId32 | string | Uint8Array) => Observable<Option<FrequencyRococoRuntimeSessionKeys>>, [AccountId32]> & QueryableStorageEntry<ApiType, [AccountId32]>;
>>>>>>> 7368d1fe
      /**
       * True if the underlying economic identities or weighting behind the validators
       * has changed in the queued validator set.
       **/
      queuedChanged: AugmentedQuery<ApiType, () => Observable<bool>, []> & QueryableStorageEntry<ApiType, []>;
      /**
       * The queued keys for the next session. When the next session begins, these keys
       * will be used to determine the validator's session keys.
       **/
<<<<<<< HEAD
      queuedKeys: AugmentedQuery<ApiType, () => Observable<Vec<ITuple<[AccountId32, FrequencyRococoRuntimeSessionKeys]>>>, []>;
=======
      queuedKeys: AugmentedQuery<ApiType, () => Observable<Vec<ITuple<[AccountId32, FrequencyRococoRuntimeSessionKeys]>>>, []> & QueryableStorageEntry<ApiType, []>;
>>>>>>> 7368d1fe
      /**
       * The current set of validators.
       **/
      validators: AugmentedQuery<ApiType, () => Observable<Vec<AccountId32>>, []> & QueryableStorageEntry<ApiType, []>;
      /**
       * Generic query
       **/
      [key: string]: QueryableStorageEntry<ApiType>;
    };
    sudo: {
      /**
       * The `AccountId` of the sudo key.
       **/
      key: AugmentedQuery<ApiType, () => Observable<Option<AccountId32>>, []> & QueryableStorageEntry<ApiType, []>;
      /**
       * Generic query
       **/
      [key: string]: QueryableStorageEntry<ApiType>;
    };
    system: {
      /**
       * The full account information for a particular account ID.
       **/
      account: AugmentedQuery<ApiType, (arg: AccountId32 | string | Uint8Array) => Observable<FrameSystemAccountInfo>, [AccountId32]> & QueryableStorageEntry<ApiType, [AccountId32]>;
      /**
       * Total length (in bytes) for all extrinsics put together, for the current block.
       **/
      allExtrinsicsLen: AugmentedQuery<ApiType, () => Observable<Option<u32>>, []> & QueryableStorageEntry<ApiType, []>;
      /**
       * Map of block numbers to block hashes.
       **/
      blockHash: AugmentedQuery<ApiType, (arg: u32 | AnyNumber | Uint8Array) => Observable<H256>, [u32]> & QueryableStorageEntry<ApiType, [u32]>;
      /**
       * The current weight for the block.
       **/
      blockWeight: AugmentedQuery<ApiType, () => Observable<FrameSupportWeightsPerDispatchClassU64>, []> & QueryableStorageEntry<ApiType, []>;
      /**
       * Digest of the current block, also part of the block header.
       **/
      digest: AugmentedQuery<ApiType, () => Observable<SpRuntimeDigest>, []> & QueryableStorageEntry<ApiType, []>;
      /**
       * The number of events in the `Events<T>` list.
       **/
      eventCount: AugmentedQuery<ApiType, () => Observable<u32>, []> & QueryableStorageEntry<ApiType, []>;
      /**
       * Events deposited for the current block.
       * 
       * NOTE: The item is unbound and should therefore never be read on chain.
       * It could otherwise inflate the PoV size of a block.
       * 
       * Events have a large in-memory size. Box the events to not go out-of-memory
       * just in case someone still reads them from within the runtime.
       **/
      events: AugmentedQuery<ApiType, () => Observable<Vec<FrameSystemEventRecord>>, []> & QueryableStorageEntry<ApiType, []>;
      /**
       * Mapping between a topic (represented by T::Hash) and a vector of indexes
       * of events in the `<Events<T>>` list.
       * 
       * All topic vectors have deterministic storage locations depending on the topic. This
       * allows light-clients to leverage the changes trie storage tracking mechanism and
       * in case of changes fetch the list of events of interest.
       * 
       * The value has the type `(T::BlockNumber, EventIndex)` because if we used only just
       * the `EventIndex` then in case if the topic has the same contents on the next block
       * no notification will be triggered thus the event might be lost.
       **/
      eventTopics: AugmentedQuery<ApiType, (arg: H256 | string | Uint8Array) => Observable<Vec<ITuple<[u32, u32]>>>, [H256]> & QueryableStorageEntry<ApiType, [H256]>;
      /**
       * The execution phase of the block.
       **/
      executionPhase: AugmentedQuery<ApiType, () => Observable<Option<FrameSystemPhase>>, []> & QueryableStorageEntry<ApiType, []>;
      /**
       * Total extrinsics count for the current block.
       **/
      extrinsicCount: AugmentedQuery<ApiType, () => Observable<Option<u32>>, []> & QueryableStorageEntry<ApiType, []>;
      /**
       * Extrinsics data for the current block (maps an extrinsic's index to its data).
       **/
      extrinsicData: AugmentedQuery<ApiType, (arg: u32 | AnyNumber | Uint8Array) => Observable<Bytes>, [u32]> & QueryableStorageEntry<ApiType, [u32]>;
      /**
       * Stores the `spec_version` and `spec_name` of when the last runtime upgrade happened.
       **/
      lastRuntimeUpgrade: AugmentedQuery<ApiType, () => Observable<Option<FrameSystemLastRuntimeUpgradeInfo>>, []> & QueryableStorageEntry<ApiType, []>;
      /**
       * The current block number being processed. Set by `execute_block`.
       **/
      number: AugmentedQuery<ApiType, () => Observable<u32>, []> & QueryableStorageEntry<ApiType, []>;
      /**
       * Hash of the previous block.
       **/
      parentHash: AugmentedQuery<ApiType, () => Observable<H256>, []> & QueryableStorageEntry<ApiType, []>;
      /**
       * True if we have upgraded so that AccountInfo contains three types of `RefCount`. False
       * (default) if not.
       **/
      upgradedToTripleRefCount: AugmentedQuery<ApiType, () => Observable<bool>, []> & QueryableStorageEntry<ApiType, []>;
      /**
       * True if we have upgraded so that `type RefCount` is `u32`. False (default) if not.
       **/
      upgradedToU32RefCount: AugmentedQuery<ApiType, () => Observable<bool>, []> & QueryableStorageEntry<ApiType, []>;
      /**
       * Generic query
       **/
      [key: string]: QueryableStorageEntry<ApiType>;
    };
    timestamp: {
      /**
       * Did the timestamp get updated in this block?
       **/
      didUpdate: AugmentedQuery<ApiType, () => Observable<bool>, []> & QueryableStorageEntry<ApiType, []>;
      /**
       * Current time for the current block.
       **/
      now: AugmentedQuery<ApiType, () => Observable<u64>, []> & QueryableStorageEntry<ApiType, []>;
      /**
       * Generic query
       **/
      [key: string]: QueryableStorageEntry<ApiType>;
    };
    transactionPayment: {
      nextFeeMultiplier: AugmentedQuery<ApiType, () => Observable<u128>, []> & QueryableStorageEntry<ApiType, []>;
      storageVersion: AugmentedQuery<ApiType, () => Observable<PalletTransactionPaymentReleases>, []> & QueryableStorageEntry<ApiType, []>;
      /**
       * Generic query
       **/
      [key: string]: QueryableStorageEntry<ApiType>;
    };
    vesting: {
      /**
       * Vesting schedules of an account.
       * 
       * VestingSchedules: map AccountId => Vec<VestingSchedule>
       **/
      vestingSchedules: AugmentedQuery<ApiType, (arg: AccountId32 | string | Uint8Array) => Observable<Vec<OrmlVestingVestingSchedule>>, [AccountId32]> & QueryableStorageEntry<ApiType, [AccountId32]>;
      /**
       * Generic query
       **/
      [key: string]: QueryableStorageEntry<ApiType>;
    };
    xcmpQueue: {
      /**
       * Inbound aggregate XCMP messages. It can only be one per ParaId/block.
       **/
      inboundXcmpMessages: AugmentedQuery<ApiType, (arg1: u32 | AnyNumber | Uint8Array, arg2: u32 | AnyNumber | Uint8Array) => Observable<Bytes>, [u32, u32]> & QueryableStorageEntry<ApiType, [u32, u32]>;
      /**
       * Status of the inbound XCMP channels.
       **/
      inboundXcmpStatus: AugmentedQuery<ApiType, () => Observable<Vec<CumulusPalletXcmpQueueInboundChannelDetails>>, []> & QueryableStorageEntry<ApiType, []>;
      /**
       * The messages outbound in a given XCMP channel.
       **/
      outboundXcmpMessages: AugmentedQuery<ApiType, (arg1: u32 | AnyNumber | Uint8Array, arg2: u16 | AnyNumber | Uint8Array) => Observable<Bytes>, [u32, u16]> & QueryableStorageEntry<ApiType, [u32, u16]>;
      /**
       * The non-empty XCMP channels in order of becoming non-empty, and the index of the first
       * and last outbound message. If the two indices are equal, then it indicates an empty
       * queue and there must be a non-`Ok` `OutboundStatus`. We assume queues grow no greater
       * than 65535 items. Queue indices for normal messages begin at one; zero is reserved in
       * case of the need to send a high-priority signal message this block.
       * The bool is true if there is a signal message waiting to be sent.
       **/
      outboundXcmpStatus: AugmentedQuery<ApiType, () => Observable<Vec<CumulusPalletXcmpQueueOutboundChannelDetails>>, []> & QueryableStorageEntry<ApiType, []>;
      /**
       * The messages that exceeded max individual message weight budget.
       * 
       * These message stay in this storage map until they are manually dispatched via
       * `service_overweight`.
       **/
      overweight: AugmentedQuery<ApiType, (arg: u64 | AnyNumber | Uint8Array) => Observable<Option<ITuple<[u32, u32, Bytes]>>>, [u64]> & QueryableStorageEntry<ApiType, [u64]>;
      /**
       * The number of overweight messages ever recorded in `Overweight`. Also doubles as the next
       * available free overweight index.
       **/
      overweightCount: AugmentedQuery<ApiType, () => Observable<u64>, []> & QueryableStorageEntry<ApiType, []>;
      /**
       * The configuration which controls the dynamics of the outbound queue.
       **/
      queueConfig: AugmentedQuery<ApiType, () => Observable<CumulusPalletXcmpQueueQueueConfigData>, []> & QueryableStorageEntry<ApiType, []>;
      /**
       * Whether or not the XCMP queue is suspended from executing incoming XCMs or not.
       **/
      queueSuspended: AugmentedQuery<ApiType, () => Observable<bool>, []> & QueryableStorageEntry<ApiType, []>;
      /**
       * Any signal messages waiting to be sent.
       **/
      signalMessages: AugmentedQuery<ApiType, (arg: u32 | AnyNumber | Uint8Array) => Observable<Bytes>, [u32]> & QueryableStorageEntry<ApiType, [u32]>;
      /**
       * Generic query
       **/
      [key: string]: QueryableStorageEntry<ApiType>;
    };
  } // AugmentedQueries
} // declare module<|MERGE_RESOLUTION|>--- conflicted
+++ resolved
@@ -409,25 +409,16 @@
        * Storage type for mapping the relationship between a Delegator and its Provider.
        * - Keys: Delegator MSA, Provider MSA
        * - Value: [`ProviderInfo`](common_primitives::msa::ProviderInfo)
-<<<<<<< HEAD
-=======
        **/
       providerInfoOf: AugmentedQuery<ApiType, (arg1: u64 | AnyNumber | Uint8Array, arg2: u64 | AnyNumber | Uint8Array) => Observable<Option<CommonPrimitivesMsaProviderInfo>>, [u64, u64]> & QueryableStorageEntry<ApiType, [u64, u64]>;
       /**
        * Provider registration information
        * - Key: Provider MSA Id
        * - Value: [`ProviderMetadata`](common_primitives::msa::ProviderMetadata)
->>>>>>> 7368d1fe
        **/
       providerRegistry: AugmentedQuery<ApiType, (arg: u64 | AnyNumber | Uint8Array) => Observable<Option<CommonPrimitivesMsaProviderMetadata>>, [u64]> & QueryableStorageEntry<ApiType, [u64]>;
       /**
-<<<<<<< HEAD
-       * Provider registration information
-       * - Key: Provider MSA Id
-       * - Value: [`ProviderMetadata`](common_primitives::msa::ProviderMetadata)
-=======
-       * Generic query
->>>>>>> 7368d1fe
+       * Generic query
        **/
       [key: string]: QueryableStorageEntry<ApiType>;
     };
@@ -652,11 +643,7 @@
       /**
        * The next session keys for a validator.
        **/
-<<<<<<< HEAD
-      nextKeys: AugmentedQuery<ApiType, (arg: AccountId32 | string | Uint8Array) => Observable<Option<FrequencyRococoRuntimeSessionKeys>>, [AccountId32]>;
-=======
       nextKeys: AugmentedQuery<ApiType, (arg: AccountId32 | string | Uint8Array) => Observable<Option<FrequencyRococoRuntimeSessionKeys>>, [AccountId32]> & QueryableStorageEntry<ApiType, [AccountId32]>;
->>>>>>> 7368d1fe
       /**
        * True if the underlying economic identities or weighting behind the validators
        * has changed in the queued validator set.
@@ -666,11 +653,7 @@
        * The queued keys for the next session. When the next session begins, these keys
        * will be used to determine the validator's session keys.
        **/
-<<<<<<< HEAD
-      queuedKeys: AugmentedQuery<ApiType, () => Observable<Vec<ITuple<[AccountId32, FrequencyRococoRuntimeSessionKeys]>>>, []>;
-=======
       queuedKeys: AugmentedQuery<ApiType, () => Observable<Vec<ITuple<[AccountId32, FrequencyRococoRuntimeSessionKeys]>>>, []> & QueryableStorageEntry<ApiType, []>;
->>>>>>> 7368d1fe
       /**
        * The current set of validators.
        **/
