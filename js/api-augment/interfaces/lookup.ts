// Auto-generated via `yarn polkadot-types-from-defs`, do not edit
/* eslint-disable */

/* eslint-disable sort-keys */

export default {
  /**
   * Lookup3: frame_system::AccountInfo<Index, pallet_balances::AccountData<Balance>>
   **/
  FrameSystemAccountInfo: {
    nonce: 'u32',
    consumers: 'u32',
    providers: 'u32',
    sufficients: 'u32',
    data: 'PalletBalancesAccountData'
  },
  /**
   * Lookup5: pallet_balances::AccountData<Balance>
   **/
  PalletBalancesAccountData: {
    free: 'u128',
    reserved: 'u128',
    miscFrozen: 'u128',
    feeFrozen: 'u128'
  },
  /**
   * Lookup7: frame_support::weights::PerDispatchClass<T>
   **/
  FrameSupportWeightsPerDispatchClassU64: {
    normal: 'u64',
    operational: 'u64',
    mandatory: 'u64'
  },
  /**
   * Lookup11: sp_runtime::generic::digest::Digest
   **/
  SpRuntimeDigest: {
    logs: 'Vec<SpRuntimeDigestDigestItem>'
  },
  /**
   * Lookup13: sp_runtime::generic::digest::DigestItem
   **/
  SpRuntimeDigestDigestItem: {
    _enum: {
      Other: 'Bytes',
      __Unused1: 'Null',
      __Unused2: 'Null',
      __Unused3: 'Null',
      Consensus: '([u8;4],Bytes)',
      Seal: '([u8;4],Bytes)',
      PreRuntime: '([u8;4],Bytes)',
      __Unused7: 'Null',
      RuntimeEnvironmentUpdated: 'Null'
    }
  },
  /**
   * Lookup16: frame_system::EventRecord<frequency_rococo_runtime::Event, primitive_types::H256>
   **/
  FrameSystemEventRecord: {
    phase: 'FrameSystemPhase',
    event: 'Event',
    topics: 'Vec<H256>'
  },
  /**
   * Lookup18: frame_system::pallet::Event<T>
   **/
  FrameSystemEvent: {
    _enum: {
      ExtrinsicSuccess: {
        dispatchInfo: 'FrameSupportWeightsDispatchInfo',
      },
      ExtrinsicFailed: {
        dispatchError: 'SpRuntimeDispatchError',
        dispatchInfo: 'FrameSupportWeightsDispatchInfo',
      },
      CodeUpdated: 'Null',
      NewAccount: {
        account: 'AccountId32',
      },
      KilledAccount: {
        account: 'AccountId32',
      },
      Remarked: {
        _alias: {
          hash_: 'hash',
        },
        sender: 'AccountId32',
        hash_: 'H256'
      }
    }
  },
  /**
   * Lookup19: frame_support::weights::DispatchInfo
   **/
  FrameSupportWeightsDispatchInfo: {
    weight: 'u64',
    class: 'FrameSupportWeightsDispatchClass',
    paysFee: 'FrameSupportWeightsPays'
  },
  /**
   * Lookup20: frame_support::weights::DispatchClass
   **/
  FrameSupportWeightsDispatchClass: {
    _enum: ['Normal', 'Operational', 'Mandatory']
  },
  /**
   * Lookup21: frame_support::weights::Pays
   **/
  FrameSupportWeightsPays: {
    _enum: ['Yes', 'No']
  },
  /**
   * Lookup22: sp_runtime::DispatchError
   **/
  SpRuntimeDispatchError: {
    _enum: {
      Other: 'Null',
      CannotLookup: 'Null',
      BadOrigin: 'Null',
      Module: 'SpRuntimeModuleError',
      ConsumerRemaining: 'Null',
      NoProviders: 'Null',
      TooManyConsumers: 'Null',
      Token: 'SpRuntimeTokenError',
      Arithmetic: 'SpRuntimeArithmeticError',
      Transactional: 'SpRuntimeTransactionalError'
    }
  },
  /**
   * Lookup23: sp_runtime::ModuleError
   **/
  SpRuntimeModuleError: {
    index: 'u8',
    error: '[u8;4]'
  },
  /**
   * Lookup24: sp_runtime::TokenError
   **/
  SpRuntimeTokenError: {
    _enum: ['NoFunds', 'WouldDie', 'BelowMinimum', 'CannotCreate', 'UnknownAsset', 'Frozen', 'Unsupported']
  },
  /**
   * Lookup25: sp_runtime::ArithmeticError
   **/
  SpRuntimeArithmeticError: {
    _enum: ['Underflow', 'Overflow', 'DivisionByZero']
  },
  /**
   * Lookup26: sp_runtime::TransactionalError
   **/
  SpRuntimeTransactionalError: {
    _enum: ['LimitReached', 'NoLayer']
  },
  /**
   * Lookup27: cumulus_pallet_parachain_system::pallet::Event<T>
   **/
  CumulusPalletParachainSystemEvent: {
    _enum: {
      ValidationFunctionStored: 'Null',
      ValidationFunctionApplied: {
        relayChainBlockNum: 'u32',
      },
      ValidationFunctionDiscarded: 'Null',
      UpgradeAuthorized: {
        codeHash: 'H256',
      },
      DownwardMessagesReceived: {
        count: 'u32',
      },
      DownwardMessagesProcessed: {
        weightUsed: 'u64',
        dmqHead: 'H256'
      }
    }
  },
  /**
   * Lookup28: pallet_sudo::pallet::Event<T>
   **/
  PalletSudoEvent: {
    _enum: {
      Sudid: {
        sudoResult: 'Result<Null, SpRuntimeDispatchError>',
      },
      KeyChanged: {
        oldSudoer: 'Option<AccountId32>',
      },
      SudoAsDone: {
        sudoResult: 'Result<Null, SpRuntimeDispatchError>'
      }
    }
  },
  /**
   * Lookup32: pallet_preimage::pallet::Event<T>
   **/
  PalletPreimageEvent: {
    _enum: {
      Noted: {
        _alias: {
          hash_: 'hash',
        },
        hash_: 'H256',
      },
      Requested: {
        _alias: {
          hash_: 'hash',
        },
        hash_: 'H256',
      },
      Cleared: {
        _alias: {
          hash_: 'hash',
        },
        hash_: 'H256'
      }
    }
  },
  /**
   * Lookup33: pallet_democracy::pallet::Event<T>
   **/
  PalletDemocracyEvent: {
    _enum: {
      Proposed: {
        proposalIndex: 'u32',
        deposit: 'u128',
      },
      Tabled: {
        proposalIndex: 'u32',
        deposit: 'u128',
        depositors: 'Vec<AccountId32>',
      },
      ExternalTabled: 'Null',
      Started: {
        refIndex: 'u32',
        threshold: 'PalletDemocracyVoteThreshold',
      },
      Passed: {
        refIndex: 'u32',
      },
      NotPassed: {
        refIndex: 'u32',
      },
      Cancelled: {
        refIndex: 'u32',
      },
      Executed: {
        refIndex: 'u32',
        result: 'Result<Null, SpRuntimeDispatchError>',
      },
      Delegated: {
        who: 'AccountId32',
        target: 'AccountId32',
      },
      Undelegated: {
        account: 'AccountId32',
      },
      Vetoed: {
        who: 'AccountId32',
        proposalHash: 'H256',
        until: 'u32',
      },
      PreimageNoted: {
        proposalHash: 'H256',
        who: 'AccountId32',
        deposit: 'u128',
      },
      PreimageUsed: {
        proposalHash: 'H256',
        provider: 'AccountId32',
        deposit: 'u128',
      },
      PreimageInvalid: {
        proposalHash: 'H256',
        refIndex: 'u32',
      },
      PreimageMissing: {
        proposalHash: 'H256',
        refIndex: 'u32',
      },
      PreimageReaped: {
        proposalHash: 'H256',
        provider: 'AccountId32',
        deposit: 'u128',
        reaper: 'AccountId32',
      },
      Blacklisted: {
        proposalHash: 'H256',
      },
      Voted: {
        voter: 'AccountId32',
        refIndex: 'u32',
        vote: 'PalletDemocracyVoteAccountVote',
      },
      Seconded: {
        seconder: 'AccountId32',
        propIndex: 'u32',
      },
      ProposalCanceled: {
        propIndex: 'u32'
      }
    }
  },
  /**
   * Lookup35: pallet_democracy::vote_threshold::VoteThreshold
   **/
  PalletDemocracyVoteThreshold: {
    _enum: ['SuperMajorityApprove', 'SuperMajorityAgainst', 'SimpleMajority']
  },
  /**
   * Lookup36: pallet_democracy::vote::AccountVote<Balance>
   **/
  PalletDemocracyVoteAccountVote: {
    _enum: {
      Standard: {
        vote: 'Vote',
        balance: 'u128',
      },
      Split: {
        aye: 'u128',
        nay: 'u128'
      }
    }
  },
  /**
   * Lookup38: pallet_scheduler::pallet::Event<T>
   **/
  PalletSchedulerEvent: {
    _enum: {
      Scheduled: {
        when: 'u32',
        index: 'u32',
      },
      Canceled: {
        when: 'u32',
        index: 'u32',
      },
      Dispatched: {
        task: '(u32,u32)',
        id: 'Option<Bytes>',
        result: 'Result<Null, SpRuntimeDispatchError>',
      },
      CallLookupFailed: {
        task: '(u32,u32)',
        id: 'Option<Bytes>',
        error: 'FrameSupportScheduleLookupError'
      }
    }
  },
  /**
   * Lookup41: frame_support::traits::schedule::LookupError
   **/
  FrameSupportScheduleLookupError: {
    _enum: ['Unknown', 'BadFormat']
  },
  /**
   * Lookup42: pallet_utility::pallet::Event
   **/
  PalletUtilityEvent: {
    _enum: {
      BatchInterrupted: {
        index: 'u32',
        error: 'SpRuntimeDispatchError',
      },
      BatchCompleted: 'Null',
      BatchCompletedWithErrors: 'Null',
      ItemCompleted: 'Null',
      ItemFailed: {
        error: 'SpRuntimeDispatchError',
      },
      DispatchedAs: {
        result: 'Result<Null, SpRuntimeDispatchError>'
      }
    }
  },
  /**
   * Lookup43: pallet_balances::pallet::Event<T, I>
   **/
  PalletBalancesEvent: {
    _enum: {
      Endowed: {
        account: 'AccountId32',
        freeBalance: 'u128',
      },
      DustLost: {
        account: 'AccountId32',
        amount: 'u128',
      },
      Transfer: {
        from: 'AccountId32',
        to: 'AccountId32',
        amount: 'u128',
      },
      BalanceSet: {
        who: 'AccountId32',
        free: 'u128',
        reserved: 'u128',
      },
      Reserved: {
        who: 'AccountId32',
        amount: 'u128',
      },
      Unreserved: {
        who: 'AccountId32',
        amount: 'u128',
      },
      ReserveRepatriated: {
        from: 'AccountId32',
        to: 'AccountId32',
        amount: 'u128',
        destinationStatus: 'FrameSupportTokensMiscBalanceStatus',
      },
      Deposit: {
        who: 'AccountId32',
        amount: 'u128',
      },
      Withdraw: {
        who: 'AccountId32',
        amount: 'u128',
      },
      Slashed: {
        who: 'AccountId32',
        amount: 'u128'
      }
    }
  },
  /**
   * Lookup44: frame_support::traits::tokens::misc::BalanceStatus
   **/
  FrameSupportTokensMiscBalanceStatus: {
    _enum: ['Free', 'Reserved']
  },
  /**
   * Lookup45: pallet_transaction_payment::pallet::Event<T>
   **/
  PalletTransactionPaymentEvent: {
    _enum: {
      TransactionFeePaid: {
        who: 'AccountId32',
        actualFee: 'u128',
        tip: 'u128'
      }
    }
  },
  /**
   * Lookup46: pallet_collective::pallet::Event<T, I>
   **/
  PalletCollectiveEvent: {
    _enum: {
      Proposed: {
        account: 'AccountId32',
        proposalIndex: 'u32',
        proposalHash: 'H256',
        threshold: 'u32',
      },
      Voted: {
        account: 'AccountId32',
        proposalHash: 'H256',
        voted: 'bool',
        yes: 'u32',
        no: 'u32',
      },
      Approved: {
        proposalHash: 'H256',
      },
      Disapproved: {
        proposalHash: 'H256',
      },
      Executed: {
        proposalHash: 'H256',
        result: 'Result<Null, SpRuntimeDispatchError>',
      },
      MemberExecuted: {
        proposalHash: 'H256',
        result: 'Result<Null, SpRuntimeDispatchError>',
      },
      Closed: {
        proposalHash: 'H256',
        yes: 'u32',
        no: 'u32'
      }
    }
  },
  /**
   * Lookup49: pallet_collator_selection::pallet::Event<T>
   **/
  PalletCollatorSelectionEvent: {
    _enum: {
      NewInvulnerables: {
        invulnerables: 'Vec<AccountId32>',
      },
      NewDesiredCandidates: {
        desiredCandidates: 'u32',
      },
      NewCandidacyBond: {
        bondAmount: 'u128',
      },
      CandidateAdded: {
        accountId: 'AccountId32',
        deposit: 'u128',
      },
      CandidateRemoved: {
        accountId: 'AccountId32'
      }
    }
  },
  /**
   * Lookup50: pallet_session::pallet::Event
   **/
  PalletSessionEvent: {
    _enum: {
      NewSession: {
        sessionIndex: 'u32'
      }
    }
  },
  /**
   * Lookup51: cumulus_pallet_xcmp_queue::pallet::Event<T>
   **/
  CumulusPalletXcmpQueueEvent: {
    _enum: {
      Success: {
        messageHash: 'Option<H256>',
        weight: 'u64',
      },
      Fail: {
        messageHash: 'Option<H256>',
        error: 'XcmV2TraitsError',
        weight: 'u64',
      },
      BadVersion: {
        messageHash: 'Option<H256>',
      },
      BadFormat: {
        messageHash: 'Option<H256>',
      },
      UpwardMessageSent: {
        messageHash: 'Option<H256>',
      },
      XcmpMessageSent: {
        messageHash: 'Option<H256>',
      },
      OverweightEnqueued: {
        sender: 'u32',
        sentAt: 'u32',
        index: 'u64',
        required: 'u64',
      },
      OverweightServiced: {
        index: 'u64',
        used: 'u64'
      }
    }
  },
  /**
   * Lookup53: xcm::v2::traits::Error
   **/
  XcmV2TraitsError: {
    _enum: {
      Overflow: 'Null',
      Unimplemented: 'Null',
      UntrustedReserveLocation: 'Null',
      UntrustedTeleportLocation: 'Null',
      MultiLocationFull: 'Null',
      MultiLocationNotInvertible: 'Null',
      BadOrigin: 'Null',
      InvalidLocation: 'Null',
      AssetNotFound: 'Null',
      FailedToTransactAsset: 'Null',
      NotWithdrawable: 'Null',
      LocationCannotHold: 'Null',
      ExceedsMaxMessageSize: 'Null',
      DestinationUnsupported: 'Null',
      Transport: 'Null',
      Unroutable: 'Null',
      UnknownClaim: 'Null',
      FailedToDecode: 'Null',
      MaxWeightInvalid: 'Null',
      NotHoldingFees: 'Null',
      TooExpensive: 'Null',
      Trap: 'u64',
      UnhandledXcmVersion: 'Null',
      WeightLimitReached: 'u64',
      Barrier: 'Null',
      WeightNotComputable: 'Null'
    }
  },
  /**
   * Lookup55: pallet_xcm::pallet::Event<T>
   **/
  PalletXcmEvent: {
    _enum: {
      Attempted: 'XcmV2TraitsOutcome',
      Sent: '(XcmV1MultiLocation,XcmV1MultiLocation,XcmV2Xcm)',
      UnexpectedResponse: '(XcmV1MultiLocation,u64)',
      ResponseReady: '(u64,XcmV2Response)',
      Notified: '(u64,u8,u8)',
      NotifyOverweight: '(u64,u8,u8,u64,u64)',
      NotifyDispatchError: '(u64,u8,u8)',
      NotifyDecodeFailed: '(u64,u8,u8)',
      InvalidResponder: '(XcmV1MultiLocation,u64,Option<XcmV1MultiLocation>)',
      InvalidResponderVersion: '(XcmV1MultiLocation,u64)',
      ResponseTaken: 'u64',
      AssetsTrapped: '(H256,XcmV1MultiLocation,XcmVersionedMultiAssets)',
      VersionChangeNotified: '(XcmV1MultiLocation,u32)',
      SupportedVersionChanged: '(XcmV1MultiLocation,u32)',
      NotifyTargetSendFail: '(XcmV1MultiLocation,u64,XcmV2TraitsError)',
      NotifyTargetMigrationFail: '(XcmVersionedMultiLocation,u64)'
    }
  },
  /**
   * Lookup56: xcm::v2::traits::Outcome
   **/
  XcmV2TraitsOutcome: {
    _enum: {
      Complete: 'u64',
      Incomplete: '(u64,XcmV2TraitsError)',
      Error: 'XcmV2TraitsError'
    }
  },
  /**
   * Lookup57: xcm::v1::multilocation::MultiLocation
   **/
  XcmV1MultiLocation: {
    parents: 'u8',
    interior: 'XcmV1MultilocationJunctions'
  },
  /**
   * Lookup58: xcm::v1::multilocation::Junctions
   **/
  XcmV1MultilocationJunctions: {
    _enum: {
      Here: 'Null',
      X1: 'XcmV1Junction',
      X2: '(XcmV1Junction,XcmV1Junction)',
      X3: '(XcmV1Junction,XcmV1Junction,XcmV1Junction)',
      X4: '(XcmV1Junction,XcmV1Junction,XcmV1Junction,XcmV1Junction)',
      X5: '(XcmV1Junction,XcmV1Junction,XcmV1Junction,XcmV1Junction,XcmV1Junction)',
      X6: '(XcmV1Junction,XcmV1Junction,XcmV1Junction,XcmV1Junction,XcmV1Junction,XcmV1Junction)',
      X7: '(XcmV1Junction,XcmV1Junction,XcmV1Junction,XcmV1Junction,XcmV1Junction,XcmV1Junction,XcmV1Junction)',
      X8: '(XcmV1Junction,XcmV1Junction,XcmV1Junction,XcmV1Junction,XcmV1Junction,XcmV1Junction,XcmV1Junction,XcmV1Junction)'
    }
  },
  /**
   * Lookup59: xcm::v1::junction::Junction
   **/
  XcmV1Junction: {
    _enum: {
      Parachain: 'Compact<u32>',
      AccountId32: {
        network: 'XcmV0JunctionNetworkId',
        id: '[u8;32]',
      },
      AccountIndex64: {
        network: 'XcmV0JunctionNetworkId',
        index: 'Compact<u64>',
      },
      AccountKey20: {
        network: 'XcmV0JunctionNetworkId',
        key: '[u8;20]',
      },
      PalletInstance: 'u8',
      GeneralIndex: 'Compact<u128>',
      GeneralKey: 'Bytes',
      OnlyChild: 'Null',
      Plurality: {
        id: 'XcmV0JunctionBodyId',
        part: 'XcmV0JunctionBodyPart'
      }
    }
  },
  /**
   * Lookup61: xcm::v0::junction::NetworkId
   **/
  XcmV0JunctionNetworkId: {
    _enum: {
      Any: 'Null',
      Named: 'Bytes',
      Polkadot: 'Null',
      Kusama: 'Null'
    }
  },
  /**
   * Lookup66: xcm::v0::junction::BodyId
   **/
  XcmV0JunctionBodyId: {
    _enum: {
      Unit: 'Null',
      Named: 'Bytes',
      Index: 'Compact<u32>',
      Executive: 'Null',
      Technical: 'Null',
      Legislative: 'Null',
      Judicial: 'Null'
    }
  },
  /**
   * Lookup67: xcm::v0::junction::BodyPart
   **/
  XcmV0JunctionBodyPart: {
    _enum: {
      Voice: 'Null',
      Members: {
        count: 'Compact<u32>',
      },
      Fraction: {
        nom: 'Compact<u32>',
        denom: 'Compact<u32>',
      },
      AtLeastProportion: {
        nom: 'Compact<u32>',
        denom: 'Compact<u32>',
      },
      MoreThanProportion: {
        nom: 'Compact<u32>',
        denom: 'Compact<u32>'
      }
    }
  },
  /**
   * Lookup68: xcm::v2::Xcm<Call>
   **/
  XcmV2Xcm: 'Vec<XcmV2Instruction>',
  /**
   * Lookup70: xcm::v2::Instruction<Call>
   **/
  XcmV2Instruction: {
    _enum: {
      WithdrawAsset: 'XcmV1MultiassetMultiAssets',
      ReserveAssetDeposited: 'XcmV1MultiassetMultiAssets',
      ReceiveTeleportedAsset: 'XcmV1MultiassetMultiAssets',
      QueryResponse: {
        queryId: 'Compact<u64>',
        response: 'XcmV2Response',
        maxWeight: 'Compact<u64>',
      },
      TransferAsset: {
        assets: 'XcmV1MultiassetMultiAssets',
        beneficiary: 'XcmV1MultiLocation',
      },
      TransferReserveAsset: {
        assets: 'XcmV1MultiassetMultiAssets',
        dest: 'XcmV1MultiLocation',
        xcm: 'XcmV2Xcm',
      },
      Transact: {
        originType: 'XcmV0OriginKind',
        requireWeightAtMost: 'Compact<u64>',
        call: 'XcmDoubleEncoded',
      },
      HrmpNewChannelOpenRequest: {
        sender: 'Compact<u32>',
        maxMessageSize: 'Compact<u32>',
        maxCapacity: 'Compact<u32>',
      },
      HrmpChannelAccepted: {
        recipient: 'Compact<u32>',
      },
      HrmpChannelClosing: {
        initiator: 'Compact<u32>',
        sender: 'Compact<u32>',
        recipient: 'Compact<u32>',
      },
      ClearOrigin: 'Null',
      DescendOrigin: 'XcmV1MultilocationJunctions',
      ReportError: {
        queryId: 'Compact<u64>',
        dest: 'XcmV1MultiLocation',
        maxResponseWeight: 'Compact<u64>',
      },
      DepositAsset: {
        assets: 'XcmV1MultiassetMultiAssetFilter',
        maxAssets: 'Compact<u32>',
        beneficiary: 'XcmV1MultiLocation',
      },
      DepositReserveAsset: {
        assets: 'XcmV1MultiassetMultiAssetFilter',
        maxAssets: 'Compact<u32>',
        dest: 'XcmV1MultiLocation',
        xcm: 'XcmV2Xcm',
      },
      ExchangeAsset: {
        give: 'XcmV1MultiassetMultiAssetFilter',
        receive: 'XcmV1MultiassetMultiAssets',
      },
      InitiateReserveWithdraw: {
        assets: 'XcmV1MultiassetMultiAssetFilter',
        reserve: 'XcmV1MultiLocation',
        xcm: 'XcmV2Xcm',
      },
      InitiateTeleport: {
        assets: 'XcmV1MultiassetMultiAssetFilter',
        dest: 'XcmV1MultiLocation',
        xcm: 'XcmV2Xcm',
      },
      QueryHolding: {
        queryId: 'Compact<u64>',
        dest: 'XcmV1MultiLocation',
        assets: 'XcmV1MultiassetMultiAssetFilter',
        maxResponseWeight: 'Compact<u64>',
      },
      BuyExecution: {
        fees: 'XcmV1MultiAsset',
        weightLimit: 'XcmV2WeightLimit',
      },
      RefundSurplus: 'Null',
      SetErrorHandler: 'XcmV2Xcm',
      SetAppendix: 'XcmV2Xcm',
      ClearError: 'Null',
      ClaimAsset: {
        assets: 'XcmV1MultiassetMultiAssets',
        ticket: 'XcmV1MultiLocation',
      },
      Trap: 'Compact<u64>',
      SubscribeVersion: {
        queryId: 'Compact<u64>',
        maxResponseWeight: 'Compact<u64>',
      },
      UnsubscribeVersion: 'Null'
    }
  },
  /**
   * Lookup71: xcm::v1::multiasset::MultiAssets
   **/
  XcmV1MultiassetMultiAssets: 'Vec<XcmV1MultiAsset>',
  /**
   * Lookup73: xcm::v1::multiasset::MultiAsset
   **/
  XcmV1MultiAsset: {
    id: 'XcmV1MultiassetAssetId',
    fun: 'XcmV1MultiassetFungibility'
  },
  /**
   * Lookup74: xcm::v1::multiasset::AssetId
   **/
  XcmV1MultiassetAssetId: {
    _enum: {
      Concrete: 'XcmV1MultiLocation',
      Abstract: 'Bytes'
    }
  },
  /**
   * Lookup75: xcm::v1::multiasset::Fungibility
   **/
  XcmV1MultiassetFungibility: {
    _enum: {
      Fungible: 'Compact<u128>',
      NonFungible: 'XcmV1MultiassetAssetInstance'
    }
  },
  /**
   * Lookup76: xcm::v1::multiasset::AssetInstance
   **/
  XcmV1MultiassetAssetInstance: {
    _enum: {
      Undefined: 'Null',
      Index: 'Compact<u128>',
      Array4: '[u8;4]',
      Array8: '[u8;8]',
      Array16: '[u8;16]',
      Array32: '[u8;32]',
      Blob: 'Bytes'
    }
  },
  /**
   * Lookup79: xcm::v2::Response
   **/
  XcmV2Response: {
    _enum: {
      Null: 'Null',
      Assets: 'XcmV1MultiassetMultiAssets',
      ExecutionResult: 'Option<(u32,XcmV2TraitsError)>',
      Version: 'u32'
    }
  },
  /**
   * Lookup82: xcm::v0::OriginKind
   **/
  XcmV0OriginKind: {
    _enum: ['Native', 'SovereignAccount', 'Superuser', 'Xcm']
  },
  /**
   * Lookup83: xcm::double_encoded::DoubleEncoded<T>
   **/
  XcmDoubleEncoded: {
    encoded: 'Bytes'
  },
  /**
   * Lookup84: xcm::v1::multiasset::MultiAssetFilter
   **/
  XcmV1MultiassetMultiAssetFilter: {
    _enum: {
      Definite: 'XcmV1MultiassetMultiAssets',
      Wild: 'XcmV1MultiassetWildMultiAsset'
    }
  },
  /**
   * Lookup85: xcm::v1::multiasset::WildMultiAsset
   **/
  XcmV1MultiassetWildMultiAsset: {
    _enum: {
      All: 'Null',
      AllOf: {
        id: 'XcmV1MultiassetAssetId',
        fun: 'XcmV1MultiassetWildFungibility'
      }
    }
  },
  /**
   * Lookup86: xcm::v1::multiasset::WildFungibility
   **/
  XcmV1MultiassetWildFungibility: {
    _enum: ['Fungible', 'NonFungible']
  },
  /**
   * Lookup87: xcm::v2::WeightLimit
   **/
  XcmV2WeightLimit: {
    _enum: {
      Unlimited: 'Null',
      Limited: 'Compact<u64>'
    }
  },
  /**
   * Lookup89: xcm::VersionedMultiAssets
   **/
  XcmVersionedMultiAssets: {
    _enum: {
      V0: 'Vec<XcmV0MultiAsset>',
      V1: 'XcmV1MultiassetMultiAssets'
    }
  },
  /**
   * Lookup91: xcm::v0::multi_asset::MultiAsset
   **/
  XcmV0MultiAsset: {
    _enum: {
      None: 'Null',
      All: 'Null',
      AllFungible: 'Null',
      AllNonFungible: 'Null',
      AllAbstractFungible: {
        id: 'Bytes',
      },
      AllAbstractNonFungible: {
        class: 'Bytes',
      },
      AllConcreteFungible: {
        id: 'XcmV0MultiLocation',
      },
      AllConcreteNonFungible: {
        class: 'XcmV0MultiLocation',
      },
      AbstractFungible: {
        id: 'Bytes',
        amount: 'Compact<u128>',
      },
      AbstractNonFungible: {
        class: 'Bytes',
        instance: 'XcmV1MultiassetAssetInstance',
      },
      ConcreteFungible: {
        id: 'XcmV0MultiLocation',
        amount: 'Compact<u128>',
      },
      ConcreteNonFungible: {
        class: 'XcmV0MultiLocation',
        instance: 'XcmV1MultiassetAssetInstance'
      }
    }
  },
  /**
   * Lookup92: xcm::v0::multi_location::MultiLocation
   **/
  XcmV0MultiLocation: {
    _enum: {
      Null: 'Null',
      X1: 'XcmV0Junction',
      X2: '(XcmV0Junction,XcmV0Junction)',
      X3: '(XcmV0Junction,XcmV0Junction,XcmV0Junction)',
      X4: '(XcmV0Junction,XcmV0Junction,XcmV0Junction,XcmV0Junction)',
      X5: '(XcmV0Junction,XcmV0Junction,XcmV0Junction,XcmV0Junction,XcmV0Junction)',
      X6: '(XcmV0Junction,XcmV0Junction,XcmV0Junction,XcmV0Junction,XcmV0Junction,XcmV0Junction)',
      X7: '(XcmV0Junction,XcmV0Junction,XcmV0Junction,XcmV0Junction,XcmV0Junction,XcmV0Junction,XcmV0Junction)',
      X8: '(XcmV0Junction,XcmV0Junction,XcmV0Junction,XcmV0Junction,XcmV0Junction,XcmV0Junction,XcmV0Junction,XcmV0Junction)'
    }
  },
  /**
   * Lookup93: xcm::v0::junction::Junction
   **/
  XcmV0Junction: {
    _enum: {
      Parent: 'Null',
      Parachain: 'Compact<u32>',
      AccountId32: {
        network: 'XcmV0JunctionNetworkId',
        id: '[u8;32]',
      },
      AccountIndex64: {
        network: 'XcmV0JunctionNetworkId',
        index: 'Compact<u64>',
      },
      AccountKey20: {
        network: 'XcmV0JunctionNetworkId',
        key: '[u8;20]',
      },
      PalletInstance: 'u8',
      GeneralIndex: 'Compact<u128>',
      GeneralKey: 'Bytes',
      OnlyChild: 'Null',
      Plurality: {
        id: 'XcmV0JunctionBodyId',
        part: 'XcmV0JunctionBodyPart'
      }
    }
  },
  /**
   * Lookup94: xcm::VersionedMultiLocation
   **/
  XcmVersionedMultiLocation: {
    _enum: {
      V0: 'XcmV0MultiLocation',
      V1: 'XcmV1MultiLocation'
    }
  },
  /**
   * Lookup95: cumulus_pallet_xcm::pallet::Event<T>
   **/
  CumulusPalletXcmEvent: {
    _enum: {
      InvalidFormat: '[u8;8]',
      UnsupportedVersion: '[u8;8]',
      ExecutedDownward: '([u8;8],XcmV2TraitsOutcome)'
    }
  },
  /**
   * Lookup96: cumulus_pallet_dmp_queue::pallet::Event<T>
   **/
  CumulusPalletDmpQueueEvent: {
    _enum: {
      InvalidFormat: {
        messageId: '[u8;32]',
      },
      UnsupportedVersion: {
        messageId: '[u8;32]',
      },
      ExecutedDownward: {
        messageId: '[u8;32]',
        outcome: 'XcmV2TraitsOutcome',
      },
      WeightExhausted: {
        messageId: '[u8;32]',
        remainingWeight: 'u64',
        requiredWeight: 'u64',
      },
      OverweightEnqueued: {
        messageId: '[u8;32]',
        overweightIndex: 'u64',
        requiredWeight: 'u64',
      },
      OverweightServiced: {
        overweightIndex: 'u64',
        weightUsed: 'u64'
      }
    }
  },
  /**
   * Lookup97: orml_vesting::module::Event<T>
   **/
  OrmlVestingModuleEvent: {
    _enum: {
      VestingScheduleAdded: {
        from: 'AccountId32',
        to: 'AccountId32',
        vestingSchedule: 'OrmlVestingVestingSchedule',
      },
      Claimed: {
        who: 'AccountId32',
        amount: 'u128',
      },
      VestingSchedulesUpdated: {
        who: 'AccountId32'
      }
    }
  },
  /**
   * Lookup98: orml_vesting::VestingSchedule<BlockNumber, Balance>
   **/
  OrmlVestingVestingSchedule: {
    start: 'u32',
    period: 'u32',
    periodCount: 'u32',
    perPeriod: 'Compact<u128>'
  },
  /**
   * Lookup99: pallet_msa::pallet::Event<T>
   **/
  PalletMsaEvent: {
    _enum: {
      MsaCreated: {
        msaId: 'u64',
        key: 'AccountId32',
      },
      KeyAdded: {
        msaId: 'u64',
        key: 'AccountId32',
      },
      KeyRemoved: {
        key: 'AccountId32',
      },
      ProviderAdded: {
        provider: 'u64',
        delegator: 'u64',
      },
      ProviderRegistered: {
        providerMsaId: 'u64',
      },
      DelegatorRevokedDelegation: {
        provider: 'u64',
        delegator: 'u64',
      },
      ProviderRevokedDelegation: {
        provider: 'u64',
        delegator: 'u64'
      }
    }
  },
  /**
   * Lookup102: pallet_messages::pallet::Event<T>
   **/
  PalletMessagesEvent: {
    _enum: {
      MessagesStored: {
        schemaId: 'u16',
        blockNumber: 'u32',
        count: 'u16'
      }
    }
  },
  /**
   * Lookup104: pallet_schemas::pallet::Event<T>
   **/
  PalletSchemasEvent: {
    _enum: {
      SchemaRegistered: '(AccountId32,u16)',
      SchemaMaxSizeChanged: 'u32'
    }
  },
  /**
   * Lookup105: frame_system::Phase
   **/
  FrameSystemPhase: {
    _enum: {
      ApplyExtrinsic: 'u32',
      Finalization: 'Null',
      Initialization: 'Null'
    }
  },
  /**
   * Lookup108: frame_system::LastRuntimeUpgradeInfo
   **/
  FrameSystemLastRuntimeUpgradeInfo: {
    specVersion: 'Compact<u32>',
    specName: 'Text'
  },
  /**
   * Lookup110: frame_system::pallet::Call<T>
   **/
  FrameSystemCall: {
    _enum: {
      fill_block: {
        ratio: 'Perbill',
      },
      remark: {
        remark: 'Bytes',
      },
      set_heap_pages: {
        pages: 'u64',
      },
      set_code: {
        code: 'Bytes',
      },
      set_code_without_checks: {
        code: 'Bytes',
      },
      set_storage: {
        items: 'Vec<(Bytes,Bytes)>',
      },
      kill_storage: {
        _alias: {
          keys_: 'keys',
        },
        keys_: 'Vec<Bytes>',
      },
      kill_prefix: {
        prefix: 'Bytes',
        subkeys: 'u32',
      },
      remark_with_event: {
        remark: 'Bytes'
      }
    }
  },
  /**
   * Lookup115: frame_system::limits::BlockWeights
   **/
  FrameSystemLimitsBlockWeights: {
    baseBlock: 'u64',
    maxBlock: 'u64',
    perClass: 'FrameSupportWeightsPerDispatchClassWeightsPerClass'
  },
  /**
   * Lookup116: frame_support::weights::PerDispatchClass<frame_system::limits::WeightsPerClass>
   **/
  FrameSupportWeightsPerDispatchClassWeightsPerClass: {
    normal: 'FrameSystemLimitsWeightsPerClass',
    operational: 'FrameSystemLimitsWeightsPerClass',
    mandatory: 'FrameSystemLimitsWeightsPerClass'
  },
  /**
   * Lookup117: frame_system::limits::WeightsPerClass
   **/
  FrameSystemLimitsWeightsPerClass: {
    baseExtrinsic: 'u64',
    maxExtrinsic: 'Option<u64>',
    maxTotal: 'Option<u64>',
    reserved: 'Option<u64>'
  },
  /**
   * Lookup119: frame_system::limits::BlockLength
   **/
  FrameSystemLimitsBlockLength: {
    max: 'FrameSupportWeightsPerDispatchClassU32'
  },
  /**
   * Lookup120: frame_support::weights::PerDispatchClass<T>
   **/
  FrameSupportWeightsPerDispatchClassU32: {
    normal: 'u32',
    operational: 'u32',
    mandatory: 'u32'
  },
  /**
   * Lookup121: frame_support::weights::RuntimeDbWeight
   **/
  FrameSupportWeightsRuntimeDbWeight: {
    read: 'u64',
    write: 'u64'
  },
  /**
   * Lookup122: sp_version::RuntimeVersion
   **/
  SpVersionRuntimeVersion: {
    specName: 'Text',
    implName: 'Text',
    authoringVersion: 'u32',
    specVersion: 'u32',
    implVersion: 'u32',
    apis: 'Vec<([u8;8],u32)>',
    transactionVersion: 'u32',
    stateVersion: 'u8'
  },
  /**
   * Lookup126: frame_system::pallet::Error<T>
   **/
  FrameSystemError: {
    _enum: ['InvalidSpecName', 'SpecVersionNeedsToIncrease', 'FailedToExtractRuntimeVersion', 'NonDefaultComposite', 'NonZeroRefCount', 'CallFiltered']
  },
  /**
   * Lookup127: polkadot_primitives::v2::PersistedValidationData<primitive_types::H256, N>
   **/
  PolkadotPrimitivesV2PersistedValidationData: {
    parentHead: 'Bytes',
    relayParentNumber: 'u32',
    relayParentStorageRoot: 'H256',
    maxPovSize: 'u32'
  },
  /**
   * Lookup130: polkadot_primitives::v2::UpgradeRestriction
   **/
  PolkadotPrimitivesV2UpgradeRestriction: {
    _enum: ['Present']
  },
  /**
   * Lookup131: sp_trie::storage_proof::StorageProof
   **/
  SpTrieStorageProof: {
    trieNodes: 'BTreeSet<Bytes>'
  },
  /**
   * Lookup133: cumulus_pallet_parachain_system::relay_state_snapshot::MessagingStateSnapshot
   **/
  CumulusPalletParachainSystemRelayStateSnapshotMessagingStateSnapshot: {
    dmqMqcHead: 'H256',
    relayDispatchQueueSize: '(u32,u32)',
    ingressChannels: 'Vec<(u32,PolkadotPrimitivesV2AbridgedHrmpChannel)>',
    egressChannels: 'Vec<(u32,PolkadotPrimitivesV2AbridgedHrmpChannel)>'
  },
  /**
   * Lookup136: polkadot_primitives::v2::AbridgedHrmpChannel
   **/
  PolkadotPrimitivesV2AbridgedHrmpChannel: {
    maxCapacity: 'u32',
    maxTotalSize: 'u32',
    maxMessageSize: 'u32',
    msgCount: 'u32',
    totalSize: 'u32',
    mqcHead: 'Option<H256>'
  },
  /**
   * Lookup137: polkadot_primitives::v2::AbridgedHostConfiguration
   **/
  PolkadotPrimitivesV2AbridgedHostConfiguration: {
    maxCodeSize: 'u32',
    maxHeadDataSize: 'u32',
    maxUpwardQueueCount: 'u32',
    maxUpwardQueueSize: 'u32',
    maxUpwardMessageSize: 'u32',
    maxUpwardMessageNumPerCandidate: 'u32',
    hrmpMaxMessageNumPerCandidate: 'u32',
    validationUpgradeCooldown: 'u32',
    validationUpgradeDelay: 'u32'
  },
  /**
   * Lookup143: polkadot_core_primitives::OutboundHrmpMessage<polkadot_parachain::primitives::Id>
   **/
  PolkadotCorePrimitivesOutboundHrmpMessage: {
    recipient: 'u32',
    data: 'Bytes'
  },
  /**
   * Lookup144: cumulus_pallet_parachain_system::pallet::Call<T>
   **/
  CumulusPalletParachainSystemCall: {
    _enum: {
      set_validation_data: {
        data: 'CumulusPrimitivesParachainInherentParachainInherentData',
      },
      sudo_send_upward_message: {
        message: 'Bytes',
      },
      authorize_upgrade: {
        codeHash: 'H256',
      },
      enact_authorized_upgrade: {
        code: 'Bytes'
      }
    }
  },
  /**
   * Lookup145: cumulus_primitives_parachain_inherent::ParachainInherentData
   **/
  CumulusPrimitivesParachainInherentParachainInherentData: {
    validationData: 'PolkadotPrimitivesV2PersistedValidationData',
    relayChainState: 'SpTrieStorageProof',
    downwardMessages: 'Vec<PolkadotCorePrimitivesInboundDownwardMessage>',
    horizontalMessages: 'BTreeMap<u32, Vec<PolkadotCorePrimitivesInboundHrmpMessage>>'
  },
  /**
   * Lookup147: polkadot_core_primitives::InboundDownwardMessage<BlockNumber>
   **/
  PolkadotCorePrimitivesInboundDownwardMessage: {
    sentAt: 'u32',
    msg: 'Bytes'
  },
  /**
   * Lookup150: polkadot_core_primitives::InboundHrmpMessage<BlockNumber>
   **/
  PolkadotCorePrimitivesInboundHrmpMessage: {
    sentAt: 'u32',
    data: 'Bytes'
  },
  /**
   * Lookup153: cumulus_pallet_parachain_system::pallet::Error<T>
   **/
  CumulusPalletParachainSystemError: {
    _enum: ['OverlappingUpgrades', 'ProhibitedByPolkadot', 'TooBig', 'ValidationDataNotAvailable', 'HostConfigurationNotAvailable', 'NotScheduled', 'NothingAuthorized', 'Unauthorized']
  },
  /**
   * Lookup154: pallet_timestamp::pallet::Call<T>
   **/
  PalletTimestampCall: {
    _enum: {
      set: {
        now: 'Compact<u64>'
      }
    }
  },
  /**
   * Lookup155: pallet_sudo::pallet::Call<T>
   **/
  PalletSudoCall: {
    _enum: {
      sudo: {
        call: 'Call',
      },
      sudo_unchecked_weight: {
        call: 'Call',
        weight: 'u64',
      },
      set_key: {
        _alias: {
          new_: 'new',
        },
        new_: 'MultiAddress',
      },
      sudo_as: {
        who: 'MultiAddress',
        call: 'Call'
      }
    }
  },
  /**
   * Lookup157: pallet_preimage::pallet::Call<T>
   **/
  PalletPreimageCall: {
    _enum: {
      note_preimage: {
        bytes: 'Bytes',
      },
      unnote_preimage: {
        _alias: {
          hash_: 'hash',
        },
        hash_: 'H256',
      },
      request_preimage: {
        _alias: {
          hash_: 'hash',
        },
        hash_: 'H256',
      },
      unrequest_preimage: {
        _alias: {
          hash_: 'hash',
        },
        hash_: 'H256'
      }
    }
  },
  /**
   * Lookup158: pallet_democracy::pallet::Call<T>
   **/
  PalletDemocracyCall: {
    _enum: {
      propose: {
        proposalHash: 'H256',
        value: 'Compact<u128>',
      },
      second: {
        proposal: 'Compact<u32>',
        secondsUpperBound: 'Compact<u32>',
      },
      vote: {
        refIndex: 'Compact<u32>',
        vote: 'PalletDemocracyVoteAccountVote',
      },
      emergency_cancel: {
        refIndex: 'u32',
      },
      external_propose: {
        proposalHash: 'H256',
      },
      external_propose_majority: {
        proposalHash: 'H256',
      },
      external_propose_default: {
        proposalHash: 'H256',
      },
      fast_track: {
        proposalHash: 'H256',
        votingPeriod: 'u32',
        delay: 'u32',
      },
      veto_external: {
        proposalHash: 'H256',
      },
      cancel_referendum: {
        refIndex: 'Compact<u32>',
      },
      cancel_queued: {
        which: 'u32',
      },
      delegate: {
        to: 'AccountId32',
        conviction: 'PalletDemocracyConviction',
        balance: 'u128',
      },
      undelegate: 'Null',
      clear_public_proposals: 'Null',
      note_preimage: {
        encodedProposal: 'Bytes',
      },
      note_preimage_operational: {
        encodedProposal: 'Bytes',
      },
      note_imminent_preimage: {
        encodedProposal: 'Bytes',
      },
      note_imminent_preimage_operational: {
        encodedProposal: 'Bytes',
      },
      reap_preimage: {
        proposalHash: 'H256',
        proposalLenUpperBound: 'Compact<u32>',
      },
      unlock: {
        target: 'AccountId32',
      },
      remove_vote: {
        index: 'u32',
      },
      remove_other_vote: {
        target: 'AccountId32',
        index: 'u32',
      },
      enact_proposal: {
        proposalHash: 'H256',
        index: 'u32',
      },
      blacklist: {
        proposalHash: 'H256',
        maybeRefIndex: 'Option<u32>',
      },
      cancel_proposal: {
        propIndex: 'Compact<u32>'
      }
    }
  },
  /**
   * Lookup159: pallet_democracy::conviction::Conviction
   **/
  PalletDemocracyConviction: {
    _enum: ['None', 'Locked1x', 'Locked2x', 'Locked3x', 'Locked4x', 'Locked5x', 'Locked6x']
  },
  /**
   * Lookup161: pallet_scheduler::pallet::Call<T>
   **/
  PalletSchedulerCall: {
    _enum: {
      schedule: {
        when: 'u32',
        maybePeriodic: 'Option<(u32,u32)>',
        priority: 'u8',
        call: 'FrameSupportScheduleMaybeHashed',
      },
      cancel: {
        when: 'u32',
        index: 'u32',
      },
      schedule_named: {
        id: 'Bytes',
        when: 'u32',
        maybePeriodic: 'Option<(u32,u32)>',
        priority: 'u8',
        call: 'FrameSupportScheduleMaybeHashed',
      },
      cancel_named: {
        id: 'Bytes',
      },
      schedule_after: {
        after: 'u32',
        maybePeriodic: 'Option<(u32,u32)>',
        priority: 'u8',
        call: 'FrameSupportScheduleMaybeHashed',
      },
      schedule_named_after: {
        id: 'Bytes',
        after: 'u32',
        maybePeriodic: 'Option<(u32,u32)>',
        priority: 'u8',
        call: 'FrameSupportScheduleMaybeHashed'
      }
    }
  },
  /**
   * Lookup163: frame_support::traits::schedule::MaybeHashed<frequency_rococo_runtime::Call, primitive_types::H256>
   **/
  FrameSupportScheduleMaybeHashed: {
    _enum: {
      Value: 'Call',
      Hash: 'H256'
    }
  },
  /**
   * Lookup164: pallet_utility::pallet::Call<T>
   **/
  PalletUtilityCall: {
    _enum: {
      batch: {
        calls: 'Vec<Call>',
      },
      as_derivative: {
        index: 'u16',
        call: 'Call',
      },
      batch_all: {
        calls: 'Vec<Call>',
      },
      dispatch_as: {
        asOrigin: 'FrequencyRococoRuntimeOriginCaller',
        call: 'Call',
      },
      force_batch: {
        calls: 'Vec<Call>'
      }
    }
  },
  /**
   * Lookup166: frequency_rococo_runtime::OriginCaller
   **/
  FrequencyRococoRuntimeOriginCaller: {
    _enum: {
      system: 'FrameSupportDispatchRawOrigin',
      __Unused1: 'Null',
      __Unused2: 'Null',
      __Unused3: 'Null',
      __Unused4: 'Null',
      Void: 'SpCoreVoid',
      __Unused6: 'Null',
      __Unused7: 'Null',
      __Unused8: 'Null',
      __Unused9: 'Null',
      __Unused10: 'Null',
      __Unused11: 'Null',
      Council: 'PalletCollectiveRawOrigin',
      TechnicalCommittee: 'PalletCollectiveRawOrigin',
      __Unused14: 'Null',
      __Unused15: 'Null',
      __Unused16: 'Null',
      __Unused17: 'Null',
      __Unused18: 'Null',
      __Unused19: 'Null',
      __Unused20: 'Null',
      __Unused21: 'Null',
      __Unused22: 'Null',
      __Unused23: 'Null',
      __Unused24: 'Null',
      __Unused25: 'Null',
      __Unused26: 'Null',
      __Unused27: 'Null',
      __Unused28: 'Null',
      __Unused29: 'Null',
      __Unused30: 'Null',
      PolkadotXcm: 'PalletXcmOrigin',
      CumulusXcm: 'CumulusPalletXcmOrigin'
    }
  },
  /**
   * Lookup167: frame_support::dispatch::RawOrigin<sp_core::crypto::AccountId32>
   **/
  FrameSupportDispatchRawOrigin: {
    _enum: {
      Root: 'Null',
      Signed: 'AccountId32',
      None: 'Null'
    }
  },
  /**
   * Lookup168: pallet_collective::RawOrigin<sp_core::crypto::AccountId32, I>
   **/
  PalletCollectiveRawOrigin: {
    _enum: {
      Members: '(u32,u32)',
      Member: 'AccountId32',
      _Phantom: 'Null'
    }
  },
  /**
   * Lookup170: pallet_xcm::pallet::Origin
   **/
  PalletXcmOrigin: {
    _enum: {
      Xcm: 'XcmV1MultiLocation',
      Response: 'XcmV1MultiLocation'
    }
  },
  /**
   * Lookup171: cumulus_pallet_xcm::pallet::Origin
   **/
  CumulusPalletXcmOrigin: {
    _enum: {
      Relay: 'Null',
      SiblingParachain: 'u32'
    }
  },
  /**
   * Lookup172: sp_core::Void
   **/
  SpCoreVoid: 'Null',
  /**
   * Lookup173: pallet_balances::pallet::Call<T, I>
   **/
  PalletBalancesCall: {
    _enum: {
      transfer: {
        dest: 'MultiAddress',
        value: 'Compact<u128>',
      },
      set_balance: {
        who: 'MultiAddress',
        newFree: 'Compact<u128>',
        newReserved: 'Compact<u128>',
      },
      force_transfer: {
        source: 'MultiAddress',
        dest: 'MultiAddress',
        value: 'Compact<u128>',
      },
      transfer_keep_alive: {
        dest: 'MultiAddress',
        value: 'Compact<u128>',
      },
      transfer_all: {
        dest: 'MultiAddress',
        keepAlive: 'bool',
      },
      force_unreserve: {
        who: 'MultiAddress',
        amount: 'u128'
      }
    }
  },
  /**
   * Lookup176: pallet_collective::pallet::Call<T, I>
   **/
  PalletCollectiveCall: {
    _enum: {
      set_members: {
        newMembers: 'Vec<AccountId32>',
        prime: 'Option<AccountId32>',
        oldCount: 'u32',
      },
      execute: {
        proposal: 'Call',
        lengthBound: 'Compact<u32>',
      },
      propose: {
        threshold: 'Compact<u32>',
        proposal: 'Call',
        lengthBound: 'Compact<u32>',
      },
      vote: {
        proposal: 'H256',
        index: 'Compact<u32>',
        approve: 'bool',
      },
      close: {
        proposalHash: 'H256',
        index: 'Compact<u32>',
        proposalWeightBound: 'Compact<u64>',
        lengthBound: 'Compact<u32>',
      },
      disapprove_proposal: {
        proposalHash: 'H256'
      }
    }
  },
  /**
   * Lookup178: pallet_authorship::pallet::Call<T>
   **/
  PalletAuthorshipCall: {
    _enum: {
      set_uncles: {
        newUncles: 'Vec<SpRuntimeHeader>'
      }
    }
  },
  /**
   * Lookup180: sp_runtime::generic::header::Header<Number, sp_runtime::traits::BlakeTwo256>
   **/
  SpRuntimeHeader: {
    parentHash: 'H256',
    number: 'Compact<u32>',
    stateRoot: 'H256',
    extrinsicsRoot: 'H256',
    digest: 'SpRuntimeDigest'
  },
  /**
   * Lookup181: sp_runtime::traits::BlakeTwo256
   **/
  SpRuntimeBlakeTwo256: 'Null',
  /**
   * Lookup182: pallet_collator_selection::pallet::Call<T>
   **/
  PalletCollatorSelectionCall: {
    _enum: {
      set_invulnerables: {
        _alias: {
          new_: 'new',
        },
        new_: 'Vec<AccountId32>',
      },
      set_desired_candidates: {
        max: 'u32',
      },
      set_candidacy_bond: {
        bond: 'u128',
      },
      register_as_candidate: 'Null',
      leave_intent: 'Null'
    }
  },
  /**
   * Lookup183: pallet_session::pallet::Call<T>
   **/
  PalletSessionCall: {
    _enum: {
      set_keys: {
        _alias: {
          keys_: 'keys',
        },
        keys_: 'FrequencyRococoRuntimeSessionKeys',
        proof: 'Bytes',
      },
      purge_keys: 'Null'
    }
  },
  /**
   * Lookup184: frequency_rococo_runtime::SessionKeys
   **/
  FrequencyRococoRuntimeSessionKeys: {
    aura: 'SpConsensusAuraSr25519AppSr25519Public'
  },
  /**
   * Lookup185: sp_consensus_aura::sr25519::app_sr25519::Public
   **/
  SpConsensusAuraSr25519AppSr25519Public: 'SpCoreSr25519Public',
  /**
   * Lookup186: sp_core::sr25519::Public
   **/
  SpCoreSr25519Public: '[u8;32]',
  /**
   * Lookup187: cumulus_pallet_xcmp_queue::pallet::Call<T>
   **/
  CumulusPalletXcmpQueueCall: {
    _enum: {
      service_overweight: {
        index: 'u64',
        weightLimit: 'u64',
      },
      suspend_xcm_execution: 'Null',
      resume_xcm_execution: 'Null',
      update_suspend_threshold: {
        _alias: {
          new_: 'new',
        },
        new_: 'u32',
      },
      update_drop_threshold: {
        _alias: {
          new_: 'new',
        },
        new_: 'u32',
      },
      update_resume_threshold: {
        _alias: {
          new_: 'new',
        },
        new_: 'u32',
      },
      update_threshold_weight: {
        _alias: {
          new_: 'new',
        },
        new_: 'u64',
      },
      update_weight_restrict_decay: {
        _alias: {
          new_: 'new',
        },
        new_: 'u64',
      },
      update_xcmp_max_individual_weight: {
        _alias: {
          new_: 'new',
        },
        new_: 'u64'
      }
    }
  },
  /**
   * Lookup188: pallet_xcm::pallet::Call<T>
   **/
  PalletXcmCall: {
    _enum: {
      send: {
        dest: 'XcmVersionedMultiLocation',
        message: 'XcmVersionedXcm',
      },
      teleport_assets: {
        dest: 'XcmVersionedMultiLocation',
        beneficiary: 'XcmVersionedMultiLocation',
        assets: 'XcmVersionedMultiAssets',
        feeAssetItem: 'u32',
      },
      reserve_transfer_assets: {
        dest: 'XcmVersionedMultiLocation',
        beneficiary: 'XcmVersionedMultiLocation',
        assets: 'XcmVersionedMultiAssets',
        feeAssetItem: 'u32',
      },
      execute: {
        message: 'XcmVersionedXcm',
        maxWeight: 'u64',
      },
      force_xcm_version: {
        location: 'XcmV1MultiLocation',
        xcmVersion: 'u32',
      },
      force_default_xcm_version: {
        maybeXcmVersion: 'Option<u32>',
      },
      force_subscribe_version_notify: {
        location: 'XcmVersionedMultiLocation',
      },
      force_unsubscribe_version_notify: {
        location: 'XcmVersionedMultiLocation',
      },
      limited_reserve_transfer_assets: {
        dest: 'XcmVersionedMultiLocation',
        beneficiary: 'XcmVersionedMultiLocation',
        assets: 'XcmVersionedMultiAssets',
        feeAssetItem: 'u32',
        weightLimit: 'XcmV2WeightLimit',
      },
      limited_teleport_assets: {
        dest: 'XcmVersionedMultiLocation',
        beneficiary: 'XcmVersionedMultiLocation',
        assets: 'XcmVersionedMultiAssets',
        feeAssetItem: 'u32',
        weightLimit: 'XcmV2WeightLimit'
      }
    }
  },
  /**
   * Lookup189: xcm::VersionedXcm<Call>
   **/
  XcmVersionedXcm: {
    _enum: {
      V0: 'XcmV0Xcm',
      V1: 'XcmV1Xcm',
      V2: 'XcmV2Xcm'
    }
  },
  /**
   * Lookup190: xcm::v0::Xcm<Call>
   **/
  XcmV0Xcm: {
    _enum: {
      WithdrawAsset: {
        assets: 'Vec<XcmV0MultiAsset>',
        effects: 'Vec<XcmV0Order>',
      },
      ReserveAssetDeposit: {
        assets: 'Vec<XcmV0MultiAsset>',
        effects: 'Vec<XcmV0Order>',
      },
      TeleportAsset: {
        assets: 'Vec<XcmV0MultiAsset>',
        effects: 'Vec<XcmV0Order>',
      },
      QueryResponse: {
        queryId: 'Compact<u64>',
        response: 'XcmV0Response',
      },
      TransferAsset: {
        assets: 'Vec<XcmV0MultiAsset>',
        dest: 'XcmV0MultiLocation',
      },
      TransferReserveAsset: {
        assets: 'Vec<XcmV0MultiAsset>',
        dest: 'XcmV0MultiLocation',
        effects: 'Vec<XcmV0Order>',
      },
      Transact: {
        originType: 'XcmV0OriginKind',
        requireWeightAtMost: 'u64',
        call: 'XcmDoubleEncoded',
      },
      HrmpNewChannelOpenRequest: {
        sender: 'Compact<u32>',
        maxMessageSize: 'Compact<u32>',
        maxCapacity: 'Compact<u32>',
      },
      HrmpChannelAccepted: {
        recipient: 'Compact<u32>',
      },
      HrmpChannelClosing: {
        initiator: 'Compact<u32>',
        sender: 'Compact<u32>',
        recipient: 'Compact<u32>',
      },
      RelayedFrom: {
        who: 'XcmV0MultiLocation',
        message: 'XcmV0Xcm'
      }
    }
  },
  /**
   * Lookup192: xcm::v0::order::Order<Call>
   **/
  XcmV0Order: {
    _enum: {
      Null: 'Null',
      DepositAsset: {
        assets: 'Vec<XcmV0MultiAsset>',
        dest: 'XcmV0MultiLocation',
      },
      DepositReserveAsset: {
        assets: 'Vec<XcmV0MultiAsset>',
        dest: 'XcmV0MultiLocation',
        effects: 'Vec<XcmV0Order>',
      },
      ExchangeAsset: {
        give: 'Vec<XcmV0MultiAsset>',
        receive: 'Vec<XcmV0MultiAsset>',
      },
      InitiateReserveWithdraw: {
        assets: 'Vec<XcmV0MultiAsset>',
        reserve: 'XcmV0MultiLocation',
        effects: 'Vec<XcmV0Order>',
      },
      InitiateTeleport: {
        assets: 'Vec<XcmV0MultiAsset>',
        dest: 'XcmV0MultiLocation',
        effects: 'Vec<XcmV0Order>',
      },
      QueryHolding: {
        queryId: 'Compact<u64>',
        dest: 'XcmV0MultiLocation',
        assets: 'Vec<XcmV0MultiAsset>',
      },
      BuyExecution: {
        fees: 'XcmV0MultiAsset',
        weight: 'u64',
        debt: 'u64',
        haltOnError: 'bool',
        xcm: 'Vec<XcmV0Xcm>'
      }
    }
  },
  /**
   * Lookup194: xcm::v0::Response
   **/
  XcmV0Response: {
    _enum: {
      Assets: 'Vec<XcmV0MultiAsset>'
    }
  },
  /**
   * Lookup195: xcm::v1::Xcm<Call>
   **/
  XcmV1Xcm: {
    _enum: {
      WithdrawAsset: {
        assets: 'XcmV1MultiassetMultiAssets',
        effects: 'Vec<XcmV1Order>',
      },
      ReserveAssetDeposited: {
        assets: 'XcmV1MultiassetMultiAssets',
        effects: 'Vec<XcmV1Order>',
      },
      ReceiveTeleportedAsset: {
        assets: 'XcmV1MultiassetMultiAssets',
        effects: 'Vec<XcmV1Order>',
      },
      QueryResponse: {
        queryId: 'Compact<u64>',
        response: 'XcmV1Response',
      },
      TransferAsset: {
        assets: 'XcmV1MultiassetMultiAssets',
        beneficiary: 'XcmV1MultiLocation',
      },
      TransferReserveAsset: {
        assets: 'XcmV1MultiassetMultiAssets',
        dest: 'XcmV1MultiLocation',
        effects: 'Vec<XcmV1Order>',
      },
      Transact: {
        originType: 'XcmV0OriginKind',
        requireWeightAtMost: 'u64',
        call: 'XcmDoubleEncoded',
      },
      HrmpNewChannelOpenRequest: {
        sender: 'Compact<u32>',
        maxMessageSize: 'Compact<u32>',
        maxCapacity: 'Compact<u32>',
      },
      HrmpChannelAccepted: {
        recipient: 'Compact<u32>',
      },
      HrmpChannelClosing: {
        initiator: 'Compact<u32>',
        sender: 'Compact<u32>',
        recipient: 'Compact<u32>',
      },
      RelayedFrom: {
        who: 'XcmV1MultilocationJunctions',
        message: 'XcmV1Xcm',
      },
      SubscribeVersion: {
        queryId: 'Compact<u64>',
        maxResponseWeight: 'Compact<u64>',
      },
      UnsubscribeVersion: 'Null'
    }
  },
  /**
   * Lookup197: xcm::v1::order::Order<Call>
   **/
  XcmV1Order: {
    _enum: {
      Noop: 'Null',
      DepositAsset: {
        assets: 'XcmV1MultiassetMultiAssetFilter',
        maxAssets: 'u32',
        beneficiary: 'XcmV1MultiLocation',
      },
      DepositReserveAsset: {
        assets: 'XcmV1MultiassetMultiAssetFilter',
        maxAssets: 'u32',
        dest: 'XcmV1MultiLocation',
        effects: 'Vec<XcmV1Order>',
      },
      ExchangeAsset: {
        give: 'XcmV1MultiassetMultiAssetFilter',
        receive: 'XcmV1MultiassetMultiAssets',
      },
      InitiateReserveWithdraw: {
        assets: 'XcmV1MultiassetMultiAssetFilter',
        reserve: 'XcmV1MultiLocation',
        effects: 'Vec<XcmV1Order>',
      },
      InitiateTeleport: {
        assets: 'XcmV1MultiassetMultiAssetFilter',
        dest: 'XcmV1MultiLocation',
        effects: 'Vec<XcmV1Order>',
      },
      QueryHolding: {
        queryId: 'Compact<u64>',
        dest: 'XcmV1MultiLocation',
        assets: 'XcmV1MultiassetMultiAssetFilter',
      },
      BuyExecution: {
        fees: 'XcmV1MultiAsset',
        weight: 'u64',
        debt: 'u64',
        haltOnError: 'bool',
        instructions: 'Vec<XcmV1Xcm>'
      }
    }
  },
  /**
   * Lookup199: xcm::v1::Response
   **/
  XcmV1Response: {
    _enum: {
      Assets: 'XcmV1MultiassetMultiAssets',
      Version: 'u32'
    }
  },
  /**
   * Lookup213: cumulus_pallet_dmp_queue::pallet::Call<T>
   **/
  CumulusPalletDmpQueueCall: {
    _enum: {
      service_overweight: {
        index: 'u64',
        weightLimit: 'u64'
      }
    }
  },
  /**
   * Lookup214: orml_vesting::module::Call<T>
   **/
  OrmlVestingModuleCall: {
    _enum: {
      claim: 'Null',
      vested_transfer: {
        dest: 'MultiAddress',
        schedule: 'OrmlVestingVestingSchedule',
      },
      update_vesting_schedules: {
        who: 'MultiAddress',
        vestingSchedules: 'Vec<OrmlVestingVestingSchedule>',
      },
      claim_for: {
        dest: 'MultiAddress'
      }
    }
  },
  /**
   * Lookup216: pallet_msa::pallet::Call<T>
   **/
  PalletMsaCall: {
    _enum: {
      create: 'Null',
      create_sponsored_account_with_delegation: {
        delegatorKey: 'AccountId32',
        proof: 'SpRuntimeMultiSignature',
        addProviderPayload: 'PalletMsaAddProvider',
      },
      register_provider: {
        providerName: 'Bytes',
      },
      add_provider_to_msa: {
        delegatorKey: 'AccountId32',
        proof: 'SpRuntimeMultiSignature',
        addProviderPayload: 'PalletMsaAddProvider',
      },
      revoke_msa_delegation_by_delegator: {
        providerMsaId: 'u64',
      },
      add_key_to_msa: {
        key: 'AccountId32',
        proof: 'SpRuntimeMultiSignature',
        addKeyPayload: 'PalletMsaAddKeyData',
      },
      delete_msa_key: {
        key: 'AccountId32',
      },
      revoke_delegation_by_provider: {
        delegator: 'u64'
      }
    }
  },
  /**
   * Lookup217: sp_runtime::MultiSignature
   **/
  SpRuntimeMultiSignature: {
    _enum: {
      Ed25519: 'SpCoreEd25519Signature',
      Sr25519: 'SpCoreSr25519Signature',
      Ecdsa: 'SpCoreEcdsaSignature'
    }
  },
  /**
   * Lookup218: sp_core::ed25519::Signature
   **/
  SpCoreEd25519Signature: '[u8;64]',
  /**
   * Lookup220: sp_core::sr25519::Signature
   **/
  SpCoreSr25519Signature: '[u8;64]',
  /**
   * Lookup221: sp_core::ecdsa::Signature
   **/
  SpCoreEcdsaSignature: '[u8;65]',
  /**
   * Lookup223: pallet_msa::types::AddProvider
   **/
  PalletMsaAddProvider: {
    authorizedMsaId: 'u64',
<<<<<<< HEAD
    schemaIds: 'Vec<u16>'
=======
    permission: 'u8',
    schemaIds: 'Vec<u16>',
    expiration: 'u32'
>>>>>>> 5c68c4d4
  },
  /**
   * Lookup225: pallet_msa::types::AddKeyData
   **/
  PalletMsaAddKeyData: {
    msaId: 'u64',
    nonce: 'u32',
    expiration: 'u32'
  },
  /**
   * Lookup226: pallet_messages::pallet::Call<T>
   **/
  PalletMessagesCall: {
    _enum: {
      add_ipfs_message: {
        schemaId: 'u16',
        cid: 'Bytes',
        payloadLength: 'u32',
      },
      add_onchain_message: {
        onBehalfOf: 'Option<u64>',
        schemaId: 'u16',
        payload: 'Bytes'
      }
    }
  },
  /**
   * Lookup227: pallet_schemas::pallet::Call<T>
   **/
  PalletSchemasCall: {
    _enum: {
      register_schema: {
        model: 'Bytes',
        modelType: 'CommonPrimitivesSchemaModelType',
        payloadLocation: 'CommonPrimitivesSchemaPayloadLocation',
      },
      set_max_schema_model_bytes: {
        maxSize: 'u32'
      }
    }
  },
  /**
   * Lookup229: common_primitives::schema::ModelType
   **/
  CommonPrimitivesSchemaModelType: {
    _enum: ['AvroBinary', 'Parquet']
  },
  /**
   * Lookup230: common_primitives::schema::PayloadLocation
   **/
  CommonPrimitivesSchemaPayloadLocation: {
    _enum: ['OnChain', 'IPFS']
  },
  /**
   * Lookup231: pallet_sudo::pallet::Error<T>
   **/
  PalletSudoError: {
    _enum: ['RequireSudo']
  },
  /**
   * Lookup232: pallet_preimage::RequestStatus<sp_core::crypto::AccountId32, Balance>
   **/
  PalletPreimageRequestStatus: {
    _enum: {
      Unrequested: 'Option<(AccountId32,u128)>',
      Requested: 'u32'
    }
  },
  /**
   * Lookup236: pallet_preimage::pallet::Error<T>
   **/
  PalletPreimageError: {
    _enum: ['TooLarge', 'AlreadyNoted', 'NotAuthorized', 'NotNoted', 'Requested', 'NotRequested']
  },
  /**
   * Lookup240: pallet_democracy::PreimageStatus<sp_core::crypto::AccountId32, Balance, BlockNumber>
   **/
  PalletDemocracyPreimageStatus: {
    _enum: {
      Missing: 'u32',
      Available: {
        data: 'Bytes',
        provider: 'AccountId32',
        deposit: 'u128',
        since: 'u32',
        expiry: 'Option<u32>'
      }
    }
  },
  /**
   * Lookup241: pallet_democracy::types::ReferendumInfo<BlockNumber, primitive_types::H256, Balance>
   **/
  PalletDemocracyReferendumInfo: {
    _enum: {
      Ongoing: 'PalletDemocracyReferendumStatus',
      Finished: {
        approved: 'bool',
        end: 'u32'
      }
    }
  },
  /**
   * Lookup242: pallet_democracy::types::ReferendumStatus<BlockNumber, primitive_types::H256, Balance>
   **/
  PalletDemocracyReferendumStatus: {
    end: 'u32',
    proposalHash: 'H256',
    threshold: 'PalletDemocracyVoteThreshold',
    delay: 'u32',
    tally: 'PalletDemocracyTally'
  },
  /**
   * Lookup243: pallet_democracy::types::Tally<Balance>
   **/
  PalletDemocracyTally: {
    ayes: 'u128',
    nays: 'u128',
    turnout: 'u128'
  },
  /**
   * Lookup244: pallet_democracy::vote::Voting<Balance, sp_core::crypto::AccountId32, BlockNumber>
   **/
  PalletDemocracyVoteVoting: {
    _enum: {
      Direct: {
        votes: 'Vec<(u32,PalletDemocracyVoteAccountVote)>',
        delegations: 'PalletDemocracyDelegations',
        prior: 'PalletDemocracyVotePriorLock',
      },
      Delegating: {
        balance: 'u128',
        target: 'AccountId32',
        conviction: 'PalletDemocracyConviction',
        delegations: 'PalletDemocracyDelegations',
        prior: 'PalletDemocracyVotePriorLock'
      }
    }
  },
  /**
   * Lookup247: pallet_democracy::types::Delegations<Balance>
   **/
  PalletDemocracyDelegations: {
    votes: 'u128',
    capital: 'u128'
  },
  /**
   * Lookup248: pallet_democracy::vote::PriorLock<BlockNumber, Balance>
   **/
  PalletDemocracyVotePriorLock: '(u32,u128)',
  /**
   * Lookup251: pallet_democracy::Releases
   **/
  PalletDemocracyReleases: {
    _enum: ['V1']
  },
  /**
   * Lookup252: pallet_democracy::pallet::Error<T>
   **/
  PalletDemocracyError: {
    _enum: ['ValueLow', 'ProposalMissing', 'AlreadyCanceled', 'DuplicateProposal', 'ProposalBlacklisted', 'NotSimpleMajority', 'InvalidHash', 'NoProposal', 'AlreadyVetoed', 'DuplicatePreimage', 'NotImminent', 'TooEarly', 'Imminent', 'PreimageMissing', 'ReferendumInvalid', 'PreimageInvalid', 'NoneWaiting', 'NotVoter', 'NoPermission', 'AlreadyDelegating', 'InsufficientFunds', 'NotDelegating', 'VotesExist', 'InstantNotAllowed', 'Nonsense', 'WrongUpperBound', 'MaxVotesReached', 'TooManyProposals', 'VotingPeriodLow']
  },
  /**
   * Lookup255: pallet_scheduler::ScheduledV3<frame_support::traits::schedule::MaybeHashed<frequency_rococo_runtime::Call, primitive_types::H256>, BlockNumber, frequency_rococo_runtime::OriginCaller, sp_core::crypto::AccountId32>
   **/
  PalletSchedulerScheduledV3: {
    maybeId: 'Option<Bytes>',
    priority: 'u8',
    call: 'FrameSupportScheduleMaybeHashed',
    maybePeriodic: 'Option<(u32,u32)>',
    origin: 'FrequencyRococoRuntimeOriginCaller'
  },
  /**
   * Lookup256: pallet_scheduler::pallet::Error<T>
   **/
  PalletSchedulerError: {
    _enum: ['FailedToSchedule', 'NotFound', 'TargetBlockNumberInPast', 'RescheduleNoChange']
  },
  /**
   * Lookup257: pallet_utility::pallet::Error<T>
   **/
  PalletUtilityError: {
    _enum: ['TooManyCalls']
  },
  /**
   * Lookup259: pallet_balances::BalanceLock<Balance>
   **/
  PalletBalancesBalanceLock: {
    id: '[u8;8]',
    amount: 'u128',
    reasons: 'PalletBalancesReasons'
  },
  /**
   * Lookup260: pallet_balances::Reasons
   **/
  PalletBalancesReasons: {
    _enum: ['Fee', 'Misc', 'All']
  },
  /**
   * Lookup263: pallet_balances::ReserveData<ReserveIdentifier, Balance>
   **/
  PalletBalancesReserveData: {
    id: '[u8;8]',
    amount: 'u128'
  },
  /**
   * Lookup265: pallet_balances::Releases
   **/
  PalletBalancesReleases: {
    _enum: ['V1_0_0', 'V2_0_0']
  },
  /**
   * Lookup266: pallet_balances::pallet::Error<T, I>
   **/
  PalletBalancesError: {
    _enum: ['VestingBalance', 'LiquidityRestrictions', 'InsufficientBalance', 'ExistentialDeposit', 'KeepAlive', 'ExistingVestingSchedule', 'DeadAccount', 'TooManyReserves']
  },
  /**
   * Lookup268: pallet_transaction_payment::Releases
   **/
  PalletTransactionPaymentReleases: {
    _enum: ['V1Ancient', 'V2']
  },
  /**
   * Lookup270: pallet_collective::Votes<sp_core::crypto::AccountId32, BlockNumber>
   **/
  PalletCollectiveVotes: {
    index: 'u32',
    threshold: 'u32',
    ayes: 'Vec<AccountId32>',
    nays: 'Vec<AccountId32>',
    end: 'u32'
  },
  /**
   * Lookup271: pallet_collective::pallet::Error<T, I>
   **/
  PalletCollectiveError: {
    _enum: ['NotMember', 'DuplicateProposal', 'ProposalMissing', 'WrongIndex', 'DuplicateVote', 'AlreadyInitialized', 'TooEarly', 'TooManyProposals', 'WrongProposalWeight', 'WrongProposalLength']
  },
  /**
   * Lookup275: pallet_authorship::UncleEntryItem<BlockNumber, primitive_types::H256, sp_core::crypto::AccountId32>
   **/
  PalletAuthorshipUncleEntryItem: {
    _enum: {
      InclusionHeight: 'u32',
      Uncle: '(H256,Option<AccountId32>)'
    }
  },
  /**
   * Lookup277: pallet_authorship::pallet::Error<T>
   **/
  PalletAuthorshipError: {
    _enum: ['InvalidUncleParent', 'UnclesAlreadySet', 'TooManyUncles', 'GenesisUncle', 'TooHighUncle', 'UncleAlreadyIncluded', 'OldUncle']
  },
  /**
   * Lookup280: pallet_collator_selection::pallet::CandidateInfo<sp_core::crypto::AccountId32, Balance>
   **/
  PalletCollatorSelectionCandidateInfo: {
    who: 'AccountId32',
    deposit: 'u128'
  },
  /**
   * Lookup282: pallet_collator_selection::pallet::Error<T>
   **/
  PalletCollatorSelectionError: {
    _enum: ['TooManyCandidates', 'TooFewCandidates', 'Unknown', 'Permission', 'AlreadyCandidate', 'NotCandidate', 'TooManyInvulnerables', 'AlreadyInvulnerable', 'NoAssociatedValidatorId', 'ValidatorNotRegistered']
  },
  /**
   * Lookup287: sp_core::crypto::KeyTypeId
   **/
  SpCoreCryptoKeyTypeId: '[u8;4]',
  /**
   * Lookup288: pallet_session::pallet::Error<T>
   **/
  PalletSessionError: {
    _enum: ['InvalidProof', 'NoAssociatedValidatorId', 'DuplicatedKey', 'NoKeys', 'NoAccount']
  },
  /**
   * Lookup293: cumulus_pallet_xcmp_queue::InboundChannelDetails
   **/
  CumulusPalletXcmpQueueInboundChannelDetails: {
    sender: 'u32',
    state: 'CumulusPalletXcmpQueueInboundState',
    messageMetadata: 'Vec<(u32,PolkadotParachainPrimitivesXcmpMessageFormat)>'
  },
  /**
   * Lookup294: cumulus_pallet_xcmp_queue::InboundState
   **/
  CumulusPalletXcmpQueueInboundState: {
    _enum: ['Ok', 'Suspended']
  },
  /**
   * Lookup297: polkadot_parachain::primitives::XcmpMessageFormat
   **/
  PolkadotParachainPrimitivesXcmpMessageFormat: {
    _enum: ['ConcatenatedVersionedXcm', 'ConcatenatedEncodedBlob', 'Signals']
  },
  /**
   * Lookup300: cumulus_pallet_xcmp_queue::OutboundChannelDetails
   **/
  CumulusPalletXcmpQueueOutboundChannelDetails: {
    recipient: 'u32',
    state: 'CumulusPalletXcmpQueueOutboundState',
    signalsExist: 'bool',
    firstIndex: 'u16',
    lastIndex: 'u16'
  },
  /**
   * Lookup301: cumulus_pallet_xcmp_queue::OutboundState
   **/
  CumulusPalletXcmpQueueOutboundState: {
    _enum: ['Ok', 'Suspended']
  },
  /**
   * Lookup303: cumulus_pallet_xcmp_queue::QueueConfigData
   **/
  CumulusPalletXcmpQueueQueueConfigData: {
    suspendThreshold: 'u32',
    dropThreshold: 'u32',
    resumeThreshold: 'u32',
    thresholdWeight: 'u64',
    weightRestrictDecay: 'u64',
    xcmpMaxIndividualWeight: 'u64'
  },
  /**
   * Lookup305: cumulus_pallet_xcmp_queue::pallet::Error<T>
   **/
  CumulusPalletXcmpQueueError: {
    _enum: ['FailedToSend', 'BadXcmOrigin', 'BadXcm', 'BadOverweightIndex', 'WeightOverLimit']
  },
  /**
   * Lookup306: pallet_xcm::pallet::Error<T>
   **/
  PalletXcmError: {
    _enum: ['Unreachable', 'SendFailure', 'Filtered', 'UnweighableMessage', 'DestinationNotInvertible', 'Empty', 'CannotReanchor', 'TooManyAssets', 'InvalidOrigin', 'BadVersion', 'BadLocation', 'NoSubscription', 'AlreadySubscribed']
  },
  /**
   * Lookup307: cumulus_pallet_xcm::pallet::Error<T>
   **/
  CumulusPalletXcmError: 'Null',
  /**
   * Lookup308: cumulus_pallet_dmp_queue::ConfigData
   **/
  CumulusPalletDmpQueueConfigData: {
    maxIndividual: 'u64'
  },
  /**
   * Lookup309: cumulus_pallet_dmp_queue::PageIndexData
   **/
  CumulusPalletDmpQueuePageIndexData: {
    beginUsed: 'u32',
    endUsed: 'u32',
    overweightCount: 'u64'
  },
  /**
   * Lookup312: cumulus_pallet_dmp_queue::pallet::Error<T>
   **/
  CumulusPalletDmpQueueError: {
    _enum: ['Unknown', 'OverLimit']
  },
  /**
   * Lookup314: orml_vesting::module::Error<T>
   **/
  OrmlVestingModuleError: {
    _enum: ['ZeroVestingPeriod', 'ZeroVestingPeriodCount', 'InsufficientBalanceToLock', 'TooManyVestingSchedules', 'AmountLow', 'MaxVestingSchedulesExceeded']
  },
  /**
   * Lookup316: common_primitives::msa::ProviderInfo<BlockNumber, MaxSchemaGrants>
   **/
  CommonPrimitivesMsaProviderInfo: {
    expired: 'u32',
    schemas: 'CommonPrimitivesDsOrderedSetExt'
  },
  /**
   * Lookup317: common_primitives::ds::OrderedSetExt<T, S>
   **/
  CommonPrimitivesDsOrderedSetExt: 'OrmlUtilitiesOrderedSet',
  /**
   * Lookup318: orml_utilities::ordered_set::OrderedSet<T, S>
   **/
  OrmlUtilitiesOrderedSet: 'Vec<u16>',
  /**
   * Lookup320: common_primitives::msa::ProviderMetadata<T>
   **/
  CommonPrimitivesMsaProviderMetadata: {
    providerName: 'Bytes'
  },
  /**
   * Lookup322: pallet_msa::pallet::Error<T>
   **/
  PalletMsaError: {
    _enum: ['KeyAlreadyRegistered', 'MsaIdOverflow', 'AddKeySignatureVerificationFailed', 'NotMsaOwner', 'InvalidSignature', 'NotKeyOwner', 'NoKeyExists', 'KeyLimitExceeded', 'InvalidSelfRemoval', 'InvalidSelfProvider', 'DuplicateProvider', 'AddProviderSignatureVerificationFailed', 'UnauthorizedDelegator', 'UnauthorizedProvider', 'DelegationRevoked', 'DelegationNotFound', 'DelegationExpired', 'DuplicateProviderMetadata', 'ExceedsMaxProviderNameSize', 'ExceedsMaxSchemaGrants', 'SchemaNotGranted', 'ProviderNotRegistered', 'ProofHasExpired', 'ProofNotYetValid']
  },
  /**
   * Lookup325: pallet_messages::types::Message<MaxDataSize>
   **/
  PalletMessagesMessage: {
    payload: 'Bytes',
    providerMsaId: 'u64',
    msaId: 'Option<u64>',
    index: 'u16'
  },
  /**
   * Lookup331: pallet_messages::pallet::Error<T>
   **/
  PalletMessagesError: {
    _enum: ['TooManyMessagesInBlock', 'ExceedsMaxMessagePayloadSizeBytes', 'InvalidPaginationRequest', 'TypeConversionOverflow', 'InvalidMessageSourceAccount', 'InvalidSchemaId', 'UnAuthorizedDelegate', 'InvalidPayloadLocation']
  },
  /**
   * Lookup332: pallet_schemas::types::Schema<MaxModelSize>
   **/
  PalletSchemasSchema: {
    modelType: 'CommonPrimitivesSchemaModelType',
    model: 'Bytes',
    payloadLocation: 'CommonPrimitivesSchemaPayloadLocation'
  },
  /**
   * Lookup333: pallet_schemas::pallet::Error<T>
   **/
  PalletSchemasError: {
    _enum: ['InvalidSchema', 'TooManySchemas', 'ExceedsMaxSchemaModelBytes', 'ExceedsGovernanceSchemaModelMaxValue', 'LessThanMinSchemaModelBytes', 'NoSuchSchema', 'StringConversionError', 'DeserializationError', 'SerializationError', 'SchemaCountOverflow']
  },
  /**
   * Lookup336: frame_system::extensions::check_non_zero_sender::CheckNonZeroSender<T>
   **/
  FrameSystemExtensionsCheckNonZeroSender: 'Null',
  /**
   * Lookup337: frame_system::extensions::check_spec_version::CheckSpecVersion<T>
   **/
  FrameSystemExtensionsCheckSpecVersion: 'Null',
  /**
   * Lookup338: frame_system::extensions::check_tx_version::CheckTxVersion<T>
   **/
  FrameSystemExtensionsCheckTxVersion: 'Null',
  /**
   * Lookup339: frame_system::extensions::check_genesis::CheckGenesis<T>
   **/
  FrameSystemExtensionsCheckGenesis: 'Null',
  /**
   * Lookup342: common_runtime::extensions::check_nonce::CheckNonce<T>
   **/
  CommonRuntimeExtensionsCheckNonce: 'Compact<u32>',
  /**
   * Lookup343: frame_system::extensions::check_weight::CheckWeight<T>
   **/
  FrameSystemExtensionsCheckWeight: 'Null',
  /**
   * Lookup344: pallet_transaction_payment::ChargeTransactionPayment<T>
   **/
  PalletTransactionPaymentChargeTransactionPayment: 'Compact<u128>',
  /**
   * Lookup345: pallet_msa::CheckFreeExtrinsicUse<T>
   **/
  PalletMsaCheckFreeExtrinsicUse: 'Null',
  /**
   * Lookup346: frequency_rococo_runtime::Runtime
   **/
  FrequencyRococoRuntimeRuntime: 'Null'
};<|MERGE_RESOLUTION|>--- conflicted
+++ resolved
@@ -2251,13 +2251,8 @@
    **/
   PalletMsaAddProvider: {
     authorizedMsaId: 'u64',
-<<<<<<< HEAD
-    schemaIds: 'Vec<u16>'
-=======
-    permission: 'u8',
     schemaIds: 'Vec<u16>',
     expiration: 'u32'
->>>>>>> 5c68c4d4
   },
   /**
    * Lookup225: pallet_msa::types::AddKeyData
