--- conflicted
+++ resolved
@@ -2243,22 +2243,14 @@
     schemaIds: 'Vec<u16>'
   },
   /**
-<<<<<<< HEAD
-   * Lookup220: pallet_msa::types::AddKeyData
-=======
-   * Lookup219: pallet_msa::types::AddKeyData
->>>>>>> 7368d1fe
+   * Lookup210: pallet_msa::types::AddKeyData
    **/
   PalletMsaAddKeyData: {
     msaId: 'u64',
     nonce: 'u32'
   },
   /**
-<<<<<<< HEAD
-   * Lookup221: pallet_messages::pallet::Call<T>
-=======
-   * Lookup220: pallet_messages::pallet::Call<T>
->>>>>>> 7368d1fe
+   * Lookup211: pallet_messages::pallet::Call<T>
    **/
   PalletMessagesCall: {
     _enum: {
@@ -2276,11 +2268,7 @@
     }
   },
   /**
-<<<<<<< HEAD
-   * Lookup222: pallet_schemas::pallet::Call<T>
-=======
-   * Lookup221: pallet_schemas::pallet::Call<T>
->>>>>>> 7368d1fe
+   * Lookup212: pallet_schemas::pallet::Call<T>
    **/
   PalletSchemasCall: {
     _enum: {
@@ -2295,120 +2283,43 @@
     }
   },
   /**
-<<<<<<< HEAD
-   * Lookup224: common_primitives::schema::ModelType
-=======
-   * Lookup223: common_primitives::schema::ModelType
->>>>>>> 7368d1fe
+   * Lookup214: common_primitives::schema::ModelType
    **/
   CommonPrimitivesSchemaModelType: {
     _enum: ['AvroBinary', 'Parquet']
   },
   /**
-<<<<<<< HEAD
-   * Lookup225: common_primitives::schema::PayloadLocation
-=======
-   * Lookup224: common_primitives::schema::PayloadLocation
->>>>>>> 7368d1fe
+   * Lookup215: common_primitives::schema::PayloadLocation
    **/
   CommonPrimitivesSchemaPayloadLocation: {
     _enum: ['OnChain', 'IPFS']
   },
   /**
-<<<<<<< HEAD
-   * Lookup226: pallet_sudo::pallet::Error<T>
-=======
-   * Lookup225: pallet_sudo::pallet::Error<T>
->>>>>>> 7368d1fe
+   * Lookup216: pallet_sudo::pallet::Error<T>
    **/
   PalletSudoError: {
     _enum: ['RequireSudo']
   },
   /**
-<<<<<<< HEAD
-   * Lookup227: pallet_preimage::RequestStatus<sp_core::crypto::AccountId32, Balance>
-=======
-   * Lookup226: pallet_preimage::RequestStatus<sp_core::crypto::AccountId32, Balance>
->>>>>>> 7368d1fe
+   * Lookup219: pallet_scheduler::ScheduledV3<frame_support::traits::schedule::MaybeHashed<frequency_local_runtime::Call, primitive_types::H256>, BlockNumber, frequency_local_runtime::OriginCaller, sp_core::crypto::AccountId32>
+   **/
+  PalletSchedulerScheduledV3: {
+    maybeId: 'Option<Bytes>',
+    priority: 'u8',
+    call: 'FrameSupportScheduleMaybeHashed',
+    maybePeriodic: 'Option<(u32,u32)>',
+    origin: 'FrequencyLocalRuntimeOriginCaller'
+  },
+  /**
+   * Lookup220: pallet_scheduler::pallet::Error<T>
+   **/
+  PalletSchedulerError: {
+    _enum: ['FailedToSchedule', 'NotFound', 'TargetBlockNumberInPast', 'RescheduleNoChange']
+  },
+  /**
+   * Lookup221: pallet_preimage::RequestStatus<sp_core::crypto::AccountId32, Balance>
    **/
   PalletPreimageRequestStatus: {
-    _enum: {
-      Unrequested: 'Option<(AccountId32,u128)>',
-      Requested: 'u32'
-    }
-  },
-  /**
-<<<<<<< HEAD
-   * Lookup231: pallet_preimage::pallet::Error<T>
-=======
-   * Lookup230: pallet_preimage::pallet::Error<T>
->>>>>>> 7368d1fe
-   **/
-  PalletPreimageError: {
-    _enum: ['TooLarge', 'AlreadyNoted', 'NotAuthorized', 'NotNoted', 'Requested', 'NotRequested']
-  },
-  /**
-<<<<<<< HEAD
-   * Lookup235: pallet_democracy::PreimageStatus<sp_core::crypto::AccountId32, Balance, BlockNumber>
-=======
-   * Lookup234: pallet_democracy::PreimageStatus<sp_core::crypto::AccountId32, Balance, BlockNumber>
->>>>>>> 7368d1fe
-   **/
-  PalletDemocracyPreimageStatus: {
-    _enum: {
-      Missing: 'u32',
-      Available: {
-        data: 'Bytes',
-        provider: 'AccountId32',
-        deposit: 'u128',
-        since: 'u32',
-        expiry: 'Option<u32>'
-      }
-    }
-  },
-  /**
-<<<<<<< HEAD
-   * Lookup236: pallet_democracy::types::ReferendumInfo<BlockNumber, primitive_types::H256, Balance>
-=======
-   * Lookup235: pallet_democracy::types::ReferendumInfo<BlockNumber, primitive_types::H256, Balance>
->>>>>>> 7368d1fe
-   **/
-  PalletDemocracyReferendumInfo: {
-    _enum: {
-      Ongoing: 'PalletDemocracyReferendumStatus',
-      Finished: {
-        approved: 'bool',
-        end: 'u32'
-      }
-    }
-  },
-  /**
-<<<<<<< HEAD
-   * Lookup237: pallet_democracy::types::ReferendumStatus<BlockNumber, primitive_types::H256, Balance>
-=======
-   * Lookup236: pallet_democracy::types::ReferendumStatus<BlockNumber, primitive_types::H256, Balance>
->>>>>>> 7368d1fe
-   **/
-  PalletDemocracyReferendumStatus: {
-    end: 'u32',
-    proposalHash: 'H256',
-    threshold: 'PalletDemocracyVoteThreshold',
-    delay: 'u32',
-    tally: 'PalletDemocracyTally'
-<<<<<<< HEAD
-  },
-  /**
-   * Lookup238: pallet_democracy::types::Tally<Balance>
-   **/
-  PalletDemocracyTally: {
-    ayes: 'u128',
-    nays: 'u128',
-    turnout: 'u128'
-  },
-  /**
-   * Lookup239: pallet_democracy::vote::Voting<Balance, sp_core::crypto::AccountId32, BlockNumber>
-   **/
-  PalletDemocracyVoteVoting: {
     _enum: {
       Direct: {
         votes: 'Vec<(u32,PalletDemocracyVoteAccountVote)>',
@@ -2425,159 +2336,19 @@
     }
   },
   /**
-   * Lookup242: pallet_democracy::types::Delegations<Balance>
-   **/
-  PalletDemocracyDelegations: {
-    votes: 'u128',
-    capital: 'u128'
-  },
-  /**
-   * Lookup243: pallet_democracy::vote::PriorLock<BlockNumber, Balance>
-   **/
-  PalletDemocracyVotePriorLock: '(u32,u128)',
-  /**
-   * Lookup246: pallet_democracy::Releases
-   **/
-  PalletDemocracyReleases: {
-    _enum: ['V1']
-  },
-  /**
-   * Lookup247: pallet_democracy::pallet::Error<T>
-   **/
-  PalletDemocracyError: {
-    _enum: ['ValueLow', 'ProposalMissing', 'AlreadyCanceled', 'DuplicateProposal', 'ProposalBlacklisted', 'NotSimpleMajority', 'InvalidHash', 'NoProposal', 'AlreadyVetoed', 'DuplicatePreimage', 'NotImminent', 'TooEarly', 'Imminent', 'PreimageMissing', 'ReferendumInvalid', 'PreimageInvalid', 'NoneWaiting', 'NotVoter', 'NoPermission', 'AlreadyDelegating', 'InsufficientFunds', 'NotDelegating', 'VotesExist', 'InstantNotAllowed', 'Nonsense', 'WrongUpperBound', 'MaxVotesReached', 'TooManyProposals']
-  },
-  /**
-   * Lookup249: pallet_collective::Votes<sp_core::crypto::AccountId32, BlockNumber>
-   **/
-  PalletCollectiveVotes: {
-    index: 'u32',
-    threshold: 'u32',
-    ayes: 'Vec<AccountId32>',
-    nays: 'Vec<AccountId32>',
-    end: 'u32'
-  },
-  /**
-   * Lookup250: pallet_collective::pallet::Error<T, I>
-   **/
-  PalletCollectiveError: {
-    _enum: ['NotMember', 'DuplicateProposal', 'ProposalMissing', 'WrongIndex', 'DuplicateVote', 'AlreadyInitialized', 'TooEarly', 'TooManyProposals', 'WrongProposalWeight', 'WrongProposalLength']
-  },
-  /**
-   * Lookup253: pallet_scheduler::ScheduledV3<frame_support::traits::schedule::MaybeHashed<frequency_rococo_runtime::Call, primitive_types::H256>, BlockNumber, frequency_rococo_runtime::OriginCaller, sp_core::crypto::AccountId32>
-   **/
-  PalletSchedulerScheduledV3: {
-    maybeId: 'Option<Bytes>',
-    priority: 'u8',
-    call: 'FrameSupportScheduleMaybeHashed',
-    maybePeriodic: 'Option<(u32,u32)>',
-    origin: 'FrequencyRococoRuntimeOriginCaller'
-  },
-  /**
-   * Lookup254: pallet_scheduler::pallet::Error<T>
+   * Lookup225: pallet_preimage::pallet::Error<T>
    **/
   PalletSchedulerError: {
     _enum: ['FailedToSchedule', 'NotFound', 'TargetBlockNumberInPast', 'RescheduleNoChange']
   },
   /**
-   * Lookup255: pallet_utility::pallet::Error<T>
-=======
-  },
-  /**
-   * Lookup237: pallet_democracy::types::Tally<Balance>
-   **/
-  PalletDemocracyTally: {
-    ayes: 'u128',
-    nays: 'u128',
-    turnout: 'u128'
-  },
-  /**
-   * Lookup238: pallet_democracy::vote::Voting<Balance, sp_core::crypto::AccountId32, BlockNumber>
-   **/
-  PalletDemocracyVoteVoting: {
-    _enum: {
-      Direct: {
-        votes: 'Vec<(u32,PalletDemocracyVoteAccountVote)>',
-        delegations: 'PalletDemocracyDelegations',
-        prior: 'PalletDemocracyVotePriorLock',
-      },
-      Delegating: {
-        balance: 'u128',
-        target: 'AccountId32',
-        conviction: 'PalletDemocracyConviction',
-        delegations: 'PalletDemocracyDelegations',
-        prior: 'PalletDemocracyVotePriorLock'
-      }
-    }
-  },
-  /**
-   * Lookup241: pallet_democracy::types::Delegations<Balance>
-   **/
-  PalletDemocracyDelegations: {
-    votes: 'u128',
-    capital: 'u128'
-  },
-  /**
-   * Lookup242: pallet_democracy::vote::PriorLock<BlockNumber, Balance>
-   **/
-  PalletDemocracyVotePriorLock: '(u32,u128)',
-  /**
-   * Lookup245: pallet_democracy::Releases
-   **/
-  PalletDemocracyReleases: {
-    _enum: ['V1']
-  },
-  /**
-   * Lookup246: pallet_democracy::pallet::Error<T>
-   **/
-  PalletDemocracyError: {
-    _enum: ['ValueLow', 'ProposalMissing', 'AlreadyCanceled', 'DuplicateProposal', 'ProposalBlacklisted', 'NotSimpleMajority', 'InvalidHash', 'NoProposal', 'AlreadyVetoed', 'DuplicatePreimage', 'NotImminent', 'TooEarly', 'Imminent', 'PreimageMissing', 'ReferendumInvalid', 'PreimageInvalid', 'NoneWaiting', 'NotVoter', 'NoPermission', 'AlreadyDelegating', 'InsufficientFunds', 'NotDelegating', 'VotesExist', 'InstantNotAllowed', 'Nonsense', 'WrongUpperBound', 'MaxVotesReached', 'TooManyProposals']
-  },
-  /**
-   * Lookup248: pallet_collective::Votes<sp_core::crypto::AccountId32, BlockNumber>
-   **/
-  PalletCollectiveVotes: {
-    index: 'u32',
-    threshold: 'u32',
-    ayes: 'Vec<AccountId32>',
-    nays: 'Vec<AccountId32>',
-    end: 'u32'
-  },
-  /**
-   * Lookup249: pallet_collective::pallet::Error<T, I>
-   **/
-  PalletCollectiveError: {
-    _enum: ['NotMember', 'DuplicateProposal', 'ProposalMissing', 'WrongIndex', 'DuplicateVote', 'AlreadyInitialized', 'TooEarly', 'TooManyProposals', 'WrongProposalWeight', 'WrongProposalLength']
-  },
-  /**
-   * Lookup252: pallet_scheduler::ScheduledV3<frame_support::traits::schedule::MaybeHashed<frequency_rococo_runtime::Call, primitive_types::H256>, BlockNumber, frequency_rococo_runtime::OriginCaller, sp_core::crypto::AccountId32>
-   **/
-  PalletSchedulerScheduledV3: {
-    maybeId: 'Option<Bytes>',
-    priority: 'u8',
-    call: 'FrameSupportScheduleMaybeHashed',
-    maybePeriodic: 'Option<(u32,u32)>',
-    origin: 'FrequencyRococoRuntimeOriginCaller'
-  },
-  /**
-   * Lookup253: pallet_scheduler::pallet::Error<T>
-   **/
-  PalletSchedulerError: {
-    _enum: ['FailedToSchedule', 'NotFound', 'TargetBlockNumberInPast', 'RescheduleNoChange']
-  },
-  /**
-   * Lookup254: pallet_utility::pallet::Error<T>
->>>>>>> 7368d1fe
+   * Lookup226: pallet_utility::pallet::Error<T>
    **/
   PalletUtilityError: {
     _enum: ['TooManyCalls']
   },
   /**
-<<<<<<< HEAD
-   * Lookup257: pallet_balances::BalanceLock<Balance>
-=======
-   * Lookup256: pallet_balances::BalanceLock<Balance>
->>>>>>> 7368d1fe
+   * Lookup228: pallet_balances::BalanceLock<Balance>
    **/
   PalletBalancesBalanceLock: {
     id: '[u8;8]',
@@ -2585,62 +2356,38 @@
     reasons: 'PalletBalancesReasons'
   },
   /**
-<<<<<<< HEAD
-   * Lookup258: pallet_balances::Reasons
-=======
-   * Lookup257: pallet_balances::Reasons
->>>>>>> 7368d1fe
+   * Lookup229: pallet_balances::Reasons
    **/
   PalletBalancesReasons: {
     _enum: ['Fee', 'Misc', 'All']
   },
   /**
-<<<<<<< HEAD
-   * Lookup261: pallet_balances::ReserveData<ReserveIdentifier, Balance>
-=======
-   * Lookup260: pallet_balances::ReserveData<ReserveIdentifier, Balance>
->>>>>>> 7368d1fe
+   * Lookup232: pallet_balances::ReserveData<ReserveIdentifier, Balance>
    **/
   PalletBalancesReserveData: {
     id: '[u8;8]',
     amount: 'u128'
   },
   /**
-<<<<<<< HEAD
-   * Lookup263: pallet_balances::Releases
-=======
-   * Lookup262: pallet_balances::Releases
->>>>>>> 7368d1fe
+   * Lookup234: pallet_balances::Releases
    **/
   PalletBalancesReleases: {
     _enum: ['V1_0_0', 'V2_0_0']
   },
   /**
-<<<<<<< HEAD
-   * Lookup264: pallet_balances::pallet::Error<T, I>
-=======
-   * Lookup263: pallet_balances::pallet::Error<T, I>
->>>>>>> 7368d1fe
+   * Lookup235: pallet_balances::pallet::Error<T, I>
    **/
   PalletBalancesError: {
     _enum: ['VestingBalance', 'LiquidityRestrictions', 'InsufficientBalance', 'ExistentialDeposit', 'KeepAlive', 'ExistingVestingSchedule', 'DeadAccount', 'TooManyReserves']
   },
   /**
-<<<<<<< HEAD
-   * Lookup266: pallet_transaction_payment::Releases
-=======
-   * Lookup265: pallet_transaction_payment::Releases
->>>>>>> 7368d1fe
+   * Lookup237: pallet_transaction_payment::Releases
    **/
   PalletTransactionPaymentReleases: {
     _enum: ['V1Ancient', 'V2']
   },
   /**
-<<<<<<< HEAD
-   * Lookup268: pallet_authorship::UncleEntryItem<BlockNumber, primitive_types::H256, sp_core::crypto::AccountId32>
-=======
-   * Lookup267: pallet_authorship::UncleEntryItem<BlockNumber, primitive_types::H256, sp_core::crypto::AccountId32>
->>>>>>> 7368d1fe
+   * Lookup239: pallet_authorship::UncleEntryItem<BlockNumber, primitive_types::H256, sp_core::crypto::AccountId32>
    **/
   PalletAuthorshipUncleEntryItem: {
     _enum: {
@@ -2649,60 +2396,36 @@
     }
   },
   /**
-<<<<<<< HEAD
-   * Lookup269: pallet_authorship::pallet::Error<T>
-=======
-   * Lookup268: pallet_authorship::pallet::Error<T>
->>>>>>> 7368d1fe
+   * Lookup240: pallet_authorship::pallet::Error<T>
    **/
   PalletAuthorshipError: {
     _enum: ['InvalidUncleParent', 'UnclesAlreadySet', 'TooManyUncles', 'GenesisUncle', 'TooHighUncle', 'UncleAlreadyIncluded', 'OldUncle']
   },
   /**
-<<<<<<< HEAD
-   * Lookup272: pallet_collator_selection::pallet::CandidateInfo<sp_core::crypto::AccountId32, Balance>
-=======
-   * Lookup271: pallet_collator_selection::pallet::CandidateInfo<sp_core::crypto::AccountId32, Balance>
->>>>>>> 7368d1fe
+   * Lookup243: pallet_collator_selection::pallet::CandidateInfo<sp_core::crypto::AccountId32, Balance>
    **/
   PalletCollatorSelectionCandidateInfo: {
     who: 'AccountId32',
     deposit: 'u128'
   },
   /**
-<<<<<<< HEAD
-   * Lookup274: pallet_collator_selection::pallet::Error<T>
-=======
-   * Lookup273: pallet_collator_selection::pallet::Error<T>
->>>>>>> 7368d1fe
+   * Lookup245: pallet_collator_selection::pallet::Error<T>
    **/
   PalletCollatorSelectionError: {
     _enum: ['TooManyCandidates', 'TooFewCandidates', 'Unknown', 'Permission', 'AlreadyCandidate', 'NotCandidate', 'TooManyInvulnerables', 'AlreadyInvulnerable', 'NoAssociatedValidatorId', 'ValidatorNotRegistered']
   },
   /**
-<<<<<<< HEAD
-   * Lookup279: sp_core::crypto::KeyTypeId
+   * Lookup250: sp_core::crypto::KeyTypeId
    **/
   SpCoreCryptoKeyTypeId: '[u8;4]',
   /**
-   * Lookup280: pallet_session::pallet::Error<T>
-=======
-   * Lookup278: sp_core::crypto::KeyTypeId
-   **/
-  SpCoreCryptoKeyTypeId: '[u8;4]',
-  /**
-   * Lookup279: pallet_session::pallet::Error<T>
->>>>>>> 7368d1fe
+   * Lookup251: pallet_session::pallet::Error<T>
    **/
   PalletSessionError: {
     _enum: ['InvalidProof', 'NoAssociatedValidatorId', 'DuplicatedKey', 'NoKeys', 'NoAccount']
   },
   /**
-<<<<<<< HEAD
-   * Lookup285: cumulus_pallet_xcmp_queue::InboundChannelDetails
-=======
-   * Lookup284: cumulus_pallet_xcmp_queue::InboundChannelDetails
->>>>>>> 7368d1fe
+   * Lookup256: cumulus_pallet_xcmp_queue::InboundChannelDetails
    **/
   CumulusPalletXcmpQueueInboundChannelDetails: {
     sender: 'u32',
@@ -2710,31 +2433,19 @@
     messageMetadata: 'Vec<(u32,PolkadotParachainPrimitivesXcmpMessageFormat)>'
   },
   /**
-<<<<<<< HEAD
-   * Lookup286: cumulus_pallet_xcmp_queue::InboundState
-=======
-   * Lookup285: cumulus_pallet_xcmp_queue::InboundState
->>>>>>> 7368d1fe
+   * Lookup257: cumulus_pallet_xcmp_queue::InboundState
    **/
   CumulusPalletXcmpQueueInboundState: {
     _enum: ['Ok', 'Suspended']
   },
   /**
-<<<<<<< HEAD
-   * Lookup289: polkadot_parachain::primitives::XcmpMessageFormat
-=======
-   * Lookup288: polkadot_parachain::primitives::XcmpMessageFormat
->>>>>>> 7368d1fe
+   * Lookup260: polkadot_parachain::primitives::XcmpMessageFormat
    **/
   PolkadotParachainPrimitivesXcmpMessageFormat: {
     _enum: ['ConcatenatedVersionedXcm', 'ConcatenatedEncodedBlob', 'Signals']
   },
   /**
-<<<<<<< HEAD
-   * Lookup292: cumulus_pallet_xcmp_queue::OutboundChannelDetails
-=======
-   * Lookup291: cumulus_pallet_xcmp_queue::OutboundChannelDetails
->>>>>>> 7368d1fe
+   * Lookup263: cumulus_pallet_xcmp_queue::OutboundChannelDetails
    **/
   CumulusPalletXcmpQueueOutboundChannelDetails: {
     recipient: 'u32',
@@ -2744,21 +2455,13 @@
     lastIndex: 'u16'
   },
   /**
-<<<<<<< HEAD
-   * Lookup293: cumulus_pallet_xcmp_queue::OutboundState
-=======
-   * Lookup292: cumulus_pallet_xcmp_queue::OutboundState
->>>>>>> 7368d1fe
+   * Lookup264: cumulus_pallet_xcmp_queue::OutboundState
    **/
   CumulusPalletXcmpQueueOutboundState: {
     _enum: ['Ok', 'Suspended']
   },
   /**
-<<<<<<< HEAD
-   * Lookup295: cumulus_pallet_xcmp_queue::QueueConfigData
-=======
-   * Lookup294: cumulus_pallet_xcmp_queue::QueueConfigData
->>>>>>> 7368d1fe
+   * Lookup266: cumulus_pallet_xcmp_queue::QueueConfigData
    **/
   CumulusPalletXcmpQueueQueueConfigData: {
     suspendThreshold: 'u32',
@@ -2769,49 +2472,29 @@
     xcmpMaxIndividualWeight: 'u64'
   },
   /**
-<<<<<<< HEAD
-   * Lookup297: cumulus_pallet_xcmp_queue::pallet::Error<T>
-=======
-   * Lookup296: cumulus_pallet_xcmp_queue::pallet::Error<T>
->>>>>>> 7368d1fe
+   * Lookup268: cumulus_pallet_xcmp_queue::pallet::Error<T>
    **/
   CumulusPalletXcmpQueueError: {
     _enum: ['FailedToSend', 'BadXcmOrigin', 'BadXcm', 'BadOverweightIndex', 'WeightOverLimit']
   },
   /**
-<<<<<<< HEAD
-   * Lookup298: pallet_xcm::pallet::Error<T>
-=======
-   * Lookup297: pallet_xcm::pallet::Error<T>
->>>>>>> 7368d1fe
+   * Lookup269: pallet_xcm::pallet::Error<T>
    **/
   PalletXcmError: {
     _enum: ['Unreachable', 'SendFailure', 'Filtered', 'UnweighableMessage', 'DestinationNotInvertible', 'Empty', 'CannotReanchor', 'TooManyAssets', 'InvalidOrigin', 'BadVersion', 'BadLocation', 'NoSubscription', 'AlreadySubscribed']
   },
   /**
-<<<<<<< HEAD
-   * Lookup299: cumulus_pallet_xcm::pallet::Error<T>
+   * Lookup270: cumulus_pallet_xcm::pallet::Error<T>
    **/
   CumulusPalletXcmError: 'Null',
   /**
-   * Lookup300: cumulus_pallet_dmp_queue::ConfigData
-=======
-   * Lookup298: cumulus_pallet_xcm::pallet::Error<T>
-   **/
-  CumulusPalletXcmError: 'Null',
-  /**
-   * Lookup299: cumulus_pallet_dmp_queue::ConfigData
->>>>>>> 7368d1fe
+   * Lookup271: cumulus_pallet_dmp_queue::ConfigData
    **/
   CumulusPalletDmpQueueConfigData: {
     maxIndividual: 'u64'
   },
   /**
-<<<<<<< HEAD
-   * Lookup301: cumulus_pallet_dmp_queue::PageIndexData
-=======
-   * Lookup300: cumulus_pallet_dmp_queue::PageIndexData
->>>>>>> 7368d1fe
+   * Lookup272: cumulus_pallet_dmp_queue::PageIndexData
    **/
   CumulusPalletDmpQueuePageIndexData: {
     beginUsed: 'u32',
@@ -2819,31 +2502,19 @@
     overweightCount: 'u64'
   },
   /**
-<<<<<<< HEAD
-   * Lookup304: cumulus_pallet_dmp_queue::pallet::Error<T>
-=======
-   * Lookup303: cumulus_pallet_dmp_queue::pallet::Error<T>
->>>>>>> 7368d1fe
+   * Lookup275: cumulus_pallet_dmp_queue::pallet::Error<T>
    **/
   CumulusPalletDmpQueueError: {
     _enum: ['Unknown', 'OverLimit']
   },
   /**
-<<<<<<< HEAD
-   * Lookup306: orml_vesting::module::Error<T>
-=======
-   * Lookup305: orml_vesting::module::Error<T>
->>>>>>> 7368d1fe
+   * Lookup277: orml_vesting::module::Error<T>
    **/
   OrmlVestingModuleError: {
     _enum: ['ZeroVestingPeriod', 'ZeroVestingPeriodCount', 'InsufficientBalanceToLock', 'TooManyVestingSchedules', 'AmountLow', 'MaxVestingSchedulesExceeded']
   },
   /**
-<<<<<<< HEAD
-   * Lookup308: common_primitives::msa::ProviderInfo<BlockNumber, MaxSchemaGrants>
-=======
-   * Lookup307: common_primitives::msa::ProviderInfo<BlockNumber>
->>>>>>> 7368d1fe
+   * Lookup279: common_primitives::msa::ProviderInfo<BlockNumber>
    **/
   CommonPrimitivesMsaProviderInfo: {
     permission: 'u8',
@@ -2851,50 +2522,26 @@
     schemas: 'CommonPrimitivesMsaOrderedSetExt'
   },
   /**
-<<<<<<< HEAD
-   * Lookup309: common_primitives::msa::OrderedSetExt<T, S>
-   **/
-  CommonPrimitivesMsaOrderedSetExt: 'OrmlUtilitiesOrderedSet',
-  /**
-   * Lookup310: orml_utilities::ordered_set::OrderedSet<T, S>
-   **/
-  OrmlUtilitiesOrderedSet: 'Vec<u16>',
-  /**
-   * Lookup312: common_primitives::msa::ProviderMetadata<T>
-=======
-   * Lookup308: common_primitives::msa::ProviderMetadata<T>
->>>>>>> 7368d1fe
+   * Lookup280: common_primitives::msa::ProviderMetadata<T>
    **/
   CommonPrimitivesMsaProviderMetadata: {
     providerName: 'Bytes'
   },
   /**
-<<<<<<< HEAD
-   * Lookup314: common_primitives::msa::KeyInfo
-=======
-   * Lookup310: common_primitives::msa::KeyInfo
->>>>>>> 7368d1fe
+   * Lookup282: common_primitives::msa::KeyInfo
    **/
   CommonPrimitivesMsaKeyInfo: {
     msaId: 'u64',
     nonce: 'u32'
   },
   /**
-<<<<<<< HEAD
-   * Lookup316: pallet_msa::pallet::Error<T>
-=======
-   * Lookup312: pallet_msa::pallet::Error<T>
->>>>>>> 7368d1fe
+   * Lookup284: pallet_msa::pallet::Error<T>
    **/
   PalletMsaError: {
     _enum: ['KeyAlreadyRegistered', 'MsaIdOverflow', 'AddKeySignatureVerificationFailed', 'NotMsaOwner', 'InvalidSignature', 'NotKeyOwner', 'NoKeyExists', 'KeyLimitExceeded', 'InvalidSelfRemoval', 'InvalidSelfProvider', 'DuplicateProvider', 'AddProviderSignatureVerificationFailed', 'UnauthorizedDelegator', 'UnauthorizedProvider', 'DelegationRevoked', 'DelegationNotFound', 'DelegationExpired', 'DuplicateProviderMetadata', 'ExceedsMaxProviderNameSize', 'ExceedsMaxSchemaGrants', 'SchemaNotGranted']
   },
   /**
-<<<<<<< HEAD
-   * Lookup319: pallet_messages::types::Message<MaxDataSize>
-=======
-   * Lookup315: pallet_messages::types::Message<MaxDataSize>
->>>>>>> 7368d1fe
+   * Lookup287: pallet_messages::types::Message<MaxDataSize>
    **/
   PalletMessagesMessage: {
     payload: 'Bytes',
@@ -2903,21 +2550,13 @@
     index: 'u16'
   },
   /**
-<<<<<<< HEAD
-   * Lookup325: pallet_messages::pallet::Error<T>
-=======
-   * Lookup321: pallet_messages::pallet::Error<T>
->>>>>>> 7368d1fe
+   * Lookup293: pallet_messages::pallet::Error<T>
    **/
   PalletMessagesError: {
     _enum: ['TooManyMessagesInBlock', 'ExceedsMaxMessagePayloadSizeBytes', 'InvalidPaginationRequest', 'TypeConversionOverflow', 'InvalidMessageSourceAccount', 'InvalidSchemaId', 'UnAuthorizedDelegate', 'InvalidPayloadLocation']
   },
   /**
-<<<<<<< HEAD
-   * Lookup326: pallet_schemas::types::Schema<MaxModelSize>
-=======
-   * Lookup322: pallet_schemas::types::Schema<MaxModelSize>
->>>>>>> 7368d1fe
+   * Lookup294: pallet_schemas::types::Schema<MaxModelSize>
    **/
   PalletSchemasSchema: {
     modelType: 'CommonPrimitivesSchemaModelType',
@@ -2925,85 +2564,45 @@
     payloadLocation: 'CommonPrimitivesSchemaPayloadLocation'
   },
   /**
-<<<<<<< HEAD
-   * Lookup327: pallet_schemas::pallet::Error<T>
-=======
-   * Lookup323: pallet_schemas::pallet::Error<T>
->>>>>>> 7368d1fe
+   * Lookup295: pallet_schemas::pallet::Error<T>
    **/
   PalletSchemasError: {
     _enum: ['InvalidSchema', 'TooManySchemas', 'ExceedsMaxSchemaModelBytes', 'ExceedsGovernanceSchemaModelMaxValue', 'LessThanMinSchemaModelBytes', 'NoSuchSchema', 'StringConversionError', 'DeserializationError', 'SerializationError', 'SchemaCountOverflow']
   },
   /**
-<<<<<<< HEAD
-   * Lookup330: frame_system::extensions::check_non_zero_sender::CheckNonZeroSender<T>
+   * Lookup298: frame_system::extensions::check_non_zero_sender::CheckNonZeroSender<T>
    **/
   FrameSystemExtensionsCheckNonZeroSender: 'Null',
   /**
-   * Lookup331: frame_system::extensions::check_spec_version::CheckSpecVersion<T>
+   * Lookup327: frame_system::extensions::check_spec_version::CheckSpecVersion<T>
    **/
   FrameSystemExtensionsCheckSpecVersion: 'Null',
   /**
-   * Lookup332: frame_system::extensions::check_tx_version::CheckTxVersion<T>
+   * Lookup328: frame_system::extensions::check_tx_version::CheckTxVersion<T>
    **/
   FrameSystemExtensionsCheckTxVersion: 'Null',
   /**
-   * Lookup333: frame_system::extensions::check_genesis::CheckGenesis<T>
+   * Lookup329: frame_system::extensions::check_genesis::CheckGenesis<T>
    **/
   FrameSystemExtensionsCheckGenesis: 'Null',
   /**
-   * Lookup336: frame_system::extensions::check_nonce::CheckNonce<T>
+   * Lookup332: frame_system::extensions::check_nonce::CheckNonce<T>
    **/
   FrameSystemExtensionsCheckNonce: 'Compact<u32>',
   /**
-   * Lookup337: frame_system::extensions::check_weight::CheckWeight<T>
+   * Lookup333: frame_system::extensions::check_weight::CheckWeight<T>
    **/
   FrameSystemExtensionsCheckWeight: 'Null',
   /**
-   * Lookup338: pallet_transaction_payment::ChargeTransactionPayment<T>
+   * Lookup334: pallet_transaction_payment::ChargeTransactionPayment<T>
    **/
   PalletTransactionPaymentChargeTransactionPayment: 'Compact<u128>',
   /**
-   * Lookup339: pallet_msa::CheckFreeExtrinsicUse<T>
+   * Lookup335: pallet_msa::CheckFreeExtrinsicUse<T>
    **/
   PalletMsaCheckFreeExtrinsicUse: 'Null',
   /**
-   * Lookup340: frequency_rococo_runtime::Runtime
-=======
-   * Lookup326: frame_system::extensions::check_non_zero_sender::CheckNonZeroSender<T>
-   **/
-  FrameSystemExtensionsCheckNonZeroSender: 'Null',
-  /**
-   * Lookup327: frame_system::extensions::check_spec_version::CheckSpecVersion<T>
-   **/
-  FrameSystemExtensionsCheckSpecVersion: 'Null',
-  /**
-   * Lookup328: frame_system::extensions::check_tx_version::CheckTxVersion<T>
-   **/
-  FrameSystemExtensionsCheckTxVersion: 'Null',
-  /**
-   * Lookup329: frame_system::extensions::check_genesis::CheckGenesis<T>
-   **/
-  FrameSystemExtensionsCheckGenesis: 'Null',
-  /**
-   * Lookup332: frame_system::extensions::check_nonce::CheckNonce<T>
-   **/
-  FrameSystemExtensionsCheckNonce: 'Compact<u32>',
-  /**
-   * Lookup333: frame_system::extensions::check_weight::CheckWeight<T>
-   **/
-  FrameSystemExtensionsCheckWeight: 'Null',
-  /**
-   * Lookup334: pallet_transaction_payment::ChargeTransactionPayment<T>
-   **/
-  PalletTransactionPaymentChargeTransactionPayment: 'Compact<u128>',
-  /**
-   * Lookup335: pallet_msa::CheckFreeExtrinsicUse<T>
-   **/
-  PalletMsaCheckFreeExtrinsicUse: 'Null',
-  /**
-   * Lookup336: frequency_rococo_runtime::Runtime
->>>>>>> 7368d1fe
+   * Lookup308: frequency_local_runtime::Runtime
    **/
   FrequencyRococoRuntimeRuntime: 'Null'
 };