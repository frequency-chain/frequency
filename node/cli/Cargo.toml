--- conflicted
+++ resolved
@@ -55,12 +55,8 @@
 substrate-build-script-utils = { workspace = true }
 
 [features]
-<<<<<<< HEAD
 frequency-bridging = []
-std = ["sp-io/std", "sp-api/std", "frame-support/std", "sp-runtime/std", "sp-core/std"]
-=======
 std = ["sp-api/std", "frame-support/std", "sp-runtime/std", "sp-core/std"]
->>>>>>> 1220a2db
 cli = [
   "frequency-service",
   "sp-core",
