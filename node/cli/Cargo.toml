--- conflicted
+++ resolved
@@ -28,30 +28,8 @@
 cli-opt = { default-features = false, path = "../cli-opt" }
 
 # Substrate
-<<<<<<< HEAD
-frame-benchmarking-cli = { git = "https://github.com/paritytech/substrate", optional = true, branch = "polkadot-v1.0.0" }
-frame-benchmarking = { git = "https://github.com/paritytech/substrate", optional = true, branch = "polkadot-v1.0.0" }
-frame-support = { git = "https://github.com/paritytech/substrate", default-features = false, branch = "polkadot-v1.0.0" }
-frame-system = { git = "https://github.com/paritytech/substrate", default-features = false, branch = "polkadot-v1.0.0" }
-pallet-balances = { git = "https://github.com/paritytech/substrate", default-features = false, branch = "polkadot-v1.0.0" }
-pallet-transaction-payment = { git = "https://github.com/paritytech/substrate", default-features = false, branch = "polkadot-v1.0.0" }
-sc-cli = { git = "https://github.com/paritytech/substrate", optional = true, branch = "polkadot-v1.0.0" }
-sc-client-api = { git = "https://github.com/paritytech/substrate", branch = "polkadot-v1.0.0" }
-sc-service = { git = "https://github.com/paritytech/substrate", optional = true, branch = "polkadot-v1.0.0" }
-sc-sysinfo = { git = "https://github.com/paritytech/substrate", branch = "polkadot-v1.0.0" }
-sc-telemetry = { git = "https://github.com/paritytech/substrate", branch = "polkadot-v1.0.0" }
-sc-tracing = { git = "https://github.com/paritytech/substrate", branch = "polkadot-v1.0.0" }
-sc-executor = { git = "https://github.com/paritytech/substrate", default-features = false, branch = "polkadot-v1.0.0" }
-sp-io = { git = "https://github.com/paritytech/substrate", default-features = false, branch = "polkadot-v1.0.0" }
-sp-api = { git = "https://github.com/paritytech/substrate", default-features = false, branch = "polkadot-v1.0.0" }
-sp-core = { git = "https://github.com/paritytech/substrate", optional = true, branch = "polkadot-v1.0.0" }
-sp-inherents = { git = "https://github.com/paritytech/substrate", branch = "polkadot-v1.0.0" }
-sp-keyring = { git = "https://github.com/paritytech/substrate", branch = "polkadot-v1.0.0" }
-sp-runtime = { git = "https://github.com/paritytech/substrate", branch = "polkadot-v1.0.0" }
-sp-timestamp = { git = "https://github.com/paritytech/substrate", branch = "polkadot-v1.0.0" }
-try-runtime-cli = { git = "https://github.com/paritytech/substrate", optional = true, branch = "polkadot-v1.0.0" }
-=======
 frame-benchmarking-cli = { git = "https://github.com/paritytech/polkadot-sdk", optional = true, branch = "release-polkadot-v1.1.0" }
+frame-benchmarking = { git = "https://github.com/paritytech/polkadot-sdk", optional = true, branch = "release-polkadot-v1.1.0" }
 frame-support = { git = "https://github.com/paritytech/polkadot-sdk", default-features = false, branch = "release-polkadot-v1.1.0" }
 frame-system = { git = "https://github.com/paritytech/polkadot-sdk", default-features = false, branch = "release-polkadot-v1.1.0" }
 pallet-balances = { git = "https://github.com/paritytech/polkadot-sdk", default-features = false, branch = "release-polkadot-v1.1.0" }
@@ -71,7 +49,6 @@
 sp-runtime = { git = "https://github.com/paritytech/polkadot-sdk", branch = "release-polkadot-v1.1.0" }
 sp-timestamp = { git = "https://github.com/paritytech/polkadot-sdk", branch = "release-polkadot-v1.1.0" }
 try-runtime-cli = { git = "https://github.com/paritytech/polkadot-sdk", optional = true, branch = "release-polkadot-v1.1.0" }
->>>>>>> 33c12314
 # Polkadot
 polkadot-cli = { git = "https://github.com/paritytech/polkadot-sdk", branch = "release-polkadot-v1.1.0" }
 polkadot-parachain-primitives = { git = "https://github.com/paritytech/polkadot-sdk", branch = "release-polkadot-v1.1.0" }
