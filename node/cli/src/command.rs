--- conflicted
+++ resolved
@@ -471,17 +471,7 @@
 		self.base.base.prometheus_config(default_listen_port, chain_spec)
 	}
 
-<<<<<<< HEAD
-	fn init<F>(
-		&self,
-		_support_url: &String,
-		_impl_version: &String,
-		_logger_hook: F,
-		// _config: &sc_service::Configuration,
-	) -> Result<()>
-=======
 	fn init<F>(&self, _support_url: &String, _impl_version: &String, _logger_hook: F) -> Result<()>
->>>>>>> 4a241249
 	where
 		F: FnOnce(&mut sc_cli::LoggerBuilder),
 	{
