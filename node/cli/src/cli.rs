//! Frequency CLI library.
use crate::{ExportMetadataCmd, ExportRuntimeVersionCmd};
use std::path::PathBuf;

#[cfg(feature = "frequency-no-relay")]
use std::num::NonZeroU16;

#[cfg(feature = "frequency-no-relay")]
use cli_opt::SealingMode;

/// Sub-commands supported by the collator.
#[derive(Debug, clap::Subcommand)]
pub enum Subcommand {
	/// Build a chain specification.
	BuildSpec(sc_cli::BuildSpecCmd),

	/// Validate blocks.
	CheckBlock(sc_cli::CheckBlockCmd),

	/// Export blocks.
	ExportBlocks(sc_cli::ExportBlocksCmd),

	/// Export the state of a given block into a chain spec.
	ExportState(sc_cli::ExportStateCmd),

	/// Import blocks.
	ImportBlocks(sc_cli::ImportBlocksCmd),

	/// Export metadata.
	ExportMetadata(ExportMetadataCmd),

	/// Revert the chain to a previous state.
	Revert(sc_cli::RevertCmd),

	/// Remove the whole chain.
	PurgeChain(cumulus_client_cli::PurgeChainCmd),

	/// Export the genesis state of the parachain.
	ExportGenesisState(cumulus_client_cli::ExportGenesisStateCommand),

	/// Export the genesis wasm of the parachain.
	ExportGenesisWasm(cumulus_client_cli::ExportGenesisWasmCommand),

	/// Sub-commands concerned with benchmarking.
	/// The pallet benchmarking moved to the `pallet` sub-command.
	#[clap(subcommand)]
	Benchmark(frame_benchmarking_cli::BenchmarkCmd),

	/// Try some testing command against a specified runtime state.
	#[cfg(feature = "try-runtime")]
	TryRuntime(try_runtime_cli::TryRuntimeCmd),

	/// Get current runtime spec version.
	ExportRuntimeVersion(ExportRuntimeVersionCmd),
}

#[derive(Debug, clap::Parser)]
#[clap(
	propagate_version = true,
	args_conflicts_with_subcommands = true,
	subcommand_negates_reqs = true
)]
pub struct Cli {
	#[clap(subcommand)]
	pub subcommand: Option<Subcommand>,

	#[clap(flatten)]
	pub run: cumulus_client_cli::RunCmd,

	/// Disable automatic hardware benchmarks.
	///
	/// By default these benchmarks are automatically ran at startup and measure
	/// the CPU speed, the memory bandwidth and the disk speed.
	///
	/// The results are then printed out in the logs, and also sent as part of
	/// telemetry, if telemetry is enabled.
	#[clap(long)]
	pub no_hardware_benchmarks: bool,

	/// Relay chain arguments
	#[clap(raw = true)]
	pub relay_chain_args: Vec<String>,

<<<<<<< HEAD
	#[cfg(feature = "frequency-no-relay")]
	#[clap(long = "instant-sealing", help = "deprecated")]
	pub instant_sealing: bool,

	#[cfg(feature = "frequency-no-relay")]
	#[clap(long = "manual-sealing", help = "deprecated")]
=======
	/// Instant block sealing
	/// Blocks are triggered to be formed each time a transaction hits the validated transaction pool
	/// Empty blocks can also be formed using the `engine_createBlock` RPC
	#[cfg(feature = "frequency-no-relay")]
	#[clap(long = "instant-sealing")]
	pub instant_sealing: bool,

	/// Manual block sealing
	/// Blocks are only formed using the `engine_createBlock` RPC
	#[cfg(feature = "frequency-no-relay")]
	#[clap(long = "manual-sealing")]
>>>>>>> 38588aa5
	pub manual_sealing: bool,

	/// Instant block sealing
	/// Blocks are triggered to be formed each time a transaction hits the validated transaction pool
	/// Empty blocks can also be formed using the `engine_createBlock` RPC
	#[cfg(feature = "frequency-no-relay")]
	#[clap(long, value_enum, help = "The sealing mode", default_value_t=SealingMode::Instant)]
	pub sealing: SealingMode,

	/// Interval in seconds for interval sealing.
	#[cfg(feature = "frequency-no-relay")]
	#[clap(long, help = "The interval in seconds", default_value = "120", value_name = "SECONDS")]
	pub sealing_interval: NonZeroU16,

	/// Whether to create empty blocks in manual and interval sealing modes.
	#[cfg(feature = "frequency-no-relay")]
	#[clap(
		long,
		default_value = "true",
		help = "Allows empty blocks to be created when sealing in manual and interval modes"
	)]
	pub sealing_allow_empty_blocks: bool,
}

#[derive(Debug)]
pub struct RelayChainCli {
	/// The actual relay chain cli object.
	pub base: polkadot_cli::RunCmd,

	/// Optional chain id that should be passed to the relay chain.
	pub chain_id: Option<String>,

	/// The base path that should be used by the relay chain.
	pub base_path: Option<PathBuf>,
}

impl RelayChainCli {
	/// Parse the relay chain CLI parameters using the para chain `Configuration`.
	pub fn new<'a>(
		para_config: &sc_service::Configuration,
		relay_chain_args: impl Iterator<Item = &'a String>,
	) -> Self {
		let extension =
			frequency_service::chain_spec::Extensions::try_get(&*para_config.chain_spec);
		let chain_id = extension.map(|e| e.relay_chain.clone());
		let base_path = para_config.base_path.as_ref().map(|x| x.path().join("polkadot"));
		Self { base_path, chain_id, base: clap::Parser::parse_from(relay_chain_args) }
	}
}<|MERGE_RESOLUTION|>--- conflicted
+++ resolved
@@ -81,26 +81,13 @@
 	#[clap(raw = true)]
 	pub relay_chain_args: Vec<String>,
 
-<<<<<<< HEAD
 	#[cfg(feature = "frequency-no-relay")]
 	#[clap(long = "instant-sealing", help = "deprecated")]
 	pub instant_sealing: bool,
 
 	#[cfg(feature = "frequency-no-relay")]
 	#[clap(long = "manual-sealing", help = "deprecated")]
-=======
-	/// Instant block sealing
-	/// Blocks are triggered to be formed each time a transaction hits the validated transaction pool
-	/// Empty blocks can also be formed using the `engine_createBlock` RPC
-	#[cfg(feature = "frequency-no-relay")]
-	#[clap(long = "instant-sealing")]
-	pub instant_sealing: bool,
 
-	/// Manual block sealing
-	/// Blocks are only formed using the `engine_createBlock` RPC
-	#[cfg(feature = "frequency-no-relay")]
-	#[clap(long = "manual-sealing")]
->>>>>>> 38588aa5
 	pub manual_sealing: bool,
 
 	/// Instant block sealing
