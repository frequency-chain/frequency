--- conflicted
+++ resolved
@@ -501,17 +501,11 @@
 		let (command_sink, commands_stream) = futures::channel::mpsc::channel(1024);
 
 		let pool = transaction_pool.pool().clone();
-<<<<<<< HEAD
-
-		let import_stream = pool.validated_pool().import_notification_stream().map(|_| {
-			sc_consensus_manual_seal::rpc::EngineCommand::SealNewBlock {
-=======
 		let import_stream = pool
 			.validated_pool()
 			.import_notification_stream()
 			.filter(move |_| futures::future::ready(is_instant))
 			.map(|_| sc_consensus_manual_seal::rpc::EngineCommand::SealNewBlock {
->>>>>>> ed726982
 				create_empty: false,
 				finalize: true,
 				parent_hash: None,
