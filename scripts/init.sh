--- conflicted
+++ resolved
@@ -67,14 +67,12 @@
   ./scripts/run_collator.sh \
     --chain="frequency-paseo-local" --alice \
     --base-path=$parachain_dir_alice/data \
-    --wasm-execution=compiled \
     --force-authoring \
     --port $((30333)) \
     --rpc-port $((9944)) \
     --rpc-external \
     --rpc-cors all \
     --rpc-methods=Unsafe \
-    --trie-cache-size 0 \
     --pool-type=fork-aware \
     $offchain_params \
   ;;
@@ -96,14 +94,12 @@
   ./scripts/run_collator.sh \
     --chain="frequency-paseo-local" --bob \
     --base-path=$parachain_dir_bob/data \
-    --wasm-execution=compiled \
     --force-authoring \
     --port $((30332)) \
     --rpc-port $((9943)) \
     --rpc-external \
     --rpc-cors all \
     --rpc-methods=Unsafe \
-    --trie-cache-size 0 \
     --pool-type=fork-aware \
     $offchain_params \
   ;;
@@ -130,7 +126,6 @@
     -ltxpool=debug \
     -lruntime=debug \
     --sealing=instant \
-    --wasm-execution=compiled \
     --no-telemetry \
     --no-prometheus \
     --port $((30333)) \
@@ -200,7 +195,6 @@
     --dev \
     -lruntime=debug \
     --sealing=manual \
-    --wasm-execution=compiled \
     --no-telemetry \
     --no-prometheus \
     --port $((30333)) \
@@ -233,11 +227,7 @@
     --rpc-external \
     --rpc-cors all \
     --rpc-methods=Unsafe \
-<<<<<<< HEAD
-=======
-    --trie-cache-size 0 \
-    --pool-type=fork-aware \
->>>>>>> 1320a803
+    --pool-type=fork-aware \
    $offchain_params \
   ;;
 
