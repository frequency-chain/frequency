--- conflicted
+++ resolved
@@ -136,7 +136,6 @@
     --rpc-external \
     --rpc-cors all \
     --rpc-methods=Unsafe \
-    # --pool-type=fork-aware \  Fork aware pool is not supported with insatnt sealing
     $offchain_params \
     --tmp
   ;;
@@ -164,11 +163,7 @@
     -lruntime=debug \
     --sealing=interval \
     --sealing-interval=${interval} \
-<<<<<<< HEAD
-    --sealing-create-empty-blocks \   # Fork aware pool is only supported with this feature
-=======
     --sealing-create-empty-blocks \
->>>>>>> 4a241249
     --wasm-execution=compiled \
     --no-telemetry \
     --no-prometheus \
