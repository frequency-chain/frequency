#!/usr/bin/env bash

set -e

cmd=$1
chain_spec="${RAW_PARACHAIN_CHAIN_SPEC:-./res/genesis/local/rococo-local-frequency-2000-raw.json}"
# The runtime we want to use
parachain="${PARA_CHAIN_CONFIG:-rococo-2000}"
# The parachain Id we want to use
para_id="${PARA_ID:-2000}"
# The tmp base directory
base_dir=/tmp/frequency
# Option to use the Docker image to export state & wasm
docker_onboard="${DOCKER_ONBOARD:-false}"
frequency_docker_image_tag="${PARA_DOCKER_IMAGE_TAG:-frequency-latest}"
chain="${RELAY_CHAIN_SPEC:-./res/rococo-local.json}"

case $cmd in
install-toolchain)
  ./scripts/install_toolchain.sh
  ;;

start-relay-chain)
  echo "Starting local relay chain with Alice and Bob..."
  cd docker
  docker-compose up -d relay_alice relay_bob
  ;;

stop-relay-chain)
  echo "Stopping relay chain..."
  cd docker
  docker-compose down
  ;;

start-frequency-docker)
  echo "Starting frequency container with Alice..."
  cd docker
  docker-compose up --build collator_frequency
  ;;

stop-frequency-docker)
  echo "Stopping frequency container with Alice..."
  cd docker
  docker-compose down
  ;;

start-frequency)
  printf "\nBuilding frequency with runtime '$parachain' and id '$para_id'...\n"
  cargo build --release --features frequency-rococo-local

  parachain_dir=$base_dir/parachain/${para_id}
  mkdir -p $parachain_dir;

  if [ "$2" == "purge" ]; then
    echo "purging parachain..."
    rm -rf $parachain_dir
  fi

  ./scripts/run_collator.sh \
<<<<<<< HEAD
    --chain="frequency-local" --alice \
    --base-path=$parachain_dir/data \
=======
    --chain="${chain_spec}" --alice \
    --base-path=$parachain_dir/chain-data \
>>>>>>> 9c608148
    --wasm-execution=compiled \
    --execution=wasm \
    --force-authoring \
    --port $((30333)) \
    --rpc-port $((9933)) \
    --ws-port $((9944)) \
    --rpc-external \
    --rpc-cors all \
    --ws-external \
    --rpc-methods=Unsafe \
    --state-cache-size 0 \
  ;;

start-frequency-instant)
  printf "\nBuilding frequency with runtime instant sealing ...\n"
  cargo build --release --features frequency-rococo-local

  parachain_dir=$base_dir/parachain/${para_id}
  mkdir -p $parachain_dir;

  if [ "$2" == "purge" ]; then
    echo "purging parachain..."
    rm -rf $parachain_dir
  fi

  ./target/release/frequency \
    --dev \
    -lruntime=debug \
    --instant-sealing \
    --wasm-execution=compiled \
    --execution=wasm \
    --no-telemetry \
    --no-prometheus \
    --port $((30333)) \
    --rpc-port $((9933)) \
    --ws-port $((9944)) \
    --rpc-external \
    --rpc-cors all \
    --ws-external \
    --rpc-methods=Unsafe \
    --tmp
  ;;

start-frequency-container)

  parachain_dir=$base_dir/parachain/${para_id}
  mkdir -p $parachain_dir;
  frequency_default_port=$((30333))
  frequency_default_rpc_port=$((9933))
  frequency_default_ws_port=$((9944))
  frequency_port="${Frequency_PORT:-$frequency_default_port}"
  frequency_rpc_port="${Frequency_RPC_PORT:-$frequency_default_rpc_port}"
  frequency_ws_port="${Frequency_WS_PORT:-$frequency_default_ws_port}"

  ./scripts/run_collator.sh \
<<<<<<< HEAD
    --chain="frequency-local" --alice \
    --base-path=$parachain_dir/data \
=======
    --chain="${chain_spec}" --alice \
    --base-path=$parachain_dir/chain-data \
>>>>>>> 9c608148
    --wasm-execution=compiled \
    --execution=wasm \
    --force-authoring \
    --port "${frequency_port}" \
    --rpc-port "${frequency_rpc_port}" \
    --ws-port "${frequency_ws_port}" \
    --rpc-external \
    --rpc-cors all \
    --ws-external \
    --rpc-methods=Unsafe \
    --state-cache-size 0 \
  ;;

register-frequency)
  echo "reserving and registering parachain with relay via first available slot..."

  cd scripts/js/onboard
  yarn && yarn register "ws://0.0.0.0:9946" "//Alice"
  ;;

onboard-frequency)
  echo "Onboarding parachain with runtime '$parachain' and id '$para_id'..."

   onboard_dir="$base_dir/onboard"
   mkdir -p $onboard_dir

   wasm_location="$onboard_dir/${parachain}-${para_id}.wasm"
    if [ "$docker_onboard" == "true" ]; then
      genesis=$(docker run -it {REPO_NAME}/frequency:${frequency_docker_image_tag} export-genesis-state --chain="frequency-local")
      docker run -it {REPO_NAME}/frequency:${frequency_docker_image_tag} export-genesis-wasm --chain="frequency-local" > $wasm_location
    else
      genesis=$(./target/release/frequency export-genesis-state --chain="frequency-local")
      ./target/release/frequency export-genesis-wasm --chain="frequency-local" > $wasm_location
    fi

  echo "WASM path:" "${parachain}-${para_id}.wasm"

  cd scripts/js/onboard
  yarn && yarn onboard "ws://0.0.0.0:9946" "//Alice" ${para_id} "${genesis}" $wasm_location
  ;;

offboard-frequency)
  echo "cleaning up parachain for id '$para_id'..."

  cd scripts/js/onboard
  yarn && yarn cleanup "ws://0.0.0.0:9946" "//Alice" ${para_id}
  ;;

upgrade-frequency)

  root_dir=$(git rev-parse --show-toplevel)

  cargo build \
    --locked \
    --profile release \
    --package frequency-rococo-runtime \
    --target-dir $root_dir/target/upgrade \
    -Z unstable-options


  wasm_location=$root_dir/target/upgrade/release/wbuild/frequency-rococo-runtime/frequency_rococo_runtime.compact.compressed.wasm

  ./scripts/runtime-upgrade.sh "//Alice" "ws://0.0.0.0:9944" $wasm_location

  ./scripts/enact-upgrade.sh "//Alice" "ws://0.0.0.0:9944" $wasm_location

  ;;

esac<|MERGE_RESOLUTION|>--- conflicted
+++ resolved
@@ -57,13 +57,8 @@
   fi
 
   ./scripts/run_collator.sh \
-<<<<<<< HEAD
     --chain="frequency-local" --alice \
-    --base-path=$parachain_dir/data \
-=======
-    --chain="${chain_spec}" --alice \
     --base-path=$parachain_dir/chain-data \
->>>>>>> 9c608148
     --wasm-execution=compiled \
     --execution=wasm \
     --force-authoring \
@@ -119,13 +114,8 @@
   frequency_ws_port="${Frequency_WS_PORT:-$frequency_default_ws_port}"
 
   ./scripts/run_collator.sh \
-<<<<<<< HEAD
     --chain="frequency-local" --alice \
-    --base-path=$parachain_dir/data \
-=======
-    --chain="${chain_spec}" --alice \
     --base-path=$parachain_dir/chain-data \
->>>>>>> 9c608148
     --wasm-execution=compiled \
     --execution=wasm \
     --force-authoring \
