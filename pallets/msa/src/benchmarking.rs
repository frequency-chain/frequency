--- conflicted
+++ resolved
@@ -4,11 +4,6 @@
 
 #[allow(unused)]
 use crate::Pallet as Msa;
-<<<<<<< HEAD
-use common_primitives::node::BlockNumber;
-=======
-
->>>>>>> 12671aa5
 use frame_benchmarking::{account, benchmarks, whitelisted_caller};
 use frame_support::assert_ok;
 use frame_system::RawOrigin;
@@ -27,10 +22,6 @@
 type SignerId = app_sr25519::Public;
 
 const SEED: u32 = 0;
-
-fn on_initialize_msa<T: Config>(n: BlockNumber) {
-	Msa::<T>::on_initialize(n.into());
-}
 
 fn create_account<T: Config>(name: &'static str, index: u32) -> T::AccountId {
 	account(name, index, SEED)
@@ -93,11 +84,6 @@
 }
 
 benchmarks! {
-	on_initialize {
-	}: {
-		Msa::<T>::on_initialize(10u32.into());
-	}
-
 	create {
 		let s in 1 .. 1000;
 		let caller: T::AccountId = whitelisted_caller();
@@ -108,7 +94,7 @@
 	}: _ (RawOrigin::Signed(caller))
 
 	create_sponsored_account_with_delegation {
-		on_initialize_msa::<T>(10u32.into());
+
 		let caller: T::AccountId = whitelisted_caller();
 		assert_ok!(Msa::<T>::create(RawOrigin::Signed(caller.clone()).into()));
 		assert_ok!(Msa::<T>::register_provider(RawOrigin::Signed(caller.clone()).into(),Vec::from("Foo")));
@@ -119,7 +105,7 @@
 
 	revoke_delegation_by_provider {
 		let s in 5 .. 1005;
-		on_initialize_msa::<T>(10u32.into());
+
 		let (provider, provider_msa_id) = create_account_with_msa_id::<T>(0);
 		let (delegator, delegator_msa_id) = create_account_with_msa_id::<T>(1);
 		add_delegation::<T>(Delegator(delegator_msa_id), Provider(provider_msa_id.clone()));
@@ -131,7 +117,7 @@
 	}: _ (RawOrigin::Signed(provider), delegator_msa_id)
 
 	add_key_to_msa {
-		on_initialize_msa::<T>(10u32.into());
+
 		let (add_provider_payload, signature, key) = add_key_payload_and_signature::<T>();
 		assert_ok!(Msa::<T>::create(RawOrigin::Signed(key.clone()).into()));
 		let (add_provider_payload, signature_new, key_new) = add_key_payload_and_signature::<T>();
@@ -139,7 +125,7 @@
 	}: _ (RawOrigin::Signed(key.clone()), key.clone(), signature, key_new, signature_new, add_provider_payload)
 
 	delete_msa_key {
-		on_initialize_msa::<T>(10u32.into());
+
 		let (add_provider_payload, signature, caller) = add_key_payload_and_signature::<T>();
 		assert_ok!(Msa::<T>::create(RawOrigin::Signed(caller.clone()).into()));
 		let (add_provider_payload, signature_new, key_new) = add_key_payload_and_signature::<T>();
@@ -148,7 +134,7 @@
 	}: _(RawOrigin::Signed(caller), key_new)
 
 	retire_msa {
-		on_initialize_msa::<T>(10u32.into());
+
 		let caller: T::AccountId = whitelisted_caller();
 
 		// Create a MSA account
@@ -160,7 +146,7 @@
 	}: _(RawOrigin::Signed(caller))
 
 	add_provider_to_msa {
-		on_initialize_msa::<T>(10u32.into());
+
 		let caller: T::AccountId = whitelisted_caller();
 		let (payload, signature, key) = create_payload_and_signature::<T>();
 
@@ -171,7 +157,7 @@
 	}: _ (RawOrigin::Signed(caller), key, signature, payload)
 
 	revoke_msa_delegation_by_delegator {
-		on_initialize_msa::<T>(10u32.into());
+
 		let (provider, provider_msa_id) = create_account_with_msa_id::<T>(0);
 		let (delegator, delegator_msa_id) = create_account_with_msa_id::<T>(1);
 		add_delegation::<T>(Delegator(delegator_msa_id), Provider(provider_msa_id.clone()));
@@ -180,7 +166,7 @@
 	}: _ (RawOrigin::Signed(delegator), provider_msa_id)
 
 	register_provider {
-		on_initialize_msa::<T>(10u32.into());
+
 		let (provider, _provider_msa_id) = create_account_with_msa_id::<T>(1);
 	}: _ (RawOrigin::Signed(provider), Vec::from("Foo"))
 
