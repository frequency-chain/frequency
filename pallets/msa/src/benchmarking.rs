#![allow(clippy::unwrap_used)]
use super::*;

use crate::types::EMPTY_FUNCTION;
#[allow(unused)]
use crate::Pallet as Msa;
use common_primitives::utils::wrap_binary_data;
use frame_benchmarking::{account, v2::*};
use frame_support::{assert_ok, traits::fungible::Inspect};
use frame_system::RawOrigin;
use sp_core::{crypto::KeyTypeId, Encode};
use sp_runtime::RuntimeAppPublic;

pub const TEST_KEY_TYPE_ID: KeyTypeId = KeyTypeId(*b"test");

mod app_sr25519 {
	use super::TEST_KEY_TYPE_ID;
	use sp_core::sr25519;
	use sp_runtime::app_crypto::app_crypto;
	app_crypto!(sr25519, TEST_KEY_TYPE_ID);
}

type SignerId = app_sr25519::Public;

const SEED: u32 = 0;

fn create_account<T: Config>(name: &'static str, index: u32) -> T::AccountId {
	account(name, index, SEED)
}

fn create_payload_and_signature<T: Config>(
	schemas: Vec<SchemaId>,
	authorized_msa_id: MessageSourceId,
) -> (AddProvider, MultiSignature, T::AccountId) {
	let delegator_account = SignerId::generate_pair(None);
	let expiration = 10u32;
	let add_provider_payload = AddProvider::new(authorized_msa_id, Some(schemas), expiration);
	let encode_add_provider_data = wrap_binary_data(add_provider_payload.encode());

	let signature = delegator_account.sign(&encode_add_provider_data).unwrap();
	let acc = T::AccountId::decode(&mut &delegator_account.encode()[..]).unwrap();
	(add_provider_payload, MultiSignature::Sr25519(signature.into()), acc)
}

fn add_key_payload_and_signature<T: Config>(
	msa_id: u64,
) -> (AddKeyData<T>, MultiSignature, T::AccountId) {
	let new_keys = SignerId::generate_pair(None);
	let public_key = T::AccountId::decode(&mut &new_keys.encode()[..]).unwrap();
	let add_key_payload =
		AddKeyData::<T> { msa_id, expiration: 10u32.into(), new_public_key: public_key };

	let encoded_add_key_payload = wrap_binary_data(add_key_payload.encode());

	let signature = new_keys.sign(&encoded_add_key_payload).unwrap();
	let acc = T::AccountId::decode(&mut &new_keys.encode()[..]).unwrap();
	(add_key_payload, MultiSignature::Sr25519(signature.into()), acc)
}

fn withdraw_tokens_payload_and_signature<T: Config>(
	msa_id: u64,
	msa_key_pair: SignerId,
) -> (AuthorizedKeyData<T>, MultiSignature, T::AccountId) {
	let new_keys = SignerId::generate_pair(None);
	let public_key = T::AccountId::decode(&mut &new_keys.encode()[..]).unwrap();
	let withdraw_tokens_payload = AuthorizedKeyData::<T> {
		msa_id,
		expiration: 10u32.into(),
		authorized_public_key: public_key,
	};

	let encoded_withdraw_tokens_payload = wrap_binary_data(withdraw_tokens_payload.encode());

	let signature = msa_key_pair.sign(&encoded_withdraw_tokens_payload).unwrap();
	let acc = T::AccountId::decode(&mut &new_keys.encode()[..]).unwrap();
	(withdraw_tokens_payload, MultiSignature::Sr25519(signature.into()), acc)
}

fn create_msa_account_and_keys<T: Config>() -> (T::AccountId, SignerId, MessageSourceId) {
	let key_pair = SignerId::generate_pair(None);
	let account_id = T::AccountId::decode(&mut &key_pair.encode()[..]).unwrap();

	let (msa_id, _) = Msa::<T>::create_account(account_id.clone(), EMPTY_FUNCTION).unwrap();

	(account_id, key_pair, msa_id)
}

fn generate_fake_signature(i: u8) -> MultiSignature {
	let sig = [i; 64];
	MultiSignature::Sr25519(sp_core::sr25519::Signature::from_raw(sig))
}

fn prep_signature_registry<T: Config>() {
	// Add it with an 0 block expiration
	let signatures: Vec<MultiSignature> = (1..=50u8).map(generate_fake_signature).collect();
	let signature_expires_at: BlockNumberFor<T> = 0u32.into();
	let len = signatures.len();
	for (i, sig) in signatures.iter().enumerate() {
		if i < (len - 1) {
			<PayloadSignatureRegistryList<T>>::insert(
				sig,
				(signature_expires_at, signatures[i + 1].clone()),
			);
		}
	}
	PayloadSignatureRegistryPointer::<T>::put(SignatureRegistryPointer {
		// The count doesn't change if list is full, so fake the count
		count: T::MaxSignaturesStored::get().unwrap_or(3),
		newest: signatures.last().unwrap().clone(),
		newest_expires_at: signature_expires_at,
		oldest: signatures.first().unwrap().clone(),
	});
}

#[benchmarks]
mod benchmarks {
	use super::*;

	#[benchmark]
	fn create() -> Result<(), BenchmarkError> {
		let caller: T::AccountId = whitelisted_caller();

		#[extrinsic_call]
		_(RawOrigin::Signed(caller.clone()));

		assert!(PublicKeyToMsaId::<T>::get(caller).is_some());
		assert_eq!(frame_system::Pallet::<T>::events().len(), 1);
		Ok(())
	}

	#[benchmark]
	fn create_sponsored_account_with_delegation(
		s: Linear<0, { T::MaxSchemaGrantsPerDelegation::get() }>,
	) -> Result<(), BenchmarkError> {
		prep_signature_registry::<T>();

		let caller: T::AccountId = whitelisted_caller();
		assert_ok!(Msa::<T>::create(RawOrigin::Signed(caller.clone()).into()));
		assert_ok!(Msa::<T>::create_provider(
			RawOrigin::Signed(caller.clone()).into(),
			Vec::from("Foo")
		));

		let schemas: Vec<SchemaId> = (0..s as u16).collect();
		T::SchemaValidator::set_schema_count(schemas.len().try_into().unwrap());
		let (payload, signature, key) = create_payload_and_signature::<T>(schemas, 1u64);

		#[extrinsic_call]
		_(RawOrigin::Signed(caller), key.clone(), signature, payload);

		assert!(PublicKeyToMsaId::<T>::get(key).is_some());
		Ok(())
	}

	#[benchmark]
	fn revoke_delegation_by_provider() -> Result<(), BenchmarkError> {
		let provider_account = create_account::<T>("account", 0);
		let (provider_msa_id, provider_public_key) =
			Msa::<T>::create_account(provider_account, EMPTY_FUNCTION).unwrap();

		let delegator_account = create_account::<T>("account", 1);
		let (delegator_msa_id, _) =
			Msa::<T>::create_account(delegator_account, EMPTY_FUNCTION).unwrap();

		assert_ok!(Msa::<T>::add_provider(
			ProviderId(provider_msa_id),
			DelegatorId(delegator_msa_id),
			vec![]
		));

		#[extrinsic_call]
		_(RawOrigin::Signed(provider_public_key), delegator_msa_id);

		assert_eq!(frame_system::Pallet::<T>::events().len(), 1);
		assert_eq!(
			DelegatorAndProviderToDelegation::<T>::get(
				DelegatorId(delegator_msa_id),
				ProviderId(provider_msa_id)
			)
			.unwrap()
			.revoked_at,
			BlockNumberFor::<T>::from(1u32)
		);
		Ok(())
	}

	#[benchmark]
	fn add_public_key_to_msa() -> Result<(), BenchmarkError> {
		prep_signature_registry::<T>();

		let (provider_public_key, _, _) = create_msa_account_and_keys::<T>();
		let (delegator_public_key, delegator_key_pair, delegator_msa_id) =
			create_msa_account_and_keys::<T>();

		let (add_key_payload, new_public_key_signature, new_public_key) =
			add_key_payload_and_signature::<T>(delegator_msa_id);

		let encoded_add_key_payload = wrap_binary_data(add_key_payload.encode());
		let owner_signature = MultiSignature::Sr25519(
			delegator_key_pair.sign(&encoded_add_key_payload).unwrap().into(),
		);

		#[extrinsic_call]
		_(
			RawOrigin::Signed(provider_public_key.clone()),
			delegator_public_key.clone(),
			owner_signature,
			new_public_key_signature,
			add_key_payload,
		);

		assert!(PublicKeyToMsaId::<T>::get(new_public_key).is_some());
		Ok(())
	}

	#[benchmark]
	fn delete_msa_public_key() -> Result<(), BenchmarkError> {
		frame_system::Pallet::<T>::set_block_number(1u32.into());
		prep_signature_registry::<T>();

		let (provider_public_key, _, _) = create_msa_account_and_keys::<T>();
		let (caller_and_delegator_public_key, delegator_key_pair, delegator_msa_id) =
			create_msa_account_and_keys::<T>();

		let (add_key_payload, new_public_key_signature, new_public_key) =
			add_key_payload_and_signature::<T>(delegator_msa_id);

		let encoded_add_key_payload = wrap_binary_data(add_key_payload.encode());
		let owner_signature = MultiSignature::Sr25519(
			delegator_key_pair.sign(&encoded_add_key_payload).unwrap().into(),
		);

		assert_ok!(Msa::<T>::add_public_key_to_msa(
			RawOrigin::Signed(provider_public_key).into(),
			caller_and_delegator_public_key.clone(),
			owner_signature,
			new_public_key_signature,
			add_key_payload
		));

		#[extrinsic_call]
		_(RawOrigin::Signed(caller_and_delegator_public_key), new_public_key.clone());

		assert!(PublicKeyToMsaId::<T>::get(new_public_key).is_none());
		Ok(())
	}

	#[benchmark]
	fn retire_msa() -> Result<(), BenchmarkError> {
		let (delegator_account, _, _) = create_msa_account_and_keys::<T>();

		#[block]
		{
			assert_ok!(Msa::<T>::retire_msa(RawOrigin::Signed(delegator_account.clone()).into()));
		}
		// Assert that the MSA has no accounts
		let key_count = PublicKeyCountForMsaId::<T>::get(1);
		assert_eq!(key_count, 0);
		Ok(())
	}

	#[benchmark]
	fn grant_delegation(
		s: Linear<0, { T::MaxSchemaGrantsPerDelegation::get() }>,
	) -> Result<(), BenchmarkError> {
		prep_signature_registry::<T>();

		let provider_caller: T::AccountId = whitelisted_caller();

		let schemas: Vec<SchemaId> = (0..s as u16).collect();
		T::SchemaValidator::set_schema_count(schemas.len().try_into().unwrap());

		let (provider_msa_id, _) =
			Msa::<T>::create_account(provider_caller.clone(), EMPTY_FUNCTION).unwrap();
		assert_ok!(Msa::<T>::create_provider(
			RawOrigin::Signed(provider_caller.clone()).into(),
			Vec::from("Foo")
		));

		let (payload, signature, delegator_key) =
			create_payload_and_signature::<T>(schemas, provider_msa_id);
		let (delegator_msa_id, _) =
			Msa::<T>::create_account(delegator_key.clone(), EMPTY_FUNCTION).unwrap();

		#[extrinsic_call]
		_(RawOrigin::Signed(provider_caller), delegator_key, signature, payload);

		assert_eq!(frame_system::Pallet::<T>::events().len(), 1);
		assert!(DelegatorAndProviderToDelegation::<T>::get(
			DelegatorId(delegator_msa_id),
			ProviderId(provider_msa_id)
		)
		.is_some());
		Ok(())
	}

	#[benchmark]
	fn revoke_delegation_by_delegator() -> Result<(), BenchmarkError> {
		let provider_account = create_account::<T>("account", 0);
		let (provider_msa_id, _) =
			Msa::<T>::create_account(provider_account, EMPTY_FUNCTION).unwrap();

		let delegator_account = create_account::<T>("account", 1);
		let (delegator_msa_id, delegator_public_key) =
			Msa::<T>::create_account(delegator_account, EMPTY_FUNCTION).unwrap();

		assert_ok!(Msa::<T>::add_provider(
			ProviderId(provider_msa_id),
			DelegatorId(delegator_msa_id),
			vec![]
		));

		#[extrinsic_call]
		_(RawOrigin::Signed(delegator_public_key), provider_msa_id);

		assert_eq!(frame_system::Pallet::<T>::events().len(), 1);
		assert_eq!(
			DelegatorAndProviderToDelegation::<T>::get(
				DelegatorId(delegator_msa_id),
				ProviderId(provider_msa_id)
			)
			.unwrap()
			.revoked_at,
			BlockNumberFor::<T>::from(1u32)
		);
		Ok(())
	}

	#[benchmark]
	fn create_provider() -> Result<(), BenchmarkError> {
		let s = T::MaxProviderNameSize::get();

		let provider_name = (1..s as u8).collect::<Vec<_>>();
		let account = create_account::<T>("account", 0);
		let (provider_msa_id, provider_public_key) =
			Msa::<T>::create_account(account, EMPTY_FUNCTION).unwrap();

		#[extrinsic_call]
		_(RawOrigin::Signed(provider_public_key), provider_name);

		assert!(ProviderToRegistryEntry::<T>::get(ProviderId(provider_msa_id)).is_some());
		Ok(())
	}

	#[benchmark]
	fn create_provider_via_governance() -> Result<(), BenchmarkError> {
		let s = T::MaxProviderNameSize::get();

		let provider_name = (1..s as u8).collect::<Vec<_>>();
		let account = create_account::<T>("account", 0);
		let (provider_msa_id, provider_public_key) =
			Msa::<T>::create_account(account, EMPTY_FUNCTION).unwrap();

		#[extrinsic_call]
		_(RawOrigin::Root, provider_public_key, provider_name);

		assert!(Msa::<T>::is_registered_provider(provider_msa_id));
		Ok(())
	}

	#[benchmark]
	fn propose_to_be_provider() -> Result<(), BenchmarkError> {
		let s = T::MaxProviderNameSize::get();

		let provider_name = (1..s as u8).collect::<Vec<_>>();
		let account = create_account::<T>("account", 0);
		let (_, provider_public_key) = Msa::<T>::create_account(account, EMPTY_FUNCTION).unwrap();

		#[extrinsic_call]
		_(RawOrigin::Signed(provider_public_key), provider_name);

		assert_eq!(frame_system::Pallet::<T>::events().len(), 1);
		Ok(())
	}

	#[benchmark]
	fn reindex_offchain() -> Result<(), BenchmarkError> {
		let key = create_account::<T>("account", 0);
		let caller = whitelisted_caller();
		let msa_id = 1u64;
		let event = OffchainReplayEvent::MsaPallet(MsaOffchainReplayEvent::KeyReIndex {
			msa_id,
			index_key: Some(key),
		});

		#[extrinsic_call]
		_(RawOrigin::Signed(caller), event);

		Ok(())
	}
<<<<<<< HEAD

	#[benchmark]
	fn withdraw_tokens() -> Result<(), BenchmarkError> {
		prep_signature_registry::<T>();

		let (msa_public_key, msa_key_pair, msa_id) = create_msa_account_and_keys::<T>();

		let eth_account_id: H160 = Msa::<T>::msa_id_to_eth_address(msa_id);
		let mut bytes = &EthereumAddressMapper::to_bytes32(&eth_account_id.0)[..];
		let msa_account_id = <T as frame_system::Config>::AccountId::decode(&mut bytes).unwrap();

		// Fund MSA
		// let balance = <<T as Config>::Currency as Inspect<<T as frame_system::Config>::AccountId>>::Balance.from(10_000_000u128);
		let balance = <T as Config>::Currency::minimum_balance();
		T::Currency::set_balance(&msa_account_id, balance);
		assert_eq!(T::Currency::balance(&msa_account_id), balance);

		let (add_key_payload, owner_signature, new_account_id) =
			withdraw_tokens_payload_and_signature::<T>(msa_id, msa_key_pair);

		#[extrinsic_call]
		_(
			RawOrigin::Signed(new_account_id.clone()),
			msa_public_key.clone(),
			owner_signature,
			add_key_payload,
		);

		assert_eq!(T::Currency::balance(&msa_account_id), Zero::zero());
		Ok(())
	}

=======
>>>>>>> a6de174c
	impl_benchmark_test_suite!(
		Msa,
		crate::tests::mock::new_test_ext_keystore(),
		crate::tests::mock::Test
	);
}<|MERGE_RESOLUTION|>--- conflicted
+++ resolved
@@ -388,7 +388,6 @@
 
 		Ok(())
 	}
-<<<<<<< HEAD
 
 	#[benchmark]
 	fn withdraw_tokens() -> Result<(), BenchmarkError> {
@@ -421,8 +420,6 @@
 		Ok(())
 	}
 
-=======
->>>>>>> a6de174c
 	impl_benchmark_test_suite!(
 		Msa,
 		crate::tests::mock::new_test_ext_keystore(),
