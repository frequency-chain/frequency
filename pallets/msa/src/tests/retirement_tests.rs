--- conflicted
+++ resolved
@@ -124,14 +124,10 @@
 		let origin = RuntimeOrigin::signed(test_account.clone());
 
 		// Add an account to the MSA
-<<<<<<< HEAD
-		assert_ok!(Msa::add_key(2, &test_account, EMPTY_FUNCTION));
+		assert_ok!(Msa::add_key(2, &test_account));
+
+		// Register provider
 		let entry = ProviderRegistryEntry::default();
-=======
-		assert_ok!(Msa::add_key(2, &test_account));
-
->>>>>>> df703e60
-		// Register provider
 		assert_ok!(Msa::create_provider_v2(origin, entry));
 
 		// Retire MSA
