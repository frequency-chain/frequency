use crate::{
	self as pallet_msa, types::RecoveryHash, AddKeyData, AddProvider, AuthorizedKeyData,
	RecoveryCommitment, RecoveryCommitmentPayload,
};
use common_primitives::{
<<<<<<< HEAD
	msa::MessageSourceId, node::BlockNumber, schema::IntentId, utils::wrap_binary_data,
=======
	msa::{MessageSourceId, ProviderRegistryEntry},
	node::BlockNumber,
	schema::SchemaId,
	utils::wrap_binary_data,
>>>>>>> bbd2d6bf
};
use common_runtime::constants::*;
use frame_support::{
	assert_ok, parameter_types,
	traits::{ConstU16, ConstU32, ConstU64, EitherOfDiverse, Get, OnFinalize, OnInitialize},
	weights::Weight,
	BoundedBTreeMap, BoundedVec,
};

use frame_system::{EnsureRoot, RawOrigin};

use pallet_collective::{self, Members};
use parity_scale_codec::MaxEncodedLen;
use sp_core::{
	offchain::{testing, testing::OffchainState, OffchainDbExt, OffchainWorkerExt},
	sr25519,
	sr25519::Public,
	Encode, Pair, H256,
};
use sp_runtime::{
	traits::{BlakeTwo256, ConvertInto, IdentityLookup},
	AccountId32, BuildStorage, DispatchError, MultiSignature,
};
extern crate alloc;
use alloc::sync::Arc;

pub use pallet_msa::Call as MsaCall;

use crate::types::PayloadTypeDiscriminator;
use common_primitives::node::AccountId;
#[cfg(feature = "runtime-benchmarks")]
use pallet_collective::ProposalCount;

type Block = frame_system::mocking::MockBlockU32<Test>;

// Configure a mock runtime to test the pallet.
frame_support::construct_runtime!(
	pub enum Test
	{
		System: frame_system::{Pallet, Call, Config<T>, Storage, Event<T>},
		Balances: pallet_balances::{Pallet, Call, Storage, Config<T>, Event<T>},
		Msa: pallet_msa::{Pallet, Call, Storage, Event<T>},
		Schemas: pallet_schemas::{Pallet, Call, Storage, Event<T>},
		Council: pallet_collective::<Instance1>::{Pallet, Call, Config<T,I>, Storage, Event<T>, Origin<T>},
		Handles: pallet_handles::{Pallet, Call, Storage, Event<T>},
	}
);

// See https://paritytech.github.io/substrate/master/pallet_collective/index.html for
// the descriptions of these configs.
parameter_types! {
	pub BlockWeights: frame_system::limits::BlockWeights =
		frame_system::limits::BlockWeights::simple_max(Weight::MAX);
	pub MaxProposalWeight: frame_support::weights::Weight  = sp_runtime::Perbill::from_percent(50) * BlockWeights::get().max_block;
	pub const SchemaModelMaxBytesBoundedVecLimit: u32 = 10;
}

impl Encode for SchemaModelMaxBytesBoundedVecLimit {}

impl MaxEncodedLen for SchemaModelMaxBytesBoundedVecLimit {
	fn max_encoded_len() -> usize {
		u32::max_encoded_len()
	}
}

pub type CouncilCollective = pallet_collective::Instance1;
impl pallet_collective::Config<CouncilCollective> for Test {
	type RuntimeOrigin = RuntimeOrigin;
	type Proposal = RuntimeCall;
	type RuntimeEvent = RuntimeEvent;
	type MotionDuration = ConstU32<{ 5 * DAYS }>;
	type MaxProposals = ConstU32<25>;
	type MaxMembers = ConstU32<10>;
	type DefaultVote = pallet_collective::PrimeDefaultVote;
	type WeightInfo = ();
	type SetMembersOrigin = frame_system::EnsureRoot<AccountId32>;
	type MaxProposalWeight = MaxProposalWeight;
	type DisapproveOrigin = EnsureRoot<AccountId>;
	type KillOrigin = EnsureRoot<AccountId>;
	type Consideration = ();
}

impl frame_system::Config for Test {
	type BaseCallFilter = frame_support::traits::Everything;
	type BlockWeights = ();
	type BlockLength = ();
	type DbWeight = ();
	type RuntimeOrigin = RuntimeOrigin;
	type RuntimeCall = RuntimeCall;
	type Nonce = u64;
	type Hash = H256;
	type Hashing = BlakeTwo256;
	type AccountId = AccountId;
	type Lookup = IdentityLookup<Self::AccountId>;
	type Block = Block;
	type RuntimeEvent = RuntimeEvent;
	type RuntimeTask = RuntimeTask;
	type BlockHashCount = ConstU32<250>;
	type Version = ();
	type PalletInfo = PalletInfo;
	type AccountData = pallet_balances::AccountData<u64>;
	type OnNewAccount = ();
	type OnKilledAccount = ();
	type SystemWeightInfo = ();
	type SS58Prefix = ConstU16<42>;
	type OnSetCode = ();
	type MaxConsumers = frame_support::traits::ConstU32<16>;
	type SingleBlockMigrations = ();
	type MultiBlockMigrator = ();
	type PreInherents = ();
	type PostInherents = ();
	type PostTransactions = ();
	type ExtensionsWeightInfo = ();
}

impl pallet_balances::Config for Test {
	type MaxReserves = ();
	type ReserveIdentifier = [u8; 8];
	type MaxLocks = ConstU32<10>;
	type Balance = u64;
	type RuntimeEvent = RuntimeEvent;
	type DustRemoval = ();
	type ExistentialDeposit = ConstU64<1>;
	type AccountStore = System;
	type WeightInfo = ();
	type FreezeIdentifier = RuntimeFreezeReason;
	type MaxFreezes = ConstU32<2>;
	type RuntimeHoldReason = ();
	type RuntimeFreezeReason = ();
	type DoneSlashHandler = ();
}

impl pallet_schemas::Config for Test {
	type RuntimeEvent = RuntimeEvent;
	type WeightInfo = ();
	type MinSchemaModelSizeBytes = ConstU32<10>;
	type SchemaModelMaxBytesBoundedVecLimit = SchemaModelMaxBytesBoundedVecLimit;
	type MaxSchemaRegistrations = ConstU16<10>;
	type MaxIntentRegistrations = ConstU16<10>;
	type MaxIntentsPerIntentGroup = ConstU32<10>;
	type MaxSchemaSettingsPerSchema = ConstU32<1>;
	// The proposal type
	type Proposal = RuntimeCall;
	// The Council proposal provider interface
	type ProposalProvider = CouncilProposalProvider;
	// The origin that is allowed to create schemas via governance
	// It has to be this way so benchmarks will pass in CI.
	type CreateSchemaViaGovernanceOrigin = EitherOfDiverse<
		EnsureRoot<AccountId>,
		pallet_collective::EnsureProportionMoreThan<AccountId, CouncilCollective, 1, 2>,
	>;
}

impl pallet_handles::Config for Test {
	type RuntimeEvent = RuntimeEvent;

	/// Weight information for extrinsics in this pallet.
	type WeightInfo = ();

	/// The conversion to a 32 byte AccountId
	type ConvertIntoAccountId32 = ConvertInto;

	/// A type that will supply MSA related information
	type MsaInfoProvider = Msa;

	/// The minimum suffix value
	type HandleSuffixMin = ConstU16<10>;

	/// The maximum suffix value
	type HandleSuffixMax = ConstU16<99>;

	/// The mortality window for a handle claim
	type MortalityWindowSize = ConstU32<150>;

	/// A set of helper functions for benchmarking.
	#[cfg(feature = "runtime-benchmarks")]
	type MsaBenchmarkHelper = ();
}

// Needs parameter_types! for the Option and statics
parameter_types! {
	pub static MaxPublicKeysPerMsa: u8 = 255;
	pub static MaxSignaturesStored: Option<u32> = Some(8000);
}
<<<<<<< HEAD
pub type MaxProviderNameSize = ConstU32<16>;
pub type MaxIntentGrantsPerDelegation = ConstU32<30>;
=======
pub type MaxSchemaGrantsPerDelegation = ConstU32<30>;
/// The maximum size of a provider name (in bytes)
#[derive(Clone, Copy, Debug, Eq, PartialEq)]
pub struct MsaMaxProviderNameSize;
impl Get<u32> for MsaMaxProviderNameSize {
	fn get() -> u32 {
		16
	}
}
>>>>>>> bbd2d6bf

/// Interface to collective pallet to propose a proposal.
pub struct CouncilProposalProvider;

impl pallet_msa::ProposalProvider<AccountId, RuntimeCall> for CouncilProposalProvider {
	fn propose(
		who: AccountId,
		threshold: u32,
		proposal: Box<RuntimeCall>,
	) -> Result<(u32, u32), DispatchError> {
		let length_bound: u32 = proposal.using_encoded(|p| p.len() as u32);
		Council::do_propose_proposed(who, threshold, proposal, length_bound)
	}

	fn propose_with_simple_majority(
		who: AccountId,
		proposal: Box<RuntimeCall>,
	) -> Result<(u32, u32), DispatchError> {
		let members = Members::<Test, CouncilCollective>::get();
		let threshold: u32 = ((members.len() / 2) + 1) as u32;
		let length_bound: u32 = proposal.using_encoded(|p| p.len() as u32);
		Council::do_propose_proposed(who, threshold, proposal, length_bound)
	}

	#[cfg(any(feature = "runtime-benchmarks", feature = "test"))]
	fn proposal_count() -> u32 {
		ProposalCount::<Test, CouncilCollective>::get()
	}
}

impl pallet_msa::Config for Test {
	type RuntimeEvent = RuntimeEvent;
	type WeightInfo = ();
	type ConvertIntoAccountId32 = ConvertInto;
	type MaxPublicKeysPerMsa = MaxPublicKeysPerMsa;
<<<<<<< HEAD
	type MaxGrantsPerDelegation = MaxIntentGrantsPerDelegation;
	type MaxProviderNameSize = MaxProviderNameSize;
=======
	type MaxSchemaGrantsPerDelegation = MaxSchemaGrantsPerDelegation;
	type MaxProviderNameSize = MsaMaxProviderNameSize;
	type MaxLanguageCodeSize = MsaMaxLanguageCodeSize;
	type MaxLogoCidSize = MsaMaxLogoCidSize;
	type MaxLogoSize = MsaMaxLogoSize;
	type MaxLocaleCount = MsaMaxLocaleCount;
>>>>>>> bbd2d6bf
	type SchemaValidator = Schemas;
	type HandleProvider = Handles;
	type MortalityWindowSize = ConstU32<100>;
	type MaxSignaturesStored = MaxSignaturesStored;
	// The proposal type
	type Proposal = RuntimeCall;
	// The Council proposal provider interface
	type ProposalProvider = CouncilProposalProvider;
	// The origin that is allowed to create providers via governance
	// It has to be this way so benchmarks will pass in CI.
	type CreateProviderViaGovernanceOrigin = EitherOfDiverse<
		EnsureRoot<AccountId>,
		pallet_collective::EnsureMembers<AccountId, CouncilCollective, 1>,
	>;

	type RecoveryProviderApprovalOrigin = EitherOfDiverse<
		EnsureRoot<AccountId>,
		pallet_collective::EnsureProportionAtLeast<AccountId, CouncilCollective, 2, 3>,
	>;
	type Currency = pallet_balances::Pallet<Self>;
}

pub fn set_max_signature_stored(max: u32) {
	MAX_SIGNATURES_STORED.with(|v| *v.borrow_mut() = Some(max));
}

pub fn set_max_public_keys_per_msa(max: u8) {
	MAX_PUBLIC_KEYS_PER_MSA.with(|v| *v.borrow_mut() = max);
}

pub fn new_test_ext() -> sp_io::TestExternalities {
	set_max_signature_stored(8000);
	set_max_public_keys_per_msa(255);
	let t = frame_system::GenesisConfig::<Test>::default().build_storage().unwrap();
	let mut ext = sp_io::TestExternalities::new(t);
	ext.execute_with(|| System::set_block_number(1));
	ext
}

pub fn new_test_with_offchain_ext(
) -> (sp_io::TestExternalities, Arc<parking_lot::RwLock<OffchainState>>) {
	set_max_signature_stored(8000);
	set_max_public_keys_per_msa(255);
	let t = frame_system::GenesisConfig::<Test>::default().build_storage().unwrap();
	let mut ext = sp_io::TestExternalities::new(t);
	let (offchain, state) = testing::TestOffchainExt::with_offchain_db(ext.offchain_db());
	ext.register_extension(OffchainDbExt::new(offchain.clone()));
	ext.register_extension(OffchainWorkerExt::new(offchain));
	ext.execute_with(|| System::set_block_number(1));
	(ext, state)
}

pub fn run_to_block(n: u32) {
	while System::block_number() < n {
		if System::block_number() > 1 {
			System::on_finalize(System::block_number());
		}
		System::set_block_number(System::block_number() + 1);
		System::on_initialize(System::block_number());
		Msa::on_initialize(System::block_number());
	}
}

/// Create and return a simple test AccountId32 constructed with the desired integer.
pub fn test_public(n: u8) -> AccountId32 {
	AccountId32::new([n; 32])
}

/// Create and return a simple signed origin from a test_public constructed with the desired integer,
/// for passing to an extrinsic call
pub fn test_origin_signed(n: u8) -> RuntimeOrigin {
	RuntimeOrigin::signed(test_public(n))
}

/// Create a new keypair and an MSA associated with its public key.
/// # Returns
/// (MessageSourceId, Pair) - a tuple with the MSA and the new Account key pair
pub fn create_account() -> (MessageSourceId, sr25519::Pair) {
	let (key_pair, _) = sr25519::Pair::generate();
	let result_key = Msa::create_account(AccountId32::from(key_pair.public()));
	assert_ok!(&result_key);
	let (msa_id, _) = result_key.unwrap();
	(msa_id, key_pair)
}

/// Creates and signs an `AddProvider` struct using the provided delegator keypair and provider MSA
/// # Returns
/// (MultiSignature, AddProvider) - Returns a tuple with the signature and the AddProvider struct
pub fn create_and_sign_add_provider_payload(
	delegator_pair: sr25519::Pair,
	provider_msa: MessageSourceId,
) -> (MultiSignature, AddProvider) {
	create_and_sign_add_provider_payload_with_intents(delegator_pair, provider_msa, None, 10)
}

/// Creates and signs an `AddProvider` struct using the provided delegator keypair, provider MSA and Intent ids
/// # Returns
/// (MultiSignature, AddProvider) - Returns a tuple with the signature and the AddProvider struct
pub fn create_and_sign_add_provider_payload_with_intents(
	delegator_pair: sr25519::Pair,
	provider_msa: MessageSourceId,
	intent_ids: Option<Vec<IntentId>>,
	expiration: BlockNumber,
) -> (MultiSignature, AddProvider) {
	let add_provider_payload = AddProvider::new(provider_msa, intent_ids, expiration);
	let encode_add_provider_data = wrap_binary_data(add_provider_payload.encode());
	let signature: MultiSignature = delegator_pair.sign(&encode_add_provider_data).into();
	(signature, add_provider_payload)
}

/// Creates a provider and delegator MSA and sets the delegation relationship.
// create and set up delegations for a delegator and provider, but for convenience only
/// # Returns
/// * (u8, Public) - Returns a provider_msa_id and a delegator account.
pub fn create_provider_msa_and_delegator() -> (u64, Public) {
	let (provider_msa_id, _, _, delegator_account) = create_provider_delegator_msas();
	(provider_msa_id, delegator_account)
}

// create and set up delegations for a delegator and provider, but for convenience only
// return delegator msa and provider account for testing delegator-submitted extrinsics
/// # Returns
/// * (u8, Public) - Returns a delegator_msa_id and a provider_account.
pub fn create_delegator_msa_and_provider() -> (u64, Public) {
	let (_, provider_account, delegator_msa_id, _) = create_provider_delegator_msas();
	(delegator_msa_id, provider_account)
}

// create and set up delegations for a delegator and provider and return it all
pub fn create_provider_delegator_msas() -> (u64, Public, u64, Public) {
	let (provider_msa_id, provider_pair) = create_account();
	let provider_account = provider_pair.public();

	let (delegator_msa_id, delegator_pair) = create_account();
	let delegator_account = delegator_pair.public();

	let (delegator_signature, add_provider_payload) =
		create_and_sign_add_provider_payload(delegator_pair, provider_msa_id);
	let cid = "bafkreidgvpkjawlxz6sffxzwgooowe5yt7i6wsyg236mfoks77nywkptdq"
		.as_bytes()
		.to_vec();
	let entry = ProviderRegistryEntry {
		default_name: BoundedVec::try_from(b"Foo".to_vec())
			.expect("Provider name should fit in bounds"),
		localized_names: BoundedBTreeMap::new(),
		default_logo_250_100_png_cid: BoundedVec::try_from(cid)
			.expect("Logo CID should fit in bounds"),
		localized_logo_250_100_png_cids: BoundedBTreeMap::new(),
	};
	// Register provider
	assert_ok!(Msa::create_provider_via_governance_v2(
		RawOrigin::Root.into(),
		provider_account.into(),
		entry.clone()
	));

	assert_ok!(Msa::grant_delegation(
		RuntimeOrigin::signed(provider_account.into()),
		delegator_account.into(),
		delegator_signature,
		add_provider_payload
	));
	(provider_msa_id, provider_account, delegator_msa_id, delegator_account)
}

// Create a provider with given name
pub fn create_provider_with_name(name: &str) -> (u64, Public) {
	let (provider_msa_id, provider_pair) = create_account();
	let provider_account = provider_pair.public();
	let cid = "zb2rhojSkWwLpTH7Sc9UFA3gFySTS8tx1vVu9SXhHTBcMabfF".as_bytes().to_vec();
	let mut entry = ProviderRegistryEntry::default();
	entry.default_name =
		BoundedVec::try_from(name.as_bytes().to_vec()).expect("Provider name should fit in bounds");
	entry.default_logo_250_100_png_cid =
		BoundedVec::try_from(cid).expect("Logo CID should fit in bounds");
	let mut localized_names = BoundedBTreeMap::new();
	let locale = BoundedVec::try_from(b"en".to_vec()).expect("Should fit locale");
	localized_names
		.try_insert(locale.clone(), entry.default_name.clone())
		.expect("Should insert localized name");
	entry.localized_names = localized_names;
	let mut localized_logo_cids = BoundedBTreeMap::new();
	localized_logo_cids
		.try_insert(locale, entry.default_logo_250_100_png_cid.clone())
		.expect("Should insert localized logo cid");
	entry.localized_logo_250_100_png_cids = localized_logo_cids;
	// Register provider
	assert_ok!(Msa::create_provider_via_governance_v2(
		RawOrigin::Root.into(),
		provider_account.into(),
		entry
	));
	(provider_msa_id, provider_account)
}

pub fn generate_and_sign_authorized_key_payload(
	msa_id: MessageSourceId,
	msa_owner_keys: &sr25519::Pair,
	authorized_public_key: &sr25519::Pair,
	expiration: Option<BlockNumber>,
	discriminant: Option<PayloadTypeDiscriminator>,
) -> (AuthorizedKeyData<Test>, MultiSignature) {
	let payload = AuthorizedKeyData::<Test> {
		discriminant: discriminant.unwrap_or_else(|| PayloadTypeDiscriminator::AuthorizedKeyData),
		msa_id,
		expiration: match expiration {
			Some(block_number) => block_number,
			None => 10,
		},
		authorized_public_key: authorized_public_key.public().into(),
	};

	let encoded_payload = wrap_binary_data(payload.encode());
	let signature: MultiSignature = msa_owner_keys.sign(&encoded_payload).into();

	(payload, signature)
}

pub fn generate_test_signature() -> MultiSignature {
	let (key_pair, _) = sr25519::Pair::generate();
	let fake_data = H256::random();
	key_pair.sign(fake_data.as_bytes()).into()
}

#[cfg(feature = "runtime-benchmarks")]
pub fn new_test_ext_keystore() -> sp_io::TestExternalities {
	use sp_keystore::{testing::MemoryKeystore, KeystoreExt, KeystorePtr};
	let t = frame_system::GenesisConfig::<Test>::default().build_storage().unwrap();
	let mut ext = sp_io::TestExternalities::new(t);
	ext.register_extension(KeystoreExt(Arc::new(MemoryKeystore::new()) as KeystorePtr));

	ext
}

pub fn generate_and_sign_recovery_commitment_payload(
	msa_owner_keys: &sr25519::Pair,
	recovery_commitment: RecoveryCommitment,
	expiration: BlockNumber,
) -> (RecoveryCommitmentPayload<Test>, MultiSignature) {
	let payload = RecoveryCommitmentPayload::<Test> {
		discriminant: PayloadTypeDiscriminator::RecoveryCommitmentPayload,
		recovery_commitment,
		expiration,
	};

	let encoded_payload = wrap_binary_data(payload.encode());
	let signature: MultiSignature = msa_owner_keys.sign(&encoded_payload).into();

	(payload, signature)
}

/// Generate a recovery secret for testing (matching recovery-sdk format)
/// Returns a string like "ABCD-EF00-1234-5678-..."
pub fn generate_test_recovery_secret() -> String {
	use sp_core::H256;
	let random_bytes = H256::random();
	let hex_string = hex::encode(random_bytes.as_bytes()).to_uppercase();

	// Format as groups of 4 separated by dashes
	hex_string
		.chars()
		.collect::<Vec<char>>()
		.chunks(4)
		.map(|chunk| chunk.iter().collect::<String>())
		.collect::<Vec<String>>()
		.join("-")
}

/// Helper function to compute Recovery Intermediary Hashes for testing
/// Based on the design document and recovery-sdk implementation:
/// - H(s) = keccak256(Recovery Secret bytes)
/// - H(sc) = keccak256(Recovery Secret bytes || Standardized Authentication Contact)
pub fn compute_recovery_intermediary_hashes(
	recovery_secret: &str, // Formatted string like "ABCD-EFGH-1234-5678-..."
	standardized_contact: &str,
) -> (RecoveryHash, RecoveryHash) {
	use sp_core::keccak_256;

	// Convert recovery secret string to bytes (remove dashes and decode hex)
	let recovery_secret_clean = recovery_secret.replace("-", "");
	let recovery_secret_bytes =
		hex::decode(&recovery_secret_clean).expect("Recovery secret should be valid hex");

	// H(s) = keccak256(Recovery Secret bytes)
	let intermediary_hash_a: RecoveryHash = keccak_256(&recovery_secret_bytes);

	// H(sc) = keccak256(Recovery Secret bytes || Standardized Authentication Contact)
	let mut combined = Vec::new();
	combined.extend_from_slice(&recovery_secret_bytes);
	combined.extend_from_slice(standardized_contact.as_bytes());
	let intermediary_hash_b: RecoveryHash = keccak_256(&combined);

	(intermediary_hash_a, intermediary_hash_b)
}

/// Helper function to compute Recovery Commitment for testing
/// RC = keccak256(H(s) || H(sc))
pub fn compute_recovery_commitment_from_secret_and_contact(
	recovery_secret: &str, // Formatted string like "ABCD-EF02-1234-..."
	standardized_contact: &str,
) -> RecoveryCommitment {
	let (intermediary_hash_a, intermediary_hash_b) =
		compute_recovery_intermediary_hashes(recovery_secret, standardized_contact);
	Msa::compute_recovery_commitment(intermediary_hash_a, intermediary_hash_b)
}

/// Helper function to generate and sign AddKeyData payload for testing
pub fn generate_and_sign_add_key_payload(
	new_key_pair: &sr25519::Pair,
	msa_id: MessageSourceId,
	expiration: BlockNumber,
) -> (AddKeyData<Test>, MultiSignature) {
	let payload =
		AddKeyData::<Test> { msa_id, expiration, new_public_key: new_key_pair.public().into() };

	let encoded_payload = wrap_binary_data(payload.encode());
	let signature: MultiSignature = new_key_pair.sign(&encoded_payload).into();

	(payload, signature)
}

/// Helper function to create a recovery provider and approve it
pub fn create_and_approve_recovery_provider() -> (MessageSourceId, sr25519::Pair) {
	let (provider_msa_id, provider_key_pair) = create_account();
	let cid = "bafkreidgvpkjawlxz6sffxzwgooowe5yt7i6wsyg236mfoks77nywkptdq"
		.as_bytes()
		.to_vec();
	let entry = ProviderRegistryEntry {
		default_name: BoundedVec::try_from(b"RecProv".to_vec())
			.expect("Provider name should fit in bounds"),
		localized_names: BoundedBTreeMap::new(),
		default_logo_250_100_png_cid: BoundedVec::try_from(cid)
			.expect("Logo CID should fit in bounds"),
		localized_logo_250_100_png_cids: BoundedBTreeMap::new(),
	};
	assert_ok!(Msa::upsert_provider_for(provider_msa_id.into(), entry, false));
	assert_ok!(Msa::approve_recovery_provider(
		RuntimeOrigin::from(pallet_collective::RawOrigin::Members(1, 1)),
		provider_key_pair.public().into()
	));
	(provider_msa_id, provider_key_pair)
}

/// Helper function to setup a complete recovery scenario with commitment
pub fn setup_recovery_with_commitment(
	recovery_secret: &str,
	authentication_contact: &str,
) -> (MessageSourceId, sr25519::Pair, RecoveryCommitment) {
	// Create an MSA account and add recovery commitment
	let (msa_id, msa_owner_key_pair) = create_account();

	let recovery_commitment: RecoveryHash = compute_recovery_commitment_from_secret_and_contact(
		recovery_secret,
		authentication_contact,
	);

	let (payload, signature) = generate_and_sign_recovery_commitment_payload(
		&msa_owner_key_pair,
		recovery_commitment,
		100u32,
	);

	assert_ok!(Msa::add_recovery_commitment(
		test_origin_signed(2),
		msa_owner_key_pair.public().into(),
		signature,
		payload
	));

	(msa_id, msa_owner_key_pair, recovery_commitment)
}<|MERGE_RESOLUTION|>--- conflicted
+++ resolved
@@ -3,14 +3,10 @@
 	RecoveryCommitment, RecoveryCommitmentPayload,
 };
 use common_primitives::{
-<<<<<<< HEAD
-	msa::MessageSourceId, node::BlockNumber, schema::IntentId, utils::wrap_binary_data,
-=======
 	msa::{MessageSourceId, ProviderRegistryEntry},
 	node::BlockNumber,
-	schema::SchemaId,
+	schema::IntentId,
 	utils::wrap_binary_data,
->>>>>>> bbd2d6bf
 };
 use common_runtime::constants::*;
 use frame_support::{
@@ -195,11 +191,8 @@
 	pub static MaxPublicKeysPerMsa: u8 = 255;
 	pub static MaxSignaturesStored: Option<u32> = Some(8000);
 }
-<<<<<<< HEAD
 pub type MaxProviderNameSize = ConstU32<16>;
 pub type MaxIntentGrantsPerDelegation = ConstU32<30>;
-=======
-pub type MaxSchemaGrantsPerDelegation = ConstU32<30>;
 /// The maximum size of a provider name (in bytes)
 #[derive(Clone, Copy, Debug, Eq, PartialEq)]
 pub struct MsaMaxProviderNameSize;
@@ -208,7 +201,6 @@
 		16
 	}
 }
->>>>>>> bbd2d6bf
 
 /// Interface to collective pallet to propose a proposal.
 pub struct CouncilProposalProvider;
@@ -244,17 +236,12 @@
 	type WeightInfo = ();
 	type ConvertIntoAccountId32 = ConvertInto;
 	type MaxPublicKeysPerMsa = MaxPublicKeysPerMsa;
-<<<<<<< HEAD
 	type MaxGrantsPerDelegation = MaxIntentGrantsPerDelegation;
-	type MaxProviderNameSize = MaxProviderNameSize;
-=======
-	type MaxSchemaGrantsPerDelegation = MaxSchemaGrantsPerDelegation;
 	type MaxProviderNameSize = MsaMaxProviderNameSize;
 	type MaxLanguageCodeSize = MsaMaxLanguageCodeSize;
 	type MaxLogoCidSize = MsaMaxLogoCidSize;
 	type MaxLogoSize = MsaMaxLogoSize;
 	type MaxLocaleCount = MsaMaxLocaleCount;
->>>>>>> bbd2d6bf
 	type SchemaValidator = Schemas;
 	type HandleProvider = Handles;
 	type MortalityWindowSize = ConstU32<100>;
