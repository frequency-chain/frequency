use sp_core::{crypto::AccountId32, sr25519, Encode, Pair};
use sp_runtime::MultiSignature;

use frame_support::{assert_noop, assert_ok, dispatch::GetDispatchInfo};

use sp_weights::Weight;

use crate::{
	ensure, tests::mock::*, types::AddProvider, CurrentMsaIdentifierMaximum,
	DelegatorAndProviderToDelegation, DispatchResult, Error, Event, PublicKeyToMsaId,
};

use common_primitives::{
	msa::{DelegatorId, MessageSourceId, ProviderId},
	node::BlockNumber,
	utils::wrap_binary_data,
};

#[test]
pub fn create_sponsored_account_with_delegation_with_valid_input_should_succeed() {
	new_test_ext().execute_with(|| {
		// arrange
		let (provider_msa, provider_key_pair) = create_account();
		let provider_account = provider_key_pair.public();
		// Register provider
		assert_ok!(Msa::create_provider(
			RuntimeOrigin::signed(provider_account.into()),
			Vec::from("Foo")
		));

		let (key_pair_delegator, _) = sr25519::Pair::generate();
		let delegator_account = key_pair_delegator.public();

		let expiration: BlockNumber = 10;

		let add_provider_payload = AddProvider::new(provider_msa, None, expiration);
		let encode_add_provider_data = wrap_binary_data(add_provider_payload.encode());

		let signature: MultiSignature = key_pair_delegator.sign(&encode_add_provider_data).into();

		// act
		assert_ok!(Msa::create_sponsored_account_with_delegation(
			RuntimeOrigin::signed(provider_account.into()),
			delegator_account.into(),
			signature,
			add_provider_payload
		));

		// assert
		let delegator_msa =
			PublicKeyToMsaId::<Test>::get(&AccountId32::new(delegator_account.0)).unwrap();

		let provider_info =
			DelegatorAndProviderToDelegation::<Test>::get(DelegatorId(2), ProviderId(1));
		assert_eq!(provider_info.is_some(), true);

		let events_occured = System::events();
		let created_event = &events_occured.as_slice()[1];
		let provider_event = &events_occured.as_slice()[2];
		assert_eq!(
			created_event.event,
			Event::MsaCreated { msa_id: delegator_msa, key: delegator_account.into() }.into()
		);
		assert_eq!(
			provider_event.event,
			Event::DelegationGranted {
				provider_id: provider_msa.into(),
				delegator_id: delegator_msa.into()
			}
			.into()
		);
	});
}

#[test]
fn create_sponsored_account_with_delegation_with_invalid_signature_should_fail() {
	new_test_ext().execute_with(|| {
		let (key_pair, _) = sr25519::Pair::generate();
		let provider_account = key_pair.public();

		let (key_pair_delegator, _) = sr25519::Pair::generate();
		let delegator_account = key_pair_delegator.public();

		let (signer_pair, _) = sr25519::Pair::generate();

		let expiration: BlockNumber = 10;
		let add_provider_payload = AddProvider::new(1u64, None, expiration);
		let encode_add_provider_data = wrap_binary_data(add_provider_payload.encode());

		let signature: MultiSignature = signer_pair.sign(&encode_add_provider_data).into();

		assert_ok!(Msa::create(RuntimeOrigin::signed(provider_account.into())));

		// act
		assert_noop!(
			Msa::create_sponsored_account_with_delegation(
				RuntimeOrigin::signed(provider_account.into()),
				delegator_account.into(),
				signature,
				add_provider_payload
			),
			Error::<Test>::InvalidSignature
		);
	});
}

#[test]
pub fn create_sponsored_account_with_delegation_with_invalid_add_provider_should_fail() {
	new_test_ext().execute_with(|| {
		// arrange
		let (key_pair, _) = sr25519::Pair::generate();
		let provider_account = key_pair.public();

		let (key_pair_delegator, _) = sr25519::Pair::generate();
		let delegator_account = key_pair_delegator.public();

		let expiration: BlockNumber = 10;
		let add_provider_payload = AddProvider::new(1u64, None, expiration);
		let encode_add_provider_data = wrap_binary_data(add_provider_payload.encode());

		let signature: MultiSignature = key_pair_delegator.sign(&encode_add_provider_data).into();

		assert_ok!(Msa::create(RuntimeOrigin::signed(provider_account.into())));
		assert_ok!(Msa::create(RuntimeOrigin::signed(delegator_account.into())));

		// Register provider
		assert_ok!(Msa::create_provider(
			RuntimeOrigin::signed(provider_account.into()),
			Vec::from("Foo")
		));

		// act
		assert_noop!(
			Msa::create_sponsored_account_with_delegation(
				RuntimeOrigin::signed(provider_account.into()),
				delegator_account.into(),
				signature,
				add_provider_payload
			),
			Error::<Test>::KeyAlreadyRegistered
		);
	});
}

#[test]
pub fn create_sponsored_account_with_delegation_with_different_authorized_msa_id_should_fail() {
	new_test_ext().execute_with(|| {
		// arrange
		let (key_pair, _) = sr25519::Pair::generate();
		let provider_account = key_pair.public();

		let (key_pair_delegator, _) = sr25519::Pair::generate();
		let delegator_account = key_pair_delegator.public();

		let expiration: BlockNumber = 10;
		let add_provider_payload = AddProvider::new(3u64, None, expiration);
		let encode_add_provider_data = wrap_binary_data(add_provider_payload.encode());

		let signature: MultiSignature = key_pair_delegator.sign(&encode_add_provider_data).into();

		assert_ok!(Msa::create(RuntimeOrigin::signed(provider_account.into())));

		// act
		assert_noop!(
			Msa::create_sponsored_account_with_delegation(
				RuntimeOrigin::signed(provider_account.into()),
				delegator_account.into(),
				signature,
				add_provider_payload
			),
			Error::<Test>::UnauthorizedProvider
		);
	});
}

#[test]
pub fn create_sponsored_account_with_delegation_expired() {
	new_test_ext().execute_with(|| {
		// arrange
		let (key_pair, _) = sr25519::Pair::generate();
		let provider_account = key_pair.public();

		let (key_pair_delegator, _) = sr25519::Pair::generate();
		let delegator_account = key_pair_delegator.public();

		let expiration: BlockNumber = 0;

		let add_provider_payload = AddProvider::new(1u64, None, expiration);
		let encode_add_provider_data = wrap_binary_data(add_provider_payload.encode());

		let signature: MultiSignature = key_pair_delegator.sign(&encode_add_provider_data).into();

		assert_ok!(Msa::create(RuntimeOrigin::signed(provider_account.into())));

		// Register provider
		assert_ok!(Msa::create_provider(
			RuntimeOrigin::signed(provider_account.into()),
			Vec::from("Foo")
		));

		// act
		assert_noop!(
			Msa::create_sponsored_account_with_delegation(
				RuntimeOrigin::signed(provider_account.into()),
				delegator_account.into(),
				signature,
				add_provider_payload
			),
			Error::<Test>::ProofHasExpired
		);
	});
}

#[test]
pub fn create_account_with_panic_in_on_success_should_revert_everything() {
	new_test_ext().execute_with(|| {
		// arrange
		let msa_id = 1u64;
		let key = test_public(msa_id as u8);
		let next_msa_id = Msa::get_next_msa_id().unwrap();

		// act
		assert_noop!(
			Msa::create_account(key, |new_msa_id| -> DispatchResult {
				ensure!(new_msa_id != msa_id, Error::<Test>::InvalidSelfRemoval);
				Ok(())
			}),
			Error::<Test>::InvalidSelfRemoval
		);

		// assert
		assert_eq!(next_msa_id, Msa::get_next_msa_id().unwrap());
	});
}

#[test]
fn it_create_has_weight() {
	new_test_ext().execute_with(|| {
		let call = MsaCall::<Test>::create {};
		let dispatch_info = call.get_dispatch_info();

		assert!(
<<<<<<< HEAD
			dispatch_info.total_weight().ref_time() >
				Weight::from_parts(10_000 as u64, 0).ref_time()
=======
			dispatch_info.call_weight.ref_time() > Weight::from_parts(10_000 as u64, 0).ref_time()
>>>>>>> 4a241249
		);
	});
}

#[test]
fn it_creates_an_msa_account() {
	new_test_ext().execute_with(|| {
		assert_ok!(Msa::create(test_origin_signed(1)));

		assert_eq!(PublicKeyToMsaId::<Test>::get(test_public(1)), Some(1 as MessageSourceId));

		assert_eq!(CurrentMsaIdentifierMaximum::<Test>::get(), 1);

		System::assert_last_event(Event::MsaCreated { msa_id: 1, key: test_public(1) }.into());
	});
}

#[test]
fn it_throws_msa_identifier_overflow() {
	new_test_ext().execute_with(|| {
		CurrentMsaIdentifierMaximum::<Test>::set(u64::MAX);

		assert_noop!(Msa::create(test_origin_signed(1)), Error::<Test>::MsaIdOverflow);
	});
}

#[test]
#[allow(unused_must_use)]
fn it_does_not_allow_duplicate_keys() {
	new_test_ext().execute_with(|| {
		Msa::create(test_origin_signed(1));

		assert_noop!(Msa::create(test_origin_signed(1)), Error::<Test>::KeyAlreadyRegistered);

		assert_eq!(CurrentMsaIdentifierMaximum::<Test>::get(), 1);
	});
}

#[test]
fn verify_signature_with_wrapped_bytes() {
	new_test_ext().execute_with(|| {
		let provider_msa = 1;
		let (key_pair_delegator, _) = sr25519::Pair::generate();

		let expiration: BlockNumber = 10;

		let add_provider_payload = AddProvider::new(provider_msa, None, expiration);
		let encode_add_provider_data = wrap_binary_data(add_provider_payload.encode());

		let signature: MultiSignature = key_pair_delegator.sign(&encode_add_provider_data).into();

		assert!(Msa::verify_signature(
			&signature,
			&key_pair_delegator.public().into(),
			add_provider_payload.encode()
		));
	});
}

#[test]
fn verify_signature_without_wrapped_bytes() {
	new_test_ext().execute_with(|| {
		let provider_msa = 1;
		let (key_pair_delegator, _) = sr25519::Pair::generate();

		let expiration: BlockNumber = 10;

		let add_provider_payload = AddProvider::new(provider_msa, None, expiration);

		let signature: MultiSignature =
			key_pair_delegator.sign(&add_provider_payload.encode()).into();

		assert!(Msa::verify_signature(
			&signature,
			&key_pair_delegator.public().into(),
			add_provider_payload.encode()
		));
	});
}<|MERGE_RESOLUTION|>--- conflicted
+++ resolved
@@ -240,12 +240,7 @@
 		let dispatch_info = call.get_dispatch_info();
 
 		assert!(
-<<<<<<< HEAD
-			dispatch_info.total_weight().ref_time() >
-				Weight::from_parts(10_000 as u64, 0).ref_time()
-=======
 			dispatch_info.call_weight.ref_time() > Weight::from_parts(10_000 as u64, 0).ref_time()
->>>>>>> 4a241249
 		);
 	});
 }
