--- conflicted
+++ resolved
@@ -10,26 +10,16 @@
 	mock::*,
 	types::{AddKeyData, AddProvider, EMPTY_FUNCTION},
 	CheckFreeExtrinsicUse, Config, DispatchResult, Error, Event, MsaIdentifier,
-<<<<<<< HEAD
-	PayloadSignatureRegistry,
-};
-
-use common_primitives::{
-	msa::{Delegator, MessageSourceId, OrderedSet, Provider, ProviderInfo},
-=======
 	PayloadSignatureRegistry, ProviderRegistry,
 };
 
 use common_primitives::{
 	msa::{Delegator, MessageSourceId, Provider, ProviderInfo, ProviderMetadata},
->>>>>>> 12671aa5
 	node::BlockNumber,
 	schema::SchemaId,
 	utils::wrap_binary_data,
 };
 use common_runtime::extensions::check_nonce::CheckNonce;
-<<<<<<< HEAD
-=======
 use frame_support::{
 	assert_err, assert_noop, assert_ok,
 	weights::{DispatchInfo, GetDispatchInfo, Pays, Weight},
@@ -37,7 +27,6 @@
 use orml_utilities::OrderedSet;
 use sp_core::{crypto::AccountId32, sr25519, Encode, Pair, H256};
 use sp_runtime::{traits::SignedExtension, MultiSignature};
->>>>>>> 12671aa5
 
 #[test]
 fn it_creates_an_msa_account() {
@@ -1756,11 +1745,8 @@
 
 		assert_ok!(Msa::add_key_to_msa(
 			Origin::signed(delegator_key.into()),
-<<<<<<< HEAD
 			delegator_key.into(),
 			add_key_signature_delegator.into(),
-=======
->>>>>>> 12671aa5
 			delegator_account2.into(),
 			add_key_signature_new_key.into(),
 			add_key_payload
@@ -2159,10 +2145,12 @@
 			Error::<Test>::ProofNotYetValid
 		);
 
-<<<<<<< HEAD
-=======
-		assert!(Msa::is_registered_provider(provider.into()));
-	});
+		mortality_block = 11_122;
+		assert_noop!(
+			Msa::register_signature(sig1, mortality_block.into()),
+			Error::<Test>::ProofHasExpired
+		);
+	})
 }
 
 fn generate_test_signature() -> MultiSignature {
@@ -2306,7 +2294,6 @@
 			Error::<Test>::ProofNotYetValid
 		);
 
->>>>>>> 12671aa5
 		mortality_block = 11_122;
 		assert_noop!(
 			Msa::register_signature(sig1, mortality_block.into()),
