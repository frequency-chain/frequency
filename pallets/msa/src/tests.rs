--- conflicted
+++ resolved
@@ -1641,30 +1641,6 @@
 }
 
 #[test]
-<<<<<<< HEAD
-pub fn delegation_expired_long_back() {
-	new_test_ext().execute_with(|| {
-		let provider = Provider(1);
-		let delegator = Delegator(2);
-
-		assert_ok!(Msa::add_provider(provider, delegator, Vec::default()));
-
-		System::set_block_number(System::block_number() + 100);
-		assert_ok!(Msa::ensure_valid_delegation(provider, delegator, None));
-
-		assert_ok!(Msa::revoke_provider(provider, delegator));
-
-		System::set_block_number(System::block_number() + 150);
-
-		assert_noop!(
-			Msa::ensure_valid_delegation(provider, delegator, Some(151)),
-			Error::<Test>::DelegationExpired
-		);
-		assert_ok!(Msa::ensure_valid_delegation(provider, delegator, Some(6)));
-		assert_noop!(
-			Msa::ensure_valid_delegation(provider, delegator, Some(1000)),
-			Error::<Test>::DelegationNotFound
-=======
 pub fn add_provider_expired() {
 	new_test_ext().execute_with(|| {
 		// 1. create two key pairs
@@ -1694,7 +1670,33 @@
 				add_provider_payload
 			),
 			Error::<Test>::ProofHasExpired
->>>>>>> 7098cc8e
+		);
+	})
+}
+
+#[test]
+pub fn delegation_expired_long_back() {
+	new_test_ext().execute_with(|| {
+		let provider = Provider(1);
+		let delegator = Delegator(2);
+
+		assert_ok!(Msa::add_provider(provider, delegator, Vec::default()));
+
+		System::set_block_number(System::block_number() + 100);
+		assert_ok!(Msa::ensure_valid_delegation(provider, delegator, None));
+
+		assert_ok!(Msa::revoke_provider(provider, delegator));
+
+		System::set_block_number(System::block_number() + 150);
+
+		assert_noop!(
+			Msa::ensure_valid_delegation(provider, delegator, Some(151)),
+			Error::<Test>::DelegationExpired
+		);
+		assert_ok!(Msa::ensure_valid_delegation(provider, delegator, Some(6)));
+		assert_noop!(
+			Msa::ensure_valid_delegation(provider, delegator, Some(1000)),
+			Error::<Test>::DelegationNotFound
 		);
 	})
 }