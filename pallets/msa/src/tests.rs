--- conflicted
+++ resolved
@@ -1048,7 +1048,90 @@
 	assert_ok!(result);
 }
 
-<<<<<<< HEAD
+#[test]
+pub fn revoke_msa_key_call_has_correct_costs() {
+	new_test_ext().execute_with(|| {
+		let (key_pair, _) = sr25519::Pair::generate();
+		let new_key = key_pair.public();
+
+		let call = MsaCall::<Test>::revoke_msa_key { key: AccountId32::from(new_key) };
+		let dispatch_info = call.get_dispatch_info();
+		assert_eq!(dispatch_info.pays_fee, Pays::No);
+	})
+}
+
+#[test]
+fn signed_extension_validation_on_msa_key_deleted() {
+	new_test_ext().execute_with(|| {
+		let (owner_msa_id, owner_key) = create_account();
+
+		let (user_key_pair, _) = sr25519::Pair::generate();
+		let user_public_key = user_key_pair.public();
+		let user_account_id = AccountId32::from(user_public_key.clone());
+		assert_ok!(Msa::add_key(owner_msa_id, &user_account_id, EMPTY_FUNCTION));
+
+		let call_delete_msa_key: &<Test as frame_system::Config>::Call =
+			&Call::Msa(MsaCall::delete_msa_key { key: owner_key.clone() });
+
+		let info = DispatchInfo::default();
+		let len = 0_usize;
+		let result = CheckFreeExtrinsicUse::<Test>::new().validate(
+			&owner_key,
+			call_delete_msa_key,
+			&info,
+			len,
+		);
+		assert_ok!(result);
+		assert_ok!(Msa::delete_msa_key(
+			Origin::signed(AccountId32::from(owner_key.clone())),
+			user_account_id
+		));
+	});
+}
+
+#[test]
+fn signed_extension_validation_failure_on_msa_key_deleted() {
+	new_test_ext().execute_with(|| {
+		let (owner_msa_id, owner_key) = create_account();
+
+		let (user_key_pair, _) = sr25519::Pair::generate();
+		let user_public_key = user_key_pair.public();
+		let user_account_id = AccountId32::from(user_public_key.clone());
+		assert_ok!(Msa::add_key(owner_msa_id, &user_account_id, EMPTY_FUNCTION));
+
+		let call_delete_msa_key: &<Test as frame_system::Config>::Call =
+			&Call::Msa(MsaCall::delete_msa_key { key: owner_key.clone() });
+
+		let info = DispatchInfo::default();
+		let len = 0_usize;
+		let result = CheckFreeExtrinsicUse::<Test>::new().validate(
+			&owner_key,
+			call_delete_msa_key,
+			&info,
+			len,
+		);
+
+		System::set_block_number(2);
+		assert_ok!(result);
+		assert_ok!(Msa::delete_msa_key(
+			Origin::signed(AccountId32::from(owner_key.clone())),
+			user_account_id.clone()
+		));
+
+		let call_delete_msa_key: &<Test as frame_system::Config>::Call =
+			&Call::Msa(MsaCall::delete_msa_key { key: user_account_id.clone() });
+		let info = DispatchInfo::default();
+		let len = 0_usize;
+		let result_deleted = CheckFreeExtrinsicUse::<Test>::new().validate(
+			&user_account_id.clone(),
+			call_delete_msa_key,
+			&info,
+			len,
+		);
+		assert!(result_deleted.is_err());
+	});
+}
+
 /// Assert that when a key has been added to an MSA, that it my NOT be added to any other MSA.
 /// Expected error: KeyAlreadyRegisteredToAnotherMSA
 #[test]
@@ -1099,88 +1182,4 @@
 			add_new_key_data
 		));
 	})
-=======
-#[test]
-pub fn revoke_msa_key_call_has_correct_costs() {
-	new_test_ext().execute_with(|| {
-		let (key_pair, _) = sr25519::Pair::generate();
-		let new_key = key_pair.public();
-
-		let call = MsaCall::<Test>::revoke_msa_key { key: AccountId32::from(new_key) };
-		let dispatch_info = call.get_dispatch_info();
-		assert_eq!(dispatch_info.pays_fee, Pays::No);
-	})
-}
-
-#[test]
-fn signed_extension_validation_on_msa_key_revoked() {
-	new_test_ext().execute_with(|| {
-		let (owner_msa_id, owner_key) = create_account();
-
-		let (user_key_pair, _) = sr25519::Pair::generate();
-		let user_public_key = user_key_pair.public();
-		let user_account_id = AccountId32::from(user_public_key.clone());
-		assert_ok!(Msa::add_key(owner_msa_id, &user_account_id, EMPTY_FUNCTION));
-
-		let call_revoke_msa_key: &<Test as frame_system::Config>::Call =
-			&Call::Msa(MsaCall::revoke_msa_key { key: owner_key.clone() });
-
-		let info = DispatchInfo::default();
-		let len = 0_usize;
-		let result = CheckFreeExtrinsicUse::<Test>::new().validate(
-			&owner_key,
-			call_revoke_msa_key,
-			&info,
-			len,
-		);
-		assert_ok!(result);
-		assert_ok!(Msa::revoke_msa_key(
-			Origin::signed(AccountId32::from(owner_key.clone())),
-			user_account_id
-		));
-	});
-}
-
-#[test]
-fn signed_extension_validation_failure_on_msa_key_revoked() {
-	new_test_ext().execute_with(|| {
-		let (owner_msa_id, owner_key) = create_account();
-
-		let (user_key_pair, _) = sr25519::Pair::generate();
-		let user_public_key = user_key_pair.public();
-		let user_account_id = AccountId32::from(user_public_key.clone());
-		assert_ok!(Msa::add_key(owner_msa_id, &user_account_id, EMPTY_FUNCTION));
-
-		let call_revoke_msa_key: &<Test as frame_system::Config>::Call =
-			&Call::Msa(MsaCall::revoke_msa_key { key: owner_key.clone() });
-
-		let info = DispatchInfo::default();
-		let len = 0_usize;
-		let result = CheckFreeExtrinsicUse::<Test>::new().validate(
-			&owner_key,
-			call_revoke_msa_key,
-			&info,
-			len,
-		);
-
-		System::set_block_number(2);
-		assert_ok!(result);
-		assert_ok!(Msa::revoke_msa_key(
-			Origin::signed(AccountId32::from(owner_key.clone())),
-			user_account_id.clone()
-		));
-
-		let call_revoke_msa_key: &<Test as frame_system::Config>::Call =
-			&Call::Msa(MsaCall::revoke_msa_key { key: user_account_id.clone() });
-		let info = DispatchInfo::default();
-		let len = 0_usize;
-		let result_revoked = CheckFreeExtrinsicUse::<Test>::new().validate(
-			&user_account_id.clone(),
-			call_revoke_msa_key,
-			&info,
-			len,
-		);
-		assert!(result_revoked.is_err());
-	});
->>>>>>> 9795f044
 }