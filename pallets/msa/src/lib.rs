--- conflicted
+++ resolved
@@ -63,12 +63,8 @@
 use codec::{Decode, Encode};
 use common_primitives::{
 	msa::{
-<<<<<<< HEAD
 		DelegationValidator, Delegator, MsaLookup, MsaValidator, OrderedSetExt, Provider,
 		ProviderInfo, ProviderLookup, ProviderMetadata, SchemaGrantValidator,
-=======
-		AccountProvider, Delegator, Provider, ProviderInfo, ProviderMetadata,
->>>>>>> 0c275005
 		EXPIRATION_BLOCK_VALIDITY_GAP,
 	},
 	node::BlockNumber,
