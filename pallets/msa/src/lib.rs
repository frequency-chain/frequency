--- conflicted
+++ resolved
@@ -421,15 +421,9 @@
 		///
 		/// ## Errors
 		/// - Returns
-<<<<<<< HEAD
-		///   [`DuplicateProviderMetadata`](Error::DuplicateProviderMetadata) if there is already a ProviderMetadata associated with the given MSA id.
+		///   [`DuplicateProviderRegistryEntry`](Error::DuplicateProviderRegistryEntry) if there is already a ProviderRegistryEntry associated with the given MSA id.
 		#[pallet::weight(T::WeightInfo::create_provider())]
 		pub fn create_provider(origin: OriginFor<T>, provider_name: Vec<u8>) -> DispatchResult {
-=======
-		///   [`DuplicateProviderRegistryEntry`](Error::DuplicateProviderRegistryEntry) if there is already a ProviderRegistryEntry associated with the given MSA id.
-		#[pallet::weight(T::WeightInfo::register_provider())]
-		pub fn register_provider(origin: OriginFor<T>, provider_name: Vec<u8>) -> DispatchResult {
->>>>>>> 404b57fc
 			let provider_key = ensure_signed(origin)?;
 			let bounded_name: BoundedVec<u8, T::MaxProviderNameSize> =
 				provider_name.try_into().map_err(|_| Error::<T>::ExceedsMaxProviderNameSize)?;
