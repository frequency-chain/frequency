//! # MSA Pallet
//!
//! The MSA pallet provides functionality for handling Message Source Accounts.
//!
//! - [`Config`]
//! - [`Call`]
//! - [`Pallet`]
//!
//! ## Overview
//!
//! The MSA pallet provides functions for:
//!
//! - Creating, reading, updating, and deleting operations for MSAs.
//! - Managing delegation relationships for MSAs.
//! - Managing keys associated with MSA.
//!
//! ### Terminology
//! * **MSA** - Message Source Account.  A Source or Provider Account for Frequency Messages. It may or may not have `Capacity` token.  It must have at least one `AccountId` (public key) associated with it.
//! Created by generating a new MSA ID number and associating it with a Substrate `AccountID`.
//! An MSA is required for sending Capacity-based messages and for creating Delegations.
//! * **MSA ID** - This is the ID number created for a new Message Source Account and associated with a Substrate `AccountId`.
//! * **Delegator** - a Message Source Account that has provably delegated certain actions to a Provider, typically sending a `Message`
//! * **Provider** - the actor that a Delegator has delegated specific actions to.
//! * **Delegation** - A stored Delegator-Provider association between MSAs which permits the Provider to perform specific actions on the Delegator's behalf.
//!
//! ### Implementations
//!
//! The MSA pallet implements the following traits:
//!
//! - [`AccountProvider`](common_primitives::msa::AccountProvider): Functions for accessing and validating MSAs.  This implementation is what is used in the runtime.
//!
//! ## Interface
//!
//! ### Dispatchable Functions
//!
//! - `add_key_to_msa` - Associates a key to an MSA ID in a signed payload.
//! - `add_provider_to_msa` - Creates a delegation relationship between a `Provider` and MSA.
//! - `create` - Creates an MSA for the `Origin`.
//! - `create_sponsored_account_with_delegation` - `Origin` creates an account for a given `AccountId` and sets themselves as a `Provider`.
//! - `remove_delegation_by_provider` - `Provider` MSA terminates a Delegation with Delegator MSA by expiring it.
//! - `revoke_msa_delegation_by_delegator` - Delegator MSA terminates a Delegation with the `Provider` MSA by expiring it.
//! - `delete_msa_key` - Removes the given key by from storage against respective MSA.
//!
//! ### Assumptions
//!
//! * Total MSA keys should be less than the constant `Config::MSA::MaxKeys`.
//!

#![cfg_attr(not(feature = "std"), no_std)]
// Strong Documentation Lints
#![deny(
	rustdoc::broken_intra_doc_links,
	rustdoc::missing_crate_level_docs,
	rustdoc::invalid_codeblock_attributes,
	missing_docs
)]

use codec::{Decode, Encode};
use common_primitives::msa::{
	AccountProvider, Delegator, KeyInfo, KeyInfoResponse, Provider, ProviderInfo, ProviderMetadata,
};
use frame_support::{dispatch::DispatchResult, ensure, traits::IsSubType, weights::DispatchInfo};
pub use pallet::*;
use scale_info::TypeInfo;
use sp_runtime::{
	traits::{Convert, DispatchInfoOf, Dispatchable, SignedExtension, Verify, Zero},
	DispatchError, MultiSignature,
};

use sp_core::crypto::AccountId32;
pub mod types;
pub use types::{AddKeyData, AddProvider};

#[cfg(feature = "runtime-benchmarks")]
mod benchmarking;
#[cfg(test)]
mod mock;
#[cfg(test)]
mod tests;

pub mod weights;

pub use weights::*;

pub use common_primitives::{msa::MessageSourceId, utils::wrap_binary_data};

use frame_support::pallet_prelude::*;
use frame_system::pallet_prelude::*;
use sp_std::prelude::*;

#[frame_support::pallet]
pub mod pallet {
	use super::*;

	#[pallet::config]
	pub trait Config: frame_system::Config {
		/// The overarching event type.
		type Event: From<Event<Self>> + IsType<<Self as frame_system::Config>::Event>;

		/// Weight information for extrinsics in this pallet.
		type WeightInfo: WeightInfo;

		/// AccountId truncated to 32 bytes
		type ConvertIntoAccountId32: Convert<Self::AccountId, AccountId32>;

		/// Maximum count of keys allowed per MSA
		#[pallet::constant]
		type MaxKeys: Get<u32>;

<<<<<<< HEAD
		/// Maximum count of schemas granted for publishing data per Provider
		#[pallet::constant]
		type MaxSchemaGrants: Get<u32> + Clone + sp_std::fmt::Debug + Eq;
=======
		/// Maximum provider name size allowed per MSA association
		#[pallet::constant]
		type MaxProviderNameSize: Get<u32>;
>>>>>>> 96a1ef1f
	}

	#[pallet::pallet]
	#[pallet::generate_store(pub(super) trait Store)]
	pub struct Pallet<T>(_);

	/// Storage type for MSA identifier
	#[pallet::storage]
	#[pallet::getter(fn get_identifier)]
	pub type MsaIdentifier<T> = StorageValue<_, MessageSourceId, ValueQuery>;

	/// Storage type for mapping the relationship between a Delegator and its Provider.
	#[pallet::storage]
	#[pallet::getter(fn get_provider_info_of)]
	pub type ProviderInfoOf<T: Config> = StorageDoubleMap<
		_,
		Blake2_128Concat,
		Delegator,
		Blake2_128Concat,
		Provider,
		ProviderInfo<T::BlockNumber>,
		OptionQuery,
	>;

	/// Storage type for MSA key information
	#[pallet::storage]
	#[pallet::getter(fn get_provider_metadata)]
	pub type ProviderRegistry<T: Config> = StorageMap<
		_,
		Blake2_128Concat,
		MessageSourceId,
		ProviderMetadata<T::MaxProviderNameSize>,
		OptionQuery,
	>;

	/// Storage type for MSA key information
	#[pallet::storage]
	#[pallet::getter(fn get_key_info)]
	pub type KeyInfoOf<T: Config> =
		StorageMap<_, Blake2_128Concat, T::AccountId, KeyInfo, OptionQuery>;

	/// Storage type for MSA keys
	#[pallet::storage]
	#[pallet::getter(fn get_msa_keys)]
	pub(super) type MsaKeysOf<T: Config> = StorageMap<
		_,
		Blake2_128Concat,
		MessageSourceId,
		BoundedVec<T::AccountId, T::MaxKeys>,
		ValueQuery,
	>;

	#[pallet::event]
	#[pallet::generate_deposit(pub(super) fn deposit_event)]
	pub enum Event<T: Config> {
		/// A new Message Service Account was created with a new MessageSourceId
		MsaCreated {
			/// The MSA for the Event
			msa_id: MessageSourceId,
			/// The key added to the MSA
			key: T::AccountId,
		},
		/// An AccountId has been associated with a MessageSourceId
		KeyAdded {
			/// The MSA for the Event
			msa_id: MessageSourceId,
			/// The key added to the MSA
			key: T::AccountId,
		},
		/// An AccountId had all permissions revoked from its MessageSourceId
		KeyRemoved {
			/// The key no longer approved for the associated MSA
			key: T::AccountId,
		},
		/// A delegation relationship was added with the given provider and delegator
		ProviderAdded {
			/// The Provider MSA Id
			provider: Provider,
			/// The Delegator MSA Id
			delegator: Delegator,
		},
		/// A Provider-MSA relationship was registered
		ProviderRegistered {
			/// The MSA id associated with the provider
			provider_msa_id: MessageSourceId,
		},
		/// The Delegator revoked its delegation to the Provider
		DelegatorRevokedDelegation {
			/// The Provider MSA Id
			provider: Provider,
			/// The Delegator MSA Id
			delegator: Delegator,
		},
		/// The Provider revoked itself as delegate for the Delegator
		ProviderRevokedDelegation {
			/// The Provider MSA Id
			provider: Provider,
			/// The Delegator MSA Id
			delegator: Delegator,
		},
	}

	#[pallet::error]
	pub enum Error<T> {
		/// Tried to add a key that was already registered to an MSA
		KeyAlreadyRegistered,
		/// MsaId values have reached the maximum
		MsaIdOverflow,
		/// Cryptographic signature verification failed for adding a key to MSA
		AddKeySignatureVerificationFailed,
		/// Ony the MSA Owner may perform the operation
		NotMsaOwner,
		/// Cryptographic signature failed verification
		InvalidSignature,
		/// Only the KeyOwner may perform the operation
		NotKeyOwner,
		/// An operation was attempted with an unknown Key
		NoKeyExists,
		/// The number of key values has reached its maximum
		KeyLimitExceeded,
		/// A transaction's Origin (AccountId) may not remove itself
		InvalidSelfRemoval,
		/// An MSA may not be its own delegate
		InvalidSelfProvider,
		/// The delegation relationship already exists for the given MSA Ids
		DuplicateProvider,
		/// Cryptographic signature verification failed for adding the Provider as delegate
		AddProviderSignatureVerificationFailed,
		/// Origin attempted to add a delegate for someone else's MSA
		UnauthorizedDelegator,
		/// Origin attempted to add a different delegate than what was in the payload
		UnauthorizedProvider,
		/// The operation was attempted with a revoked delegation
		DelegationRevoked,
		/// The operation was attempted with an unknown delegation
		DelegationNotFound,
		/// The operation was attempted with an expired delegation
		DelegationExpired,
		/// The MSA id submitted for provider creation has already been associated with a provider
		DuplicateProviderMetadata,
		/// The maximum length for a provider name has been exceeded
		ExceedsMaxProviderNameSize,
	}

	#[pallet::call]
	impl<T: Config> Pallet<T> {
		/// Creates an MSA for the Origin (sender of the transaction).  Origin is assigned an MSA ID.
		/// Deposits [`MsaCreated`](Event::MsaCreated) event, and returns `Ok(())` on success, otherwise returns an error.
		///
		/// ### Errors
		///
		/// - Returns [`KeyLimitExceeded`](Error::KeyLimitExceeded) if MSA has registered `MaxKeys`.
		/// - Returns [`KeyAlreadyRegistered`](Error::KeyAlreadyRegistered) if MSA is already registered to the Origin.
		///
		#[pallet::weight(T::WeightInfo::create(10_000))]
		pub fn create(origin: OriginFor<T>) -> DispatchResult {
			let who = ensure_signed(origin)?;

			let (_, _) = Self::create_account(who.clone(), |new_msa_id| -> DispatchResult {
				Self::deposit_event(Event::MsaCreated { msa_id: new_msa_id, key: who });
				Ok(())
			})?;

			Ok(())
		}

		/// `Origin` MSA creates an MSA on behalf of `delegator_key`, creates a Delegation with the `delegator_key`'s MSA as the Delegator and `origin` as `Provider`. Deposits events [`MsaCreated`](Event::MsaCreated) and [`ProviderAdded`](Event::ProviderAdded).
		/// Returns `Ok(())` on success, otherwise returns an error.
		///
		/// ## Errors
		///
		/// - Returns [`UnauthorizedProvider`](Error::UnauthorizedProvider) if payload's MSA does not match given provider MSA.
		/// - Returns [`InvalidSignature`](Error::InvalidSignature) if `proof` verification fails; `delegator_key` must have signed `add_provider_payload`
		/// - Returns [`NoKeyExists`](Error::NoKeyExists) if there is no MSA for `origin`.
		/// - Returns [`KeyAlreadyRegistered`](Error::KeyAlreadyRegistered) if there is already an MSA for `delegator_key`.
		///
		#[pallet::weight(T::WeightInfo::create_sponsored_account_with_delegation())]
		pub fn create_sponsored_account_with_delegation(
			origin: OriginFor<T>,
			delegator_key: T::AccountId,
			proof: MultiSignature,
			add_provider_payload: AddProvider<T::MaxSchemaGrants>,
		) -> DispatchResult {
			let provider_key = ensure_signed(origin)?;

			Self::verify_signature(proof, delegator_key.clone(), add_provider_payload.encode())?;

			let provider_msa_id = Self::ensure_valid_msa_key(&provider_key)?.msa_id;
			ensure!(
				add_provider_payload.authorized_msa_id == provider_msa_id,
				Error::<T>::UnauthorizedProvider
			);

			let (_, _) =
				Self::create_account(delegator_key.clone(), |new_msa_id| -> DispatchResult {
					Self::add_provider(provider_msa_id.into(), new_msa_id.into())?;

					Self::deposit_event(Event::MsaCreated {
						msa_id: new_msa_id,
						key: delegator_key.clone(),
					});

					Self::deposit_event(Event::ProviderAdded {
						delegator: new_msa_id.into(),
						provider: provider_msa_id.into(),
					});
					Ok(())
				})?;

			Ok(())
		}

		/// Adds an association between MSA id and ProviderMetadata. As of now, the
		/// only piece of metadata we are recording is provider name.
		///
		/// ## Errors
		/// - Returns
		///   [`DuplicateProviderMetadata`](Error::DuplicateProviderMetadata) if there is already a ProviderMetadata associated with the given MSA id.
		#[pallet::weight(T::WeightInfo::register_provider())]
		pub fn register_provider(origin: OriginFor<T>, provider_name: Vec<u8>) -> DispatchResult {
			let provider_key = ensure_signed(origin)?;
			let bounded_name: BoundedVec<u8, T::MaxProviderNameSize> =
				provider_name.try_into().map_err(|_| Error::<T>::ExceedsMaxProviderNameSize)?;

			let provider_msa_id = Self::ensure_valid_msa_key(&provider_key)?.msa_id;
			ProviderRegistry::<T>::try_mutate(
				provider_msa_id,
				|maybe_metadata| -> DispatchResult {
					ensure!(maybe_metadata.take().is_none(), Error::<T>::DuplicateProviderMetadata);
					*maybe_metadata = Some(ProviderMetadata { provider_name: bounded_name });
					Ok(())
				},
			)?;
			Self::deposit_event(Event::ProviderRegistered { provider_msa_id });
			Ok(())
		}

		/// Creates a new Delegation for an existing MSA, with `origin` as the Delegator and `provider_key` as the Provider.  Requires the Provider to authorize the new Delegation.
		/// Returns `Ok(())` on success, otherwise returns an error. Deposits event [`ProviderAdded`](Event::ProviderAdded).
		///
		/// ## Errors
		/// - Returns [`AddProviderSignatureVerificationFailed`](Error::AddProviderSignatureVerificationFailed) if `provider_key`'s MSA ID does not equal `add_provider_payload.authorized_msa_id`.
		/// - Returns [`DuplicateProvider`](Error::DuplicateProvider) if there is already a Delegation for `origin` MSA and `provider_key` MSA.
		/// ## Errors
		/// - Returns [`UnauthorizedProvider`](Error::UnauthorizedProvider) if `add_provider_payload.authorized_msa_id`  does not match MSA ID of `provider_key`.
		/// - Returns [`InvalidSignature`](Error::InvalidSignature) if `proof` verification fails; `delegator_key` must have signed `add_provider_payload`
		/// - Returns [`NoKeyExists`](Error::NoKeyExists) if there is no MSA for `origin`.
		#[pallet::weight(T::WeightInfo::add_provider_to_msa())]
		pub fn add_provider_to_msa(
			origin: OriginFor<T>,
			provider_key: T::AccountId,
			proof: MultiSignature,
			add_provider_payload: AddProvider<T::MaxSchemaGrants>,
		) -> DispatchResult {
			let delegator_key = ensure_signed(origin)?;

			Self::verify_signature(proof, provider_key.clone(), add_provider_payload.encode())
				.map_err(|_| Error::<T>::AddProviderSignatureVerificationFailed)?;

			let payload_authorized_msa_id = add_provider_payload.authorized_msa_id;

			let (provider_msa_id, delegator_msa_id) = Self::ensure_valid_provider(
				&delegator_key,
				&provider_key,
				payload_authorized_msa_id,
			)?;

			Self::add_provider(provider_msa_id, delegator_msa_id)?;

			Self::deposit_event(Event::ProviderAdded {
				delegator: delegator_msa_id,
				provider: provider_msa_id,
			});

			Ok(())
		}

		/// Delegator (Origin) MSA terminates a delegation relationship with the `Provider` MSA. Deposits event[`DelegatorRevokedDelegation`](Event::DelegatorRevokedDelegation).
		/// Returns `Ok(())` on success, otherwise returns an error.
		///
		/// ### Errors
		///
		/// - Returns [`DelegationRevoked`](Error::DelegationRevoked) if the delegation has already been revoked.
		/// - Returns [`DelegationNotFound`](Error::DelegationNotFound) if there is not delegation relationship between Origin and Delegator or Origin and Delegator are the same.
		/// - May also return []
		///
		#[pallet::weight((T::WeightInfo::revoke_msa_delegation_by_delegator(), DispatchClass::Normal, Pays::No))]
		pub fn revoke_msa_delegation_by_delegator(
			origin: OriginFor<T>,
			provider_msa_id: MessageSourceId,
		) -> DispatchResult {
			let delegator_key = ensure_signed(origin)?;

			let delegator_msa_id: Delegator =
				Self::ensure_valid_msa_key(&delegator_key)?.msa_id.into();
			let provider_msa_id = Provider(provider_msa_id);

			Self::revoke_provider(provider_msa_id, delegator_msa_id)?;

			Self::deposit_event(Event::DelegatorRevokedDelegation {
				delegator: delegator_msa_id,
				provider: provider_msa_id,
			});

			Ok(())
		}

		/// Adds a given key to Origin's MSA, which must match the MSA in `add_key_payload`. Deposits event [`KeyAdded'](Event::KeyAdded).
		/// Returns `Ok(())` on success, otherwise returns an error.
		///
		/// ### Errors
		///
		/// - Returns [`AddKeySignatureVerificationFailed`](Error::AddKeySignatureVerificationFailed) if `key` is not a valid signer of the provided `add_key_payload`.
		/// - Returns [`NoKeyExists`](Error::NoKeyExists) if the MSA id for the account in `add_key_payload` does not exist.
		/// - Returns ['NotMsaOwner'](Error::NotMsaOwner) if Origin's MSA is not the same as 'add_key_payload` MSA. Essentially you can only add a key to your own MSA.
		///
		#[pallet::weight(T::WeightInfo::add_key_to_msa())]
		pub fn add_key_to_msa(
			origin: OriginFor<T>,
			key: T::AccountId,
			proof: MultiSignature,
			add_key_payload: AddKeyData,
		) -> DispatchResult {
			let who = ensure_signed(origin)?;

			Self::verify_signature(proof, key.clone(), add_key_payload.encode())
				.map_err(|_| Error::<T>::AddKeySignatureVerificationFailed)?;

			let msa_id = add_key_payload.msa_id;

			Self::ensure_msa_owner(&who, msa_id)?;

			Self::add_key(msa_id, &key.clone(), |new_msa_id| -> DispatchResult {
				Self::deposit_event(Event::KeyAdded { msa_id: new_msa_id, key });
				Ok(())
			})?;

			Ok(())
		}

		/// Remove a key associated with an MSA by expiring it at the current block.
		/// Returns `Ok(())` on success, otherwise returns an error. Deposits event [`KeyRemoved`](Event::KeyRemoved).
		///
		/// ### Errors
		/// - Returns [`InvalidSelfRemoval`](Error::InvalidSelfRemoval) if `origin` and `key` are the same.
		/// - Returns [`NotKeyOwner`](Error::NotKeyOwner) if `origin` does not own the MSA ID associated with `key`.
		/// - Returns [`NotKeyExists`](Error::NoKeyExists) if `origin` or `key` are not associated with `origin`'s MSA ID.
		///
		/// ### Remarks
		/// - Removal of key deletes the association of the key with the MSA.
		/// - The key can be re-added to same or another MSA if needed.
		#[pallet::weight((T::WeightInfo::delete_msa_key(), DispatchClass::Normal, Pays::No))]
		pub fn delete_msa_key(origin: OriginFor<T>, key: T::AccountId) -> DispatchResult {
			let who = ensure_signed(origin)?;

			ensure!(who != key, Error::<T>::InvalidSelfRemoval);

			let who = Self::try_get_key_info(&who)?;
			let key_info = Self::try_get_key_info(&key)?;
			ensure!(who.msa_id == key_info.msa_id, Error::<T>::NotKeyOwner);

			Self::delete_key_for_msa(who.msa_id, &key)?;

			Self::deposit_event(Event::KeyRemoved { key });

			Ok(())
		}

		/// Provider MSA terminates Delegation with a Delegator MSA by expiring the Delegation at the current block.
		/// Returns `Ok(())` on success, otherwise returns an error. Deposits events [`ProviderRevokedDelegation`](Event::ProviderRevokedDelegation).
		///
		/// ### Errors
		///
		/// - Returns [`NoKeyExists`](Error::NoKeyExists) if `provider_key` does not have an MSA key.
		/// - Returns [`DelegationNotFound`](Error::DelegationNotFound) if there is no Delegation between origin MSA and provider MSA.
		///
		#[pallet::weight((T::WeightInfo::remove_delegation_by_provider(20_000), DispatchClass::Normal, Pays::No))]
		pub fn remove_delegation_by_provider(
			origin: OriginFor<T>,
			delegator: MessageSourceId,
		) -> DispatchResult {
			let provider_key = ensure_signed(origin)?;

			// Remover should have valid keys (non expired and exists)
			let key_info = Self::ensure_valid_msa_key(&provider_key)?;

			let provider_msa_id = Provider(key_info.msa_id);
			let delegator_msa_id = Delegator(delegator);

			Self::revoke_provider(provider_msa_id, delegator_msa_id)?;

			Self::deposit_event(Event::ProviderRevokedDelegation {
				provider: provider_msa_id,
				delegator: delegator_msa_id,
			});

			Ok(())
		}
	}
}

impl<T: Config> Pallet<T> {
	/// Create the account for the `key`
	pub fn create_account<F>(
		key: T::AccountId,
		on_success: F,
	) -> Result<(MessageSourceId, T::AccountId), DispatchError>
	where
		F: FnOnce(MessageSourceId) -> DispatchResult,
	{
		let next_msa_id = Self::get_next_msa_id()?;
		Self::add_key(next_msa_id, &key, on_success)?;
		let _ = Self::set_msa_identifier(next_msa_id);

		Ok((next_msa_id, key))
	}

	/// Generate the next MSA Id
	pub fn get_next_msa_id() -> Result<MessageSourceId, DispatchError> {
		let next = Self::get_identifier().checked_add(1).ok_or(Error::<T>::MsaIdOverflow)?;

		Ok(next)
	}

	/// Set the current identifier in storage
	pub fn set_msa_identifier(identifier: MessageSourceId) -> DispatchResult {
		MsaIdentifier::<T>::set(identifier);

		Ok(())
	}

	/// Add a new key to the MSA
	pub fn add_key<F>(msa_id: MessageSourceId, key: &T::AccountId, on_success: F) -> DispatchResult
	where
		F: FnOnce(MessageSourceId) -> DispatchResult,
	{
		KeyInfoOf::<T>::try_mutate(key, |maybe_key_info| {
			ensure!(maybe_key_info.is_none(), Error::<T>::KeyAlreadyRegistered);

			*maybe_key_info = Some(KeyInfo { msa_id, nonce: Zero::zero() });

			// adding reverse lookup
			<MsaKeysOf<T>>::try_mutate(msa_id, |key_list| {
				let index =
					key_list.binary_search(key).err().ok_or(Error::<T>::KeyAlreadyRegistered)?;

				key_list
					.try_insert(index, key.clone())
					.map_err(|_| Error::<T>::KeyLimitExceeded)?;

				on_success(msa_id)
			})
		})
	}

	/// Checks that a provider and delegator keys are valid
	/// and that a provider and delegator are not the same
	/// and that a provider has authorized a delegator to create a delegation relationship.
	pub fn ensure_valid_provider(
		delegator_key: &T::AccountId,
		provider_key: &T::AccountId,
		authorized_msa_id: MessageSourceId,
	) -> Result<(Provider, Delegator), DispatchError> {
		let provider_msa_id = Self::ensure_valid_msa_key(provider_key)?.msa_id;
		let delegator_msa_id = Self::ensure_valid_msa_key(delegator_key)?.msa_id;

		ensure!(authorized_msa_id == delegator_msa_id, Error::<T>::UnauthorizedDelegator);

		ensure!(delegator_msa_id != provider_msa_id, Error::<T>::InvalidSelfProvider);

		Ok((provider_msa_id.into(), delegator_msa_id.into()))
	}

	/// Checks that the MSA for `who` is the same as `msa_id`
	pub fn ensure_msa_owner(who: &T::AccountId, msa_id: MessageSourceId) -> DispatchResult {
		let provider_msa_id = Self::get_owner_of(who).ok_or(Error::<T>::NoKeyExists)?;

		ensure!(provider_msa_id == msa_id, Error::<T>::NotMsaOwner);

		Ok(())
	}

	/// Verify the `signature` was signed by `signer` on `payload` by a wallet
	/// Note the `wrap_binary_data` follows the Polkadot wallet pattern of wrapping with `<Byte>` tags.
	pub fn verify_signature(
		signature: MultiSignature,
		signer: T::AccountId,
		payload: Vec<u8>,
	) -> DispatchResult {
		let key = T::ConvertIntoAccountId32::convert(signer);
		let wrapped_payload = wrap_binary_data(payload);
		ensure!(signature.verify(&wrapped_payload[..], &key), Error::<T>::InvalidSignature);

		Ok(())
	}

	/// Add a provider to a delegator with the default permissions
	pub fn add_provider(provider: Provider, delegator: Delegator) -> DispatchResult {
		ProviderInfoOf::<T>::try_mutate(delegator, provider, |maybe_info| -> DispatchResult {
			ensure!(maybe_info.take() == None, Error::<T>::DuplicateProvider);

			let info = ProviderInfo { permission: Default::default(), expired: Default::default() };

			*maybe_info = Some(info);

			Ok(())
		})?;

		Ok(())
	}

	/// Check that the delegator has an active delegation to the provider
	pub fn ensure_valid_delegation(provider: Provider, delegator: Delegator) -> DispatchResult {
		let current_block = frame_system::Pallet::<T>::block_number();
		let info = Self::get_provider_info_of(delegator, provider)
			.ok_or(Error::<T>::DelegationNotFound)?;
		if info.expired == T::BlockNumber::zero() {
			return Ok(())
		}
		ensure!(info.expired >= current_block, Error::<T>::DelegationExpired);
		Ok(())
	}

	/// Deletes a key associated with a given MSA
	/// # Arguments
	/// * `msa_id` - The MSA for which the key needs to be removed
	/// * `key` - The key to be removed from the MSA
	/// # Returns
	/// * [`DispatchResult`]
	/// # Errors
	/// * [`Error::<T>::NoKeyExists`] - If the key does not exist in the MSA
	pub fn delete_key_for_msa(msa_id: MessageSourceId, key: &T::AccountId) -> DispatchResult {
		<MsaKeysOf<T>>::try_mutate(msa_id, |key_list| {
			let index = key_list.binary_search(key);
			ensure!(index.is_ok(), Error::<T>::NoKeyExists);
			key_list.remove(index.unwrap());
			KeyInfoOf::<T>::remove(key);
			Ok(())
		})
	}

	/// Revoke the grant for permissions from the delegator to the provider
	/// # Arguments
	/// * `provider_msa_id` - The provider to remove the grant for
	/// * `delegator_msa_id` - The delegator that is removing the grant
	/// # Returns
	/// * [`DispatchResult`]
	///
	/// # Errors
	/// * [`Error::<T>::DelegationRevoked`] - Already revoked
	/// * [`Error::<T>::DelegationNotFound`] - No delegation
	pub fn revoke_provider(
		provider_msa_id: Provider,
		delegator_msa_id: Delegator,
	) -> DispatchResult {
		ProviderInfoOf::<T>::try_mutate_exists(
			delegator_msa_id,
			provider_msa_id,
			|maybe_info| -> DispatchResult {
				let mut info = maybe_info.take().ok_or(Error::<T>::DelegationNotFound)?;

				ensure!(info.expired == T::BlockNumber::default(), Error::<T>::DelegationRevoked);

				let current_block = frame_system::Pallet::<T>::block_number();

				info.expired = current_block;

				*maybe_info = Some(info);

				Ok(())
			},
		)?;

		Ok(())
	}

	/// Attempts to retrieve the key information for an account
	/// # Arguments
	/// * `key` - The `AccountId` you want to attempt to get information on
	/// # Returns
	/// * [`KeyInfo`]
	pub fn try_get_key_info(key: &T::AccountId) -> Result<KeyInfo, DispatchError> {
		let info = Self::get_key_info(key).ok_or(Error::<T>::NoKeyExists)?;
		Ok(info)
	}

	/// Retrieves the MSA Id for a given `AccountId`
	/// # Arguments
	/// * `key` - The `AccountId` you want to attempt to get information on
	/// # Returns
	/// * [`MessageSourceId`]
	pub fn get_owner_of(key: &T::AccountId) -> Option<MessageSourceId> {
		Self::get_key_info(&key).map(|info| info.msa_id)
	}

	/// Fetches all the keys associated with a message Source Account
	/// NOTE: This should only be called from RPC due to heavy database reads
	pub fn fetch_msa_keys(msa_id: MessageSourceId) -> Vec<KeyInfoResponse<T::AccountId>> {
		let mut response = Vec::new();
		for key in Self::get_msa_keys(msa_id) {
			if let Ok(info) = Self::try_get_key_info(&key) {
				response.push(info.map_to_response(key));
			}
		}

		response
	}

	/// Checks that a key is associated to an MSA and has not been revoked.
	pub fn ensure_valid_msa_key(key: &T::AccountId) -> Result<KeyInfo, DispatchError> {
		let info = Self::try_get_key_info(key)?;

		Ok(info)
	}
}

impl<T: Config> AccountProvider for Pallet<T> {
	type AccountId = T::AccountId;
	type BlockNumber = T::BlockNumber;
	fn get_msa_id(key: &Self::AccountId) -> Option<MessageSourceId> {
		Self::get_owner_of(key)
	}

	fn get_provider_info_of(
		delegator: Delegator,
		provider: Provider,
	) -> Option<ProviderInfo<Self::BlockNumber>> {
		Self::get_provider_info_of(delegator, provider)
	}

	fn ensure_valid_delegation(provider: Provider, delegation: Delegator) -> DispatchResult {
		Self::ensure_valid_delegation(provider, delegation)
	}

	#[cfg(not(feature = "runtime-benchmarks"))]
	fn ensure_valid_msa_key(key: &T::AccountId) -> Result<KeyInfo, DispatchError> {
		Self::ensure_valid_msa_key(key)
	}

	/// Since benchmarks are using regular runtime, we can not use mocking for this loosely bounded
	/// pallet trait implementation. To be able to run benchmarks successfully for any other pallet
	/// that has dependencies on this one, we would need to define msa accounts on those pallets'
	/// benchmarks, but this will introduce direct dependencies between these pallets, which we
	/// would like to avoid.
	/// To successfully run benchmarks without adding dependencies between pallets we re-defined
	/// this method to return a dummy account in case it does not exist
	#[cfg(feature = "runtime-benchmarks")]
	fn ensure_valid_msa_key(key: &T::AccountId) -> Result<KeyInfo, DispatchError> {
		let result = Self::ensure_valid_msa_key(key);
		if result.is_err() {
			return Ok(KeyInfo { msa_id: 1 as MessageSourceId, nonce: 0 })
		}
		Ok(result.unwrap())
	}
}

/// The SignedExtension trait is implemented on CheckFreeExtrinsicUse to validate that a provider
/// has not already been revoked if the calling extrinsic is revoking a provider to an MSA. The
/// purpose of this is to ensure that the revoke_msa_delegation_by_delegator extrinsic cannot be
/// repeatedly called and flood the network.
#[derive(Encode, Decode, Clone, Eq, PartialEq, TypeInfo)]
#[scale_info(skip_type_params(T))]
pub struct CheckFreeExtrinsicUse<T: Config + Send + Sync>(PhantomData<T>);

impl<T: Config + Send + Sync> CheckFreeExtrinsicUse<T> {
	/// Validates the delegation by making sure that the MSA ids used are valid
	pub fn validate_delegation_by_delegator(
		account_id: &T::AccountId,
		provider_msa_id: &MessageSourceId,
	) -> TransactionValidity {
		const TAG_PREFIX: &str = "DelegationRevocation";
		let delegator_msa_id: Delegator = Pallet::<T>::ensure_valid_msa_key(account_id)
			.map_err(|_| InvalidTransaction::Custom(ValidityError::InvalidMsaKey as u8))?
			.msa_id
			.into();
		let provider_msa_id = Provider(*provider_msa_id);

		Pallet::<T>::ensure_valid_delegation(provider_msa_id, delegator_msa_id)
			.map_err(|_| InvalidTransaction::Custom(ValidityError::InvalidDelegation as u8))?;
		return ValidTransaction::with_tag_prefix(TAG_PREFIX).and_provides(account_id).build()
	}

	/// validates that a key being revoked is both valid and owned by a valid MSA account
	pub fn validate_key_revocation(
		account_id: &T::AccountId,
		key: &T::AccountId,
	) -> TransactionValidity {
		const TAG_PREFIX: &str = "KeyRevocation";
		let _msa_id: Delegator = Pallet::<T>::ensure_valid_msa_key(key)
			.map_err(|_| InvalidTransaction::Custom(ValidityError::InvalidMsaKey as u8))?
			.msa_id
			.into();
		return ValidTransaction::with_tag_prefix(TAG_PREFIX).and_provides(account_id).build()
	}
}

/// Errors related to the validity of the CheckFreeExtrinsicUse signed extension.
enum ValidityError {
	/// Delegation to provider is not found or expired.
	InvalidDelegation,
	/// MSA key as been revoked.
	InvalidMsaKey,
}

impl<T: Config + Send + Sync> CheckFreeExtrinsicUse<T> {
	/// Create new `SignedExtension` to check runtime version.
	pub fn new() -> Self {
		Self(sp_std::marker::PhantomData)
	}
}

impl<T: Config + Send + Sync> sp_std::fmt::Debug for CheckFreeExtrinsicUse<T> {
	#[cfg(feature = "std")]
	fn fmt(&self, f: &mut sp_std::fmt::Formatter) -> sp_std::fmt::Result {
		write!(f, "CheckFreeExtrinsicUse<{:?}>", self.0)
	}
	#[cfg(not(feature = "std"))]
	fn fmt(&self, _: &mut sp_std::fmt::Formatter) -> sp_std::fmt::Result {
		Ok(())
	}
}

impl<T: Config + Send + Sync> SignedExtension for CheckFreeExtrinsicUse<T>
where
	T::Call: Dispatchable<Info = DispatchInfo> + IsSubType<Call<T>>,
{
	type AccountId = T::AccountId;
	type Call = T::Call;
	type AdditionalSigned = ();
	type Pre = ();
	const IDENTIFIER: &'static str = "CheckFreeExtrinsicUse";

	fn additional_signed(&self) -> sp_std::result::Result<(), TransactionValidityError> {
		Ok(())
	}

	fn pre_dispatch(
		self,
		who: &Self::AccountId,
		call: &Self::Call,
		info: &DispatchInfoOf<Self::Call>,
		len: usize,
	) -> Result<Self::Pre, TransactionValidityError> {
		self.validate(who, call, info, len).map(|_| ())
	}

	/// Frequently called by the transaction queue to ensure that the transaction is valid such that:
	/// * The calling extrinsic is 'revoke_msa_delegation_by_delegator'.
	/// * The sender key is associated to an MSA and not revoked.
	/// * The provider MSA is a valid provider to the delegator MSA.
	fn validate(
		&self,
		who: &Self::AccountId,
		call: &Self::Call,
		_info: &DispatchInfoOf<Self::Call>,
		_len: usize,
	) -> TransactionValidity {
		match call.is_sub_type() {
			Some(Call::revoke_msa_delegation_by_delegator { provider_msa_id, .. }) =>
				CheckFreeExtrinsicUse::<T>::validate_delegation_by_delegator(who, provider_msa_id),
			Some(Call::delete_msa_key { key, .. }) =>
				CheckFreeExtrinsicUse::<T>::validate_key_revocation(who, key),
			_ => return Ok(Default::default()),
		}
	}
}<|MERGE_RESOLUTION|>--- conflicted
+++ resolved
@@ -107,15 +107,12 @@
 		#[pallet::constant]
 		type MaxKeys: Get<u32>;
 
-<<<<<<< HEAD
 		/// Maximum count of schemas granted for publishing data per Provider
 		#[pallet::constant]
 		type MaxSchemaGrants: Get<u32> + Clone + sp_std::fmt::Debug + Eq;
-=======
 		/// Maximum provider name size allowed per MSA association
 		#[pallet::constant]
 		type MaxProviderNameSize: Get<u32>;
->>>>>>> 96a1ef1f
 	}
 
 	#[pallet::pallet]
