--- conflicted
+++ resolved
@@ -77,13 +77,8 @@
 	ArithmeticError, DispatchError, MultiSignature, Weight,
 };
 pub use types::{
-<<<<<<< HEAD
-	AddKeyData, AddProvider, AuthorizedKeyData, PermittedDelegationIntents, RecoveryCommitment,
-	RecoveryCommitmentPayload, EMPTY_FUNCTION,
-=======
-	AddKeyData, AddProvider, ApplicationIndex, AuthorizedKeyData, PermittedDelegationSchemas,
+	AddKeyData, AddProvider, ApplicationIndex, AuthorizedKeyData, PermittedDelegationIntents,
 	RecoveryCommitment, RecoveryCommitmentPayload,
->>>>>>> bbd2d6bf
 };
 pub use weights::*;
 
@@ -566,7 +561,27 @@
 		/// No recovery commitment exists for the given MSA
 		NoRecoveryCommitment,
 
-<<<<<<< HEAD
+		/// Invalid cid provided for the provider
+		InvalidCid,
+
+		/// Unsupported CID version
+		UnsupportedCidVersion,
+
+		/// Invalid Language Code provided for the provider
+		InvalidBCP47LanguageCode,
+
+		/// Duplicate application registry entry
+		DuplicateApplicationRegistryEntry,
+
+		/// Logo cid not approved
+		LogoCidNotApproved,
+
+		/// Invalid logo bytes that do not match the approved logo
+		InvalidLogoBytes,
+
+		/// Application not found for given application_id
+		ApplicationNotFound,
+
 		/// The operation would exceed the maximum allowable number of permission grants.
 		ExceedsMaxGrantsPerDelegation,
 
@@ -575,28 +590,6 @@
 
 		/// The requested item does not have a current permission delegation in force
 		PermissionNotGranted,
-=======
-		/// Invalid cid provided for the provider
-		InvalidCid,
-
-		/// Unsupported CID version
-		UnsupportedCidVersion,
-
-		/// Invalid Language Code provided for the provider
-		InvalidBCP47LanguageCode,
-
-		/// Duplicate application registry entry
-		DuplicateApplicationRegistryEntry,
-
-		/// Logo cid not approved
-		LogoCidNotApproved,
-
-		/// Invalid logo bytes that do not match the approved logo
-		InvalidLogoBytes,
-
-		/// Application not found for given application_id
-		ApplicationNotFound,
->>>>>>> bbd2d6bf
 	}
 
 	impl<T: Config> BlockNumberProvider for Pallet<T> {
@@ -698,24 +691,12 @@
 			);
 
 			let (new_delegator_msa_id, new_delegator_public_key) =
-<<<<<<< HEAD
-				Self::create_account(delegator_key, |new_msa_id| -> DispatchResult {
-					Self::add_provider(
-						ProviderId(provider_msa_id),
-						DelegatorId(new_msa_id),
-						add_provider_payload.intent_ids,
-					)?;
-					Ok(())
-				})?;
-
-=======
 				Self::create_account(delegator_key)?;
 			Self::add_provider(
 				ProviderId(provider_msa_id),
 				DelegatorId(new_delegator_msa_id),
-				add_provider_payload.schema_ids,
+				add_provider_payload.intent_ids,
 			)?;
->>>>>>> bbd2d6bf
 			let event =
 				Event::MsaCreated { msa_id: new_delegator_msa_id, key: new_delegator_public_key };
 			offchain_index_event::<T>(Some(&event), new_delegator_msa_id);
@@ -2018,7 +1999,6 @@
 		Ok(())
 	}
 
-<<<<<<< HEAD
 	/// Check that Intent ids are all valid
 	///
 	/// # Errors
@@ -2038,10 +2018,7 @@
 		Ok(())
 	}
 
-	/// Returns if provider is registered by checking if the [`ProviderToRegistryEntry`] contains the MSA id
-=======
 	/// Returns if provider is registered by checking if the [`ProviderToRegistryEntryV2`] contains the MSA id
->>>>>>> bbd2d6bf
 	pub fn is_registered_provider(msa_id: MessageSourceId) -> bool {
 		ProviderToRegistryEntryV2::<T>::contains_key(ProviderId(msa_id))
 	}
