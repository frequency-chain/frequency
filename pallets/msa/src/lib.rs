--- conflicted
+++ resolved
@@ -145,6 +145,9 @@
 		/// The origin that is allowed to approve recovery providers
 		type RecoveryProviderApprovalOrigin: EnsureOrigin<Self::RuntimeOrigin>;
 
+		/// The origin that is allowed to approve recovery providers
+		type RecoveryProviderApprovalOrigin: EnsureOrigin<Self::RuntimeOrigin>;
+
 		/// The runtime call dispatch type.
 		type Proposal: Parameter
 			+ Dispatchable<RuntimeOrigin = Self::RuntimeOrigin, PostInfo = PostDispatchInfo>
@@ -343,7 +346,6 @@
 			/// The provider account ID
 			provider_id: ProviderId,
 		},
-<<<<<<< HEAD
 		/// An account was recovered with a new control key
 		AccountRecovered {
 			/// The MSA id that was recovered
@@ -360,8 +362,6 @@
 			/// The Recovery Commitment that was invalidated
 			recovery_commitment: RecoveryCommitment,
 		},
-=======
->>>>>>> 82b111c9
 	}
 
 	#[pallet::error]
@@ -1167,7 +1167,6 @@
 			Self::deposit_event(Event::RecoveryProviderRemoved { provider_id: provider });
 			Ok(())
 		}
-<<<<<<< HEAD
 
 		/// Recover an MSA account with a new control key.
 		/// This extrinsic is called by approved Recovery Providers after verifying
@@ -1265,8 +1264,6 @@
 
 			Ok(())
 		}
-=======
->>>>>>> 82b111c9
 	}
 }
 
@@ -1282,7 +1279,6 @@
 		RecoveryProviders::<T>::get(provider).unwrap_or(false)
 	}
 
-<<<<<<< HEAD
 	/// Compute the Recovery Commitment from Intermediary Hashes
 	///
 	/// # Arguments
@@ -1301,8 +1297,6 @@
 		keccak_256(&input)
 	}
 
-=======
->>>>>>> 82b111c9
 	/// Create the account for the `key`
 	///
 	/// # Errors
