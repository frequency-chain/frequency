use crate::{self as pallet_msa, types::EMPTY_FUNCTION, AddProvider};
use common_primitives::{
	msa::MessageSourceId, node::BlockNumber, schema::SchemaId, utils::wrap_binary_data,
};
use frame_support::{
	assert_ok,
	dispatch::DispatchError,
	parameter_types,
	traits::{ConstU16, ConstU32, ConstU64, EitherOfDiverse, OnFinalize, OnInitialize},
};
use frame_system::EnsureRoot;
use pallet_collective;
use sp_core::{sr25519, sr25519::Public, Encode, Pair, H256};
use sp_runtime::{
	testing::Header,
	traits::{BlakeTwo256, ConvertInto, IdentityLookup},
	AccountId32, MultiSignature,
};

pub use common_runtime::constants::*;

pub use pallet_msa::Call as MsaCall;

use common_primitives::node::AccountId;

type UncheckedExtrinsic = frame_system::mocking::MockUncheckedExtrinsic<Test>;
type Block = frame_system::mocking::MockBlock<Test>;

// Configure a mock runtime to test the pallet.
frame_support::construct_runtime!(
	pub enum Test where
		Block = Block,
		NodeBlock = Block,
		UncheckedExtrinsic = UncheckedExtrinsic,
	{
		System: frame_system::{Pallet, Call, Config, Storage, Event<T>},
		Msa: pallet_msa::{Pallet, Call, Storage, Event<T>},
		Schemas: pallet_schemas::{Pallet, Call, Storage, Event<T>},
		Council: pallet_collective::<Instance1>::{Pallet, Call, Config<T,I>, Storage, Event<T>, Origin<T>},
	}
);

// See https://paritytech.github.io/substrate/master/pallet_collective/index.html for
// the descriptions of these configs.
type CouncilCollective = pallet_collective::Instance1;
impl pallet_collective::Config<CouncilCollective> for Test {
	type RuntimeOrigin = RuntimeOrigin;
	type Proposal = RuntimeCall;
	type RuntimeEvent = RuntimeEvent;
	type MotionDuration = CouncilMotionDuration;
	type MaxProposals = CouncilMaxProposals;
	type MaxMembers = CouncilMaxMembers;
	type DefaultVote = pallet_collective::PrimeDefaultVote;
	type WeightInfo = ();
}

impl frame_system::Config for Test {
	type BaseCallFilter = frame_support::traits::Everything;
	type BlockWeights = ();
	type BlockLength = ();
	type DbWeight = ();
	type RuntimeOrigin = RuntimeOrigin;
	type RuntimeCall = RuntimeCall;
	type Index = u64;
	type BlockNumber = u64;
	type Hash = H256;
	type Hashing = BlakeTwo256;
	type AccountId = AccountId;
	type Lookup = IdentityLookup<Self::AccountId>;
	type Header = Header;
	type RuntimeEvent = RuntimeEvent;
	type BlockHashCount = ConstU64<250>;
	type Version = ();
	type PalletInfo = PalletInfo;
	type AccountData = ();
	type OnNewAccount = ();
	type OnKilledAccount = ();
	type SystemWeightInfo = ();
	type SS58Prefix = ConstU16<42>;
	type OnSetCode = ();
	type MaxConsumers = frame_support::traits::ConstU32<16>;
}

impl pallet_schemas::Config for Test {
	type RuntimeEvent = RuntimeEvent;
	type WeightInfo = ();
	type MinSchemaModelSizeBytes = ConstU32<10>;
	type SchemaModelMaxBytesBoundedVecLimit = ConstU32<10>;
	type MaxSchemaRegistrations = ConstU16<10>;
<<<<<<< HEAD
	type MaxSchemaSettingsPerSchema = ConstU32<1>;
=======
	// The proposal type
	type Proposal = RuntimeCall;
	// The Council proposal provider interface
	type ProposalProvider = CouncilProposalProvider;
	// The origin that is allowed to create schemas via governance
	// It has to be this way so benchmarks will pass in CI.
	type CreateSchemaViaGovernanceOrigin = EitherOfDiverse<
		EnsureRoot<AccountId>,
		pallet_collective::EnsureProportionMoreThan<AccountId, CouncilCollective, 1, 2>,
	>;
>>>>>>> 7018c774
}

parameter_types! {
	pub const MaxPublicKeysPerMsa: u8 = 255;
	pub const MaxProviderNameSize: u32 = 16;
	pub const MaxSchemas: u32 = 5;
}

parameter_types! {
	pub const MaxSchemaGrantsPerDelegation: u32 = 30;
}

impl Clone for MaxSchemaGrantsPerDelegation {
	fn clone(&self) -> Self {
		MaxSchemaGrantsPerDelegation {}
	}
}

impl Eq for MaxSchemaGrantsPerDelegation {
	fn assert_receiver_is_total_eq(&self) -> () {}
}

impl PartialEq for MaxSchemaGrantsPerDelegation {
	fn eq(&self, _other: &Self) -> bool {
		true
	}
}

impl sp_std::fmt::Debug for MaxSchemaGrantsPerDelegation {
	fn fmt(&self, _: &mut sp_std::fmt::Formatter) -> sp_std::fmt::Result {
		Ok(())
	}
}
/// Interface to collective pallet to propose a proposal.
pub struct CouncilProposalProvider;

impl pallet_msa::ProposalProvider<AccountId, RuntimeCall> for CouncilProposalProvider {
	fn propose(
		who: AccountId,
		threshold: u32,
		proposal: Box<RuntimeCall>,
	) -> Result<(u32, u32), DispatchError> {
		let length_bound: u32 = proposal.using_encoded(|p| p.len() as u32);
		Council::do_propose_proposed(who, threshold, proposal, length_bound)
	}

	fn propose_with_simple_majority(
		who: AccountId,
		proposal: Box<RuntimeCall>,
	) -> Result<(u32, u32), DispatchError> {
		let threshold: u32 = ((Council::members().len() / 2) + 1) as u32;
		let length_bound: u32 = proposal.using_encoded(|p| p.len() as u32);
		Council::do_propose_proposed(who, threshold, proposal, length_bound)
	}

	#[cfg(any(feature = "runtime-benchmarks", feature = "test"))]
	fn proposal_count() -> u32 {
		Council::proposal_count()
	}
}

impl pallet_msa::Config for Test {
	type RuntimeEvent = RuntimeEvent;
	type WeightInfo = ();
	type ConvertIntoAccountId32 = ConvertInto;
	type MaxPublicKeysPerMsa = MaxPublicKeysPerMsa;
	type MaxSchemaGrantsPerDelegation = MaxSchemaGrantsPerDelegation;
	type MaxProviderNameSize = MaxProviderNameSize;
	type SchemaValidator = Schemas;
	type MortalityWindowSize = ConstU32<100>;
	type MaxSignaturesPerBucket = ConstU32<4000>;
	type NumberOfBuckets = ConstU32<2>;
	/// This MUST ALWAYS be MaxSignaturesPerBucket * NumberOfBuckets.
	type MaxSignaturesStored = ConstU32<8000>;
	// The proposal type
	type Proposal = RuntimeCall;
	// The Council proposal provider interface
	type ProposalProvider = CouncilProposalProvider;
	// The origin that is allowed to create providers via governance
	// It has to be this way so benchmarks will pass in CI.
	type CreateProviderViaGovernanceOrigin = EitherOfDiverse<
		EnsureRoot<AccountId>,
		pallet_collective::EnsureMembers<AccountId, CouncilCollective, 1>,
	>;
}

pub fn new_test_ext() -> sp_io::TestExternalities {
	let t = frame_system::GenesisConfig::default().build_storage::<Test>().unwrap();
	let mut ext = sp_io::TestExternalities::new(t);
	ext.execute_with(|| System::set_block_number(1));
	ext
}

pub fn run_to_block(n: u64) {
	while System::block_number() < n {
		if System::block_number() > 1 {
			System::on_finalize(System::block_number());
		}
		System::set_block_number(System::block_number() + 1);
		System::on_initialize(System::block_number());
		Msa::on_initialize(System::block_number());
	}
}

/// Create and return a simple test AccountId32 constructed with the desired integer.
pub fn test_public(n: u8) -> AccountId32 {
	AccountId32::new([n; 32])
}

/// Create and return a simple signed origin from a test_public constructed with the desired integer,
/// for passing to an extrinsic call
pub fn test_origin_signed(n: u8) -> RuntimeOrigin {
	RuntimeOrigin::signed(test_public(n))
}

/// Create a new keypair and an MSA associated with its public key.
/// # Returns
/// (MessageSourceId, Pair) - a tuple with the MSA and the new Account key pair
pub fn create_account() -> (MessageSourceId, sr25519::Pair) {
	let (key_pair, _) = sr25519::Pair::generate();
	let result_key = Msa::create_account(AccountId32::from(key_pair.public()), EMPTY_FUNCTION);
	assert_ok!(&result_key);
	let (msa_id, _) = result_key.unwrap();
	(msa_id, key_pair)
}

/// Creates and signs an `AddProvider` struct using the provided delegator keypair and provider MSA
/// # Returns
/// (MultiSignature, AddProvider) - Returns a tuple with the signature and the AddProvider struct
pub fn create_and_sign_add_provider_payload(
	delegator_pair: sr25519::Pair,
	provider_msa: MessageSourceId,
) -> (MultiSignature, AddProvider) {
	create_and_sign_add_provider_payload_with_schemas(delegator_pair, provider_msa, None)
}

/// Creates and signs an `AddProvider` struct using the provided delegator keypair, provider MSA and schema ids
/// # Returns
/// (MultiSignature, AddProvider) - Returns a tuple with the signature and the AddProvider struct
pub fn create_and_sign_add_provider_payload_with_schemas(
	delegator_pair: sr25519::Pair,
	provider_msa: MessageSourceId,
	schema_ids: Option<Vec<SchemaId>>,
) -> (MultiSignature, AddProvider) {
	let expiration: BlockNumber = 10;
	let add_provider_payload = AddProvider::new(provider_msa, schema_ids, expiration);
	let encode_add_provider_data = wrap_binary_data(add_provider_payload.encode());
	let signature: MultiSignature = delegator_pair.sign(&encode_add_provider_data).into();
	(signature, add_provider_payload)
}

/// Creates a provider and delegator MSA and sets the delegation relationship.
// create and set up delegations for a delegator and provider, but for convenience only
/// # Returns
/// * (u8, Public) - Returns a provider_msa_id and a delegator account.
pub fn create_provider_msa_and_delegator() -> (u64, Public) {
	let (provider_msa_id, _, _, delegator_account) = create_provider_delegator_msas();
	(provider_msa_id, delegator_account)
}

// create and set up delegations for a delegator and provider, but for convenience only
// return delegator msa and provider account for testing delegator-submitted extrinsics
/// # Returns
/// * (u8, Public) - Returns a delegator_msa_id and a provider_account.
pub fn create_delegator_msa_and_provider() -> (u64, Public) {
	let (_, provider_account, delegator_msa_id, _) = create_provider_delegator_msas();
	(delegator_msa_id, provider_account)
}

// create and set up delegations for a delegator and provider and return it all
pub fn create_provider_delegator_msas() -> (u64, Public, u64, Public) {
	let (provider_msa_id, provider_pair) = create_account();
	let provider_account = provider_pair.public();

	let (delegator_msa_id, delegator_pair) = create_account();
	let delegator_account = delegator_pair.public();

	let (delegator_signature, add_provider_payload) =
		create_and_sign_add_provider_payload(delegator_pair, provider_msa_id);

	// Register provider
	assert_ok!(Msa::create_provider(
		RuntimeOrigin::signed(provider_account.into()),
		Vec::from("Foo")
	));

	assert_ok!(Msa::grant_delegation(
		RuntimeOrigin::signed(provider_account.into()),
		delegator_account.into(),
		delegator_signature,
		add_provider_payload
	));
	(provider_msa_id, provider_account, delegator_msa_id, delegator_account)
}

pub fn generate_test_signature() -> MultiSignature {
	let (key_pair, _) = sr25519::Pair::generate();
	let fake_data = H256::random();
	key_pair.sign(fake_data.as_bytes()).into()
}

#[cfg(feature = "runtime-benchmarks")]
pub fn new_test_ext_keystore() -> sp_io::TestExternalities {
	use sp_keystore::{testing::KeyStore, KeystoreExt, SyncCryptoStorePtr};
	use sp_std::sync::Arc;

	let t = frame_system::GenesisConfig::default().build_storage::<Test>().unwrap();
	let mut ext = sp_io::TestExternalities::new(t);
	ext.register_extension(KeystoreExt(Arc::new(KeyStore::new()) as SyncCryptoStorePtr));

	ext
}<|MERGE_RESOLUTION|>--- conflicted
+++ resolved
@@ -87,9 +87,7 @@
 	type MinSchemaModelSizeBytes = ConstU32<10>;
 	type SchemaModelMaxBytesBoundedVecLimit = ConstU32<10>;
 	type MaxSchemaRegistrations = ConstU16<10>;
-<<<<<<< HEAD
 	type MaxSchemaSettingsPerSchema = ConstU32<1>;
-=======
 	// The proposal type
 	type Proposal = RuntimeCall;
 	// The Council proposal provider interface
@@ -100,7 +98,6 @@
 		EnsureRoot<AccountId>,
 		pallet_collective::EnsureProportionMoreThan<AccountId, CouncilCollective, 1, 2>,
 	>;
->>>>>>> 7018c774
 }
 
 parameter_types! {
