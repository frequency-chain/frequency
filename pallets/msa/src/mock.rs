use crate::{self as pallet_msa, types::EMPTY_FUNCTION, AddProvider};
use common_primitives::{msa::MessageSourceId, node::BlockNumber, utils::wrap_binary_data};
use frame_support::{
	assert_ok, parameter_types,
	traits::{ConstU16, ConstU32, ConstU64, OnFinalize, OnInitialize},
};
use sp_core::{sr25519, sr25519::Public, Encode, Pair, H256};
use sp_runtime::{
	testing::Header,
	traits::{BlakeTwo256, ConvertInto, IdentityLookup},
	AccountId32, MultiSignature,
};

pub use pallet_msa::Call as MsaCall;

use common_primitives::node::AccountId;

type UncheckedExtrinsic = frame_system::mocking::MockUncheckedExtrinsic<Test>;
type Block = frame_system::mocking::MockBlock<Test>;

// Configure a mock runtime to test the pallet.
frame_support::construct_runtime!(
	pub enum Test where
		Block = Block,
		NodeBlock = Block,
		UncheckedExtrinsic = UncheckedExtrinsic,
	{
		System: frame_system::{Pallet, Call, Config, Storage, Event<T>},
		Msa: pallet_msa::{Pallet, Call, Storage, Event<T>},
		Schemas: pallet_schemas::{Pallet, Call, Storage, Event<T>},
	}
);

impl frame_system::Config for Test {
	type BaseCallFilter = frame_support::traits::Everything;
	type BlockWeights = ();
	type BlockLength = ();
	type DbWeight = ();
	type Origin = Origin;
	type Call = Call;
	type Index = u64;
	type BlockNumber = u64;
	type Hash = H256;
	type Hashing = BlakeTwo256;
	type AccountId = AccountId;
	type Lookup = IdentityLookup<Self::AccountId>;
	type Header = Header;
	type Event = Event;
	type BlockHashCount = ConstU64<250>;
	type Version = ();
	type PalletInfo = PalletInfo;
	type AccountData = ();
	type OnNewAccount = ();
	type OnKilledAccount = ();
	type SystemWeightInfo = ();
	type SS58Prefix = ConstU16<42>;
	type OnSetCode = ();
	type MaxConsumers = frame_support::traits::ConstU32<16>;
}

impl pallet_schemas::Config for Test {
	type Event = Event;
	type WeightInfo = ();
	type MinSchemaModelSizeBytes = ConstU32<10>;
	type SchemaModelMaxBytesBoundedVecLimit = ConstU32<10>;
	type MaxSchemaRegistrations = ConstU16<10>;
}

parameter_types! {
	pub const MaxPublicKeysPerMsa: u8 = 10;
	pub const MaxProviderNameSize: u32 = 16;
	pub const MaxSchemas: u32 = 5;
}

parameter_types! {
	pub const MaxSchemaGrantsPerDelegation: u32 = 2;
}

impl Clone for MaxSchemaGrantsPerDelegation {
	fn clone(&self) -> Self {
		MaxSchemaGrantsPerDelegation {}
	}
}

impl Eq for MaxSchemaGrantsPerDelegation {
	fn assert_receiver_is_total_eq(&self) -> () {}
}

impl PartialEq for MaxSchemaGrantsPerDelegation {
	fn eq(&self, _other: &Self) -> bool {
		true
	}
}

impl sp_std::fmt::Debug for MaxSchemaGrantsPerDelegation {
	fn fmt(&self, _: &mut sp_std::fmt::Formatter) -> sp_std::fmt::Result {
		Ok(())
	}
}

pub const NUMBER_OF_BUCKETS: u32 = 2; // so this can be used in genesis

impl pallet_msa::Config for Test {
	type Event = Event;
	type WeightInfo = ();
	type ConvertIntoAccountId32 = ConvertInto;
<<<<<<< HEAD
	type MaxKeys = MaxKeys;
	type MaxSchemaGrants = MaxSchemaGrants;
=======
	type MaxPublicKeysPerMsa = MaxPublicKeysPerMsa;
	type MaxSchemaGrantsPerDelegation = MaxSchemaGrantsPerDelegation;
	type MaxProviderNameSize = MaxProviderNameSize;
>>>>>>> 611d6dec
	type SchemaValidator = Schemas;
	type MaxProviderNameSize = MaxProviderNameSize;
	type NumberOfBuckets = ConstU32<NUMBER_OF_BUCKETS>;
	type MortalityWindowSize = ConstU32<200>;
	type MaxSignaturesPerBucket = ConstU32<10>;
}

pub fn new_test_ext() -> sp_io::TestExternalities {
	let t = frame_system::GenesisConfig::default().build_storage::<Test>().unwrap();
	let mut ext = sp_io::TestExternalities::new(t);
	ext.execute_with(|| System::set_block_number(1));
	ext
}

pub fn run_to_block(n: u64) {
	while System::block_number() < n {
		if System::block_number() > 1 {
			System::on_finalize(System::block_number());
		}
		System::set_block_number(System::block_number() + 1);
		System::on_initialize(System::block_number());
		Msa::on_initialize(System::block_number());
	}
}

/// Create and return a simple test AccountId32 constructed with the desired integer.
pub fn test_public(n: u8) -> AccountId32 {
	AccountId32::new([n; 32])
}

/// Create and return a simple signed origin from a test_public constructed with the desired integer,
/// for passing to an extrinsic call
pub fn test_origin_signed(n: u8) -> Origin {
	Origin::signed(test_public(n))
}

/// Create a new keypair and an MSA associated with its public key.
/// # Returns
/// (MessageSourceId, AccountId32) - a tuple wiht the MSA and the new Account public key.
pub fn create_account() -> (MessageSourceId, AccountId32) {
	let (key_pair, _) = sr25519::Pair::generate();
	let result_key = Msa::create_account(AccountId32::from(key_pair.public()), EMPTY_FUNCTION);
	assert_ok!(&result_key);
	result_key.unwrap()
}

/// Creates and signs an `AddProvider` struct using the provided delegator keypair and provider MSA
/// # Returns
/// (MultiSignature, AddProvider) - Returns a tuple with the signature and the AddProvider struct
pub fn create_and_sign_add_provider_payload(
	delegator_pair: sr25519::Pair,
	provider_msa: MessageSourceId,
) -> (MultiSignature, AddProvider) {
	let expiration: BlockNumber = 10;
	let add_provider_payload = AddProvider::new(provider_msa, None, expiration);
	let encode_add_provider_data = wrap_binary_data(add_provider_payload.encode());
	let signature: MultiSignature = delegator_pair.sign(&encode_add_provider_data).into();
	(signature, add_provider_payload)
}

/// Creates a provider and delegator MSA and sets the delegation relationship.
/// # Returns
/// * (u8, Public) - Returns a provider_msa_id and a delegator account.
pub fn test_create_delegator_msa_with_provider() -> (u64, Public) {
	let (key_pair, _) = sr25519::Pair::generate();

	let provider_account = key_pair.public();

	let (delegator_key_pair, _) = sr25519::Pair::generate();

	let delegator_account = delegator_key_pair.public();

	assert_ok!(Msa::create(Origin::signed(provider_account.into())));
	assert_ok!(Msa::create(Origin::signed(delegator_account.into())));

	let provider_msa_id =
		Msa::try_get_msa_from_account_id(&AccountId32::new(provider_account.0)).unwrap();

	let (delegator_signature, add_provider_payload) =
		create_and_sign_add_provider_payload(delegator_key_pair, provider_msa_id);

	// Register provider
	assert_ok!(Msa::register_provider(Origin::signed(provider_account.into()), Vec::from("Foo")));

	assert_ok!(Msa::add_provider_to_msa(
		Origin::signed(provider_account.into()),
		delegator_account.into(),
		delegator_signature,
		add_provider_payload
	));

	(provider_msa_id, delegator_account)
}

#[cfg(feature = "runtime-benchmarks")]
pub fn new_test_ext_keystore() -> sp_io::TestExternalities {
	use sp_keystore::{testing::KeyStore, KeystoreExt, SyncCryptoStorePtr};
	use sp_std::sync::Arc;

	let t = frame_system::GenesisConfig::default().build_storage::<Test>().unwrap();
	let mut ext = sp_io::TestExternalities::new(t);
	ext.register_extension(KeystoreExt(Arc::new(KeyStore::new()) as SyncCryptoStorePtr));

	ext
}<|MERGE_RESOLUTION|>--- conflicted
+++ resolved
@@ -104,14 +104,9 @@
 	type Event = Event;
 	type WeightInfo = ();
 	type ConvertIntoAccountId32 = ConvertInto;
-<<<<<<< HEAD
-	type MaxKeys = MaxKeys;
-	type MaxSchemaGrants = MaxSchemaGrants;
-=======
 	type MaxPublicKeysPerMsa = MaxPublicKeysPerMsa;
 	type MaxSchemaGrantsPerDelegation = MaxSchemaGrantsPerDelegation;
 	type MaxProviderNameSize = MaxProviderNameSize;
->>>>>>> 611d6dec
 	type SchemaValidator = Schemas;
 	type MaxProviderNameSize = MaxProviderNameSize;
 	type NumberOfBuckets = ConstU32<NUMBER_OF_BUCKETS>;
