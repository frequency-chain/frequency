--- conflicted
+++ resolved
@@ -87,10 +87,7 @@
 	type MinSchemaModelSizeBytes = ConstU32<10>;
 	type SchemaModelMaxBytesBoundedVecLimit = ConstU32<10>;
 	type MaxSchemaRegistrations = ConstU16<10>;
-<<<<<<< HEAD
 	type MaxSchemaSettingsPerSchema = ConstU32<1>;
-=======
->>>>>>> 0580bfdc
 	// The proposal type
 	type Proposal = RuntimeCall;
 	// The Council proposal provider interface
