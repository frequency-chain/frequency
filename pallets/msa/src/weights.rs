--- conflicted
+++ resolved
@@ -63,11 +63,7 @@
 	fn add_provider_to_msa() -> Weight;
 	fn revoke_msa_delegation_by_delegator() -> Weight;
 	fn register_provider() -> Weight;
-<<<<<<< HEAD
 	fn on_initialize(s: u32) -> Weight;
-=======
-	fn on_initialize(m: u32, ) -> Weight;
->>>>>>> 12671aa5
 }
 
 /// Weights for pallet_msa using the Substrate node and recommended hardware.
@@ -77,17 +73,10 @@
 	// Storage: Msa MsaIdentifier (r:1 w:1)
 	// Storage: Msa MessageSourceIdOf (r:1 w:1)
 	// Storage: Msa MsaInfoOf (r:1 w:1)
-<<<<<<< HEAD
 	fn create(s: u32) -> Weight {
 		Weight::from_ref_time(22_102_000 as u64)
 			// Standard Error: 0
 			.saturating_add(Weight::from_ref_time(9_000 as u64).saturating_mul(s as u64))
-=======
-	fn create(s: u32, ) -> Weight {
-		Weight::from_ref_time(17_462_000 as u64)
-			// Standard Error: 1_000
-			.saturating_add(Weight::from_ref_time(11_000 as u64).saturating_mul(s as u64))
->>>>>>> 12671aa5
 			.saturating_add(T::DbWeight::get().reads(3 as u64))
 			.saturating_add(T::DbWeight::get().writes(3 as u64))
 	}
@@ -104,17 +93,10 @@
 	}
 	// Storage: Msa MessageSourceIdOf (r:1 w:0)
 	// Storage: Msa ProviderInfoOf (r:1 w:1)
-<<<<<<< HEAD
 	fn revoke_delegation_by_provider(s: u32) -> Weight {
 		Weight::from_ref_time(20_484_000 as u64)
 			// Standard Error: 1_000
 			.saturating_add(Weight::from_ref_time(22_000 as u64).saturating_mul(s as u64))
-=======
-	fn revoke_delegation_by_provider(s: u32, ) -> Weight {
-		Weight::from_ref_time(18_059_000 as u64)
-			// Standard Error: 2_000
-			.saturating_add(Weight::from_ref_time(15_000 as u64).saturating_mul(s as u64))
->>>>>>> 12671aa5
 			.saturating_add(T::DbWeight::get().reads(2 as u64))
 			.saturating_add(T::DbWeight::get().writes(1 as u64))
 	}
@@ -164,18 +146,11 @@
 			.saturating_add(T::DbWeight::get().reads(2 as u64))
 			.saturating_add(T::DbWeight::get().writes(1 as u64))
 	}
-<<<<<<< HEAD
 
 	fn on_initialize(s: u32) -> Weight {
 		Weight::from_ref_time(15_000_000 as u64)
 			.saturating_add(RocksDbWeight::get().reads(s as u64))
 			.saturating_mul(2 as u64)
-=======
-	fn on_initialize(m: u32, ) -> Weight {
-		Weight::from_ref_time(5_599_000 as u64)
-			// Standard Error: 0
-			.saturating_add(Weight::from_ref_time(1_000 as u64).saturating_mul(m as u64))
->>>>>>> 12671aa5
 	}
 }
 
@@ -184,17 +159,10 @@
 	// Storage: Msa MsaIdentifier (r:1 w:1)
 	// Storage: Msa MessageSourceIdOf (r:1 w:1)
 	// Storage: Msa MsaInfoOf (r:1 w:1)
-<<<<<<< HEAD
 	fn create(s: u32) -> Weight {
 		Weight::from_ref_time(22_102_000 as u64)
 			// Standard Error: 0
 			.saturating_add(Weight::from_ref_time(9_000 as u64).saturating_mul(s as u64))
-=======
-	fn create(s: u32, ) -> Weight {
-		Weight::from_ref_time(17_462_000 as u64)
-			// Standard Error: 1_000
-			.saturating_add(Weight::from_ref_time(11_000 as u64).saturating_mul(s as u64))
->>>>>>> 12671aa5
 			.saturating_add(RocksDbWeight::get().reads(3 as u64))
 			.saturating_add(RocksDbWeight::get().writes(3 as u64))
 	}
@@ -211,17 +179,10 @@
 	}
 	// Storage: Msa MessageSourceIdOf (r:1 w:0)
 	// Storage: Msa ProviderInfoOf (r:1 w:1)
-<<<<<<< HEAD
-	fn revoke_delegation_by_provider(s: u32) -> Weight {
-		Weight::from_ref_time(20_484_000 as u64)
-			// Standard Error: 1_000
-			.saturating_add(Weight::from_ref_time(22_000 as u64).saturating_mul(s as u64))
-=======
 	fn revoke_delegation_by_provider(s: u32, ) -> Weight {
 		Weight::from_ref_time(18_059_000 as u64)
 			// Standard Error: 2_000
 			.saturating_add(Weight::from_ref_time(15_000 as u64).saturating_mul(s as u64))
->>>>>>> 12671aa5
 			.saturating_add(RocksDbWeight::get().reads(2 as u64))
 			.saturating_add(RocksDbWeight::get().writes(1 as u64))
 	}
@@ -271,17 +232,10 @@
 			.saturating_add(RocksDbWeight::get().reads(2 as u64))
 			.saturating_add(RocksDbWeight::get().writes(1 as u64))
 	}
-<<<<<<< HEAD
 
 	fn on_initialize(s: u32) -> Weight {
 		Weight::from_ref_time(15_000_000 as u64)
 			.saturating_add(RocksDbWeight::get().reads(s as u64))
 			.saturating_mul(2 as u64)
-=======
-	fn on_initialize(m: u32, ) -> Weight {
-		Weight::from_ref_time(5_599_000 as u64)
-			// Standard Error: 0
-			.saturating_add(Weight::from_ref_time(1_000 as u64).saturating_mul(m as u64))
->>>>>>> 12671aa5
 	}
 }