--- conflicted
+++ resolved
@@ -32,12 +32,8 @@
 [dev-dependencies]
 common-runtime = { path = '../../runtime/common', default-features = false }
 pallet-schemas = { path = "../schemas", default-features = false }
-<<<<<<< HEAD
 pallet-collective = { git = "https://github.com/paritytech/substrate", default-features = false, branch = "polkadot-v0.9.36" }
 sp-keystore = { default-features = false, git = "https://github.com/paritytech/substrate.git", branch = "polkadot-v0.9.36" }
-=======
-sp-keystore = { default-features = false, git = "https://github.com/paritytech/substrate", branch = "polkadot-v0.9.36" }
->>>>>>> decb9c80
 
 [features]
 default = ["std"]
