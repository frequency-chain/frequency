--- conflicted
+++ resolved
@@ -25,10 +25,7 @@
 sp-runtime = { workspace = true }
 # Frequency related dependencies
 common-primitives = { default-features = false, path = "../../common/primitives" }
-<<<<<<< HEAD
-=======
 cid = { workspace = true }
->>>>>>> bbd2d6bf
 multibase = { workspace = true }
 
 [dev-dependencies]
