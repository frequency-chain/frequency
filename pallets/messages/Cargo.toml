--- conflicted
+++ resolved
@@ -35,10 +35,6 @@
 pretty_assertions = { workspace = true }
 serde = { workspace = true, features = ["derive"] }
 serde_json = { workspace = true }
-<<<<<<< HEAD
-#serde_json = { workspace = true, default-features = true }
-=======
->>>>>>> 4a241249
 
 [features]
 default = ['std']
