#![cfg(feature = "runtime-benchmarks")]
#![allow(clippy::expect_used)]

use super::*;
#[allow(unused)]
use crate::Pallet as MessagesPallet;
use common_primitives::{
	msa::{DelegatorId, ProviderId},
	schema::*,
};
use frame_benchmarking::{benchmarks, whitelisted_caller};
use frame_support::{assert_ok, pallet_prelude::DispatchResult};
use frame_system::{pallet_prelude::BlockNumberFor, RawOrigin};
use sp_runtime::traits::One;
extern crate alloc;
use alloc::vec;

const SCHEMA_SIZE: u16 = 50;
const IPFS_PAYLOAD_LENGTH: u32 = 10;
const MAX_MESSAGES_IN_BLOCK: u32 = 500;
const ON_CHAIN_SCHEMA_ID: u16 = 16001;
<<<<<<< HEAD
=======
// this value should be the same as the one used in mocks tests
const IPFS_SCHEMA_ID: u16 = 20;
>>>>>>> 4a241249

fn onchain_message<T: Config>(schema_id: SchemaId) -> DispatchResult {
	let message_source_id = DelegatorId(1);
	let provider_id = ProviderId(1);
	let payload = Vec::from(
		"{'fromId': 123, 'content': '232323', 'fromId': 123, 'content': '232323'}".as_bytes(),
	);
	let bounded_payload: BoundedVec<u8, T::MessagesMaxPayloadSizeBytes> =
		payload.try_into().expect("Invalid payload");
	MessagesPallet::<T>::add_message(
		provider_id.into(),
		Some(message_source_id.into()),
		bounded_payload,
		schema_id,
		BlockNumberFor::<T>::one(),
	)?;
	Ok(())
}

/// Helper function to call MessagesPallet::<T>::add_ipfs_message
fn ipfs_message<T: Config>(schema_id: SchemaId) -> DispatchResult {
	let payload =
		Vec::from("bafkreidgvpkjawlxz6sffxzwgooowe5yt7i6wsyg236mfoks77nywkptdq".as_bytes());
	let provider_id = ProviderId(1);
	let bounded_payload: BoundedVec<u8, T::MessagesMaxPayloadSizeBytes> =
		payload.try_into().expect("Invalid payload");

	MessagesPallet::<T>::add_message(
		provider_id.into(),
		None,
		bounded_payload,
		schema_id,
		BlockNumberFor::<T>::one(),
	)?;

	Ok(())
}

fn create_schema<T: Config>(location: PayloadLocation) -> DispatchResult {
	T::SchemaBenchmarkHelper::create_schema(
		Vec::from(r#"{"Name": "Bond", "Code": "007"}"#.as_bytes()),
		ModelType::AvroBinary,
		location,
	)
}

benchmarks! {
	// TODO: this is failing with InvalidPayloadLocation
	add_onchain_message {
		let n in 0 .. T::MessagesMaxPayloadSizeBytes::get() - 1;
		let message_source_id = DelegatorId(2);
		let caller: T::AccountId = whitelisted_caller();
		let schema_id = ON_CHAIN_SCHEMA_ID;

		// schema ids start from 1, and we need to add that many to make sure our desired id exists
		for j in 0 ..=SCHEMA_SIZE {
			assert_ok!(create_schema::<T>(PayloadLocation::OnChain));
		}

		assert_ok!(T::MsaBenchmarkHelper::add_key(ProviderId(1).into(), caller.clone()));
		assert_ok!(T::MsaBenchmarkHelper::set_delegation_relationship(ProviderId(1), message_source_id.into(), [schema_id].to_vec()));

		let payload = vec![1; n as usize];
		for j in 1 .. MAX_MESSAGES_IN_BLOCK {
			assert_ok!(onchain_message::<T>(schema_id));
		}
	}: _ (RawOrigin::Signed(caller), Some(message_source_id.into()), schema_id, payload)
	verify {
		assert_eq!(MessagesPallet::<T>::get_messages_by_schema_and_block(
				schema_id, PayloadLocation::OnChain, BlockNumberFor::<T>::one()).len(),
			MAX_MESSAGES_IN_BLOCK as usize
		);
	}

	add_ipfs_message {
		let caller: T::AccountId = whitelisted_caller();
		let cid = "bafkreidgvpkjawlxz6sffxzwgooowe5yt7i6wsyg236mfoks77nywkptdq".as_bytes().to_vec();
<<<<<<< HEAD
		let schema_id = 1;
=======
		let schema_id = IPFS_SCHEMA_ID;
>>>>>>> 4a241249

		// schema ids start from 1, and we need to add that many to make sure our desired id exists
		for j in 0 ..=SCHEMA_SIZE {
			assert_ok!(create_schema::<T>(PayloadLocation::IPFS));
		}
		assert_ok!(T::MsaBenchmarkHelper::add_key(ProviderId(1).into(), caller.clone()));
		for j in 1 .. MAX_MESSAGES_IN_BLOCK {
			assert_ok!(ipfs_message::<T>(schema_id));
		}
	}: _ (RawOrigin::Signed(caller), schema_id, cid, IPFS_PAYLOAD_LENGTH)
	verify {
		assert_eq!(MessagesPallet::<T>::get_messages_by_schema_and_block(
			schema_id, PayloadLocation::IPFS, BlockNumberFor::<T>::one()).len(),
			MAX_MESSAGES_IN_BLOCK as usize
		);
	}

	impl_benchmark_test_suite!(MessagesPallet, crate::tests::mock::new_test_ext(), crate::tests::mock::Test);
}<|MERGE_RESOLUTION|>--- conflicted
+++ resolved
@@ -19,11 +19,8 @@
 const IPFS_PAYLOAD_LENGTH: u32 = 10;
 const MAX_MESSAGES_IN_BLOCK: u32 = 500;
 const ON_CHAIN_SCHEMA_ID: u16 = 16001;
-<<<<<<< HEAD
-=======
 // this value should be the same as the one used in mocks tests
 const IPFS_SCHEMA_ID: u16 = 20;
->>>>>>> 4a241249
 
 fn onchain_message<T: Config>(schema_id: SchemaId) -> DispatchResult {
 	let message_source_id = DelegatorId(1);
@@ -71,7 +68,6 @@
 }
 
 benchmarks! {
-	// TODO: this is failing with InvalidPayloadLocation
 	add_onchain_message {
 		let n in 0 .. T::MessagesMaxPayloadSizeBytes::get() - 1;
 		let message_source_id = DelegatorId(2);
@@ -101,11 +97,7 @@
 	add_ipfs_message {
 		let caller: T::AccountId = whitelisted_caller();
 		let cid = "bafkreidgvpkjawlxz6sffxzwgooowe5yt7i6wsyg236mfoks77nywkptdq".as_bytes().to_vec();
-<<<<<<< HEAD
-		let schema_id = 1;
-=======
 		let schema_id = IPFS_SCHEMA_ID;
->>>>>>> 4a241249
 
 		// schema ids start from 1, and we need to add that many to make sure our desired id exists
 		for j in 0 ..=SCHEMA_SIZE {
