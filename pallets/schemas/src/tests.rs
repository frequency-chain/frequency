use crate::{Config, Error, Event as AnnouncementEvent};
<<<<<<< HEAD
use common_primitives::schema::{ModelType, PayloadLocation, SchemaId};
=======
use common_primitives::schema::{ModelType, SchemaId};
>>>>>>> 6e7ddc98
use frame_support::{assert_noop, assert_ok, dispatch::RawOrigin, BoundedVec};
use serial_test::serial;
use sp_runtime::DispatchError::BadOrigin;

use super::mock::*;

fn create_bounded_schema_vec(
	from_string: &str,
) -> BoundedVec<u8, <Test as Config>::SchemaModelMaxBytesBoundedVecLimit> {
	let fields_vec = Vec::from(from_string.as_bytes());
	BoundedVec::try_from(fields_vec).unwrap()
}

fn sudo_set_max_schema_size() {
	assert_ok!(SchemasPallet::set_max_schema_model_bytes(RawOrigin::Root.into(), 50));
}

pub mod test {}

struct TestCase<T> {
	schema: &'static str,
	expected: T,
}

#[test]
fn require_valid_schema_size_errors() {
	new_test_ext().execute_with(|| {
		let sender: AccountId = 1;
		sudo_set_max_schema_size();
		let test_cases: [TestCase<(Error<Test>, u8)>; 2] = [
			TestCase {
				schema: "",
				expected: (Error::<Test>::LessThanMinSchemaModelBytes,3),
			},
			TestCase {
				schema: "foo,bar,bazz,way,wayway,wayway,foo,bar,bazz,way,wayway,wayway,foo,bar,bazz,thisiswaywaywaywaywaywaywaytoolong",
				expected: (Error::<Test>::ExceedsMaxSchemaModelBytes, 2),
			},
		];
		for tc in test_cases {
			assert_noop!(
<<<<<<< HEAD
				SchemasPallet::register_schema(
					Origin::signed(sender),
					create_bounded_schema_vec(tc.schema),
					ModelType::AvroBinary,
					PayloadLocation::OnChain
				),
=======
				SchemasPallet::register_schema(Origin::signed(sender), create_bounded_schema_vec(tc.schema), ModelType::AvroBinary),
>>>>>>> 6e7ddc98
				tc.expected.0);
		}
	})
}

#[test]
fn get_latest_schema_count() {
	new_test_ext().execute_with(|| {
		let schema_count = SchemasPallet::schema_count();
		let schema_latest_rpc = SchemasPallet::get_latest_schema_id();
		assert!(schema_count == schema_latest_rpc.unwrap());
	})
}

#[test]
fn register_schema_happy_path() {
	new_test_ext().execute_with(|| {
		sudo_set_max_schema_size();
		let sender: AccountId = 1;
		assert_ok!(SchemasPallet::register_schema(
			Origin::signed(sender),
			create_bounded_schema_vec("foo,bar,bazz"),
<<<<<<< HEAD
			ModelType::AvroBinary,
			PayloadLocation::OnChain
=======
			ModelType::AvroBinary
>>>>>>> 6e7ddc98
		));
	})
}

#[test]
fn set_max_schema_size_works_if_root() {
	new_test_ext().execute_with(|| {
		let new_size: u32 = 42;
		assert_ok!(SchemasPallet::set_max_schema_model_bytes(RawOrigin::Root.into(), new_size));
		let new_schema_size = SchemasPallet::get_schema_model_max_bytes();
		assert_eq!(new_size, new_schema_size);
	})
}

#[test]
fn set_max_schema_size_fails_if_not_root() {
	new_test_ext().execute_with(|| {
		let new_size: u32 = 42;
		let sender: AccountId = 1;
		let expected_err = BadOrigin;
		assert_noop!(
			SchemasPallet::set_max_schema_model_bytes(Origin::signed(sender), new_size),
			expected_err
		);
	})
}

#[test]
fn set_max_schema_size_fails_if_larger_than_bound() {
	new_test_ext().execute_with(|| {
		let new_size: u32 = 68_000;
		let expected_err = Error::<Test>::ExceedsGovernanceSchemaModelMaxValue;
		assert_noop!(
			SchemasPallet::set_max_schema_model_bytes(RawOrigin::Root.into(), new_size),
			expected_err
		);
	})
}

#[test]
#[serial]
fn register_schema_id_deposits_events_and_increments_schema_id() {
	new_test_ext().execute_with(|| {
		sudo_set_max_schema_size();
		let sender: AccountId = 1;
		let mut last_schema_id: SchemaId = 0;
		for fields in ["foo,bar,bazz", "this,is,another,schema", "test,one,two,three"] {
			let expected_schema_id = last_schema_id + 1;
			assert_ok!(SchemasPallet::register_schema(
				Origin::signed(sender),
				create_bounded_schema_vec(fields),
<<<<<<< HEAD
				ModelType::AvroBinary,
				PayloadLocation::OnChain
=======
				ModelType::AvroBinary
>>>>>>> 6e7ddc98
			));
			System::assert_last_event(
				AnnouncementEvent::SchemaRegistered(sender, expected_schema_id).into(),
			);
			last_schema_id = expected_schema_id;
		}
		assert_ok!(SchemasPallet::register_schema(
			Origin::signed(sender),
			create_bounded_schema_vec("foo,bar"),
<<<<<<< HEAD
			ModelType::AvroBinary,
			PayloadLocation::OnChain
=======
			ModelType::AvroBinary
>>>>>>> 6e7ddc98
		));
	})
}

#[test]
fn get_existing_schema_by_id_should_return_schema() {
	new_test_ext().execute_with(|| {
		let sender: AccountId = 1;
		sudo_set_max_schema_size();
		// arrange
		let test_str = "foo,bar,bazz";
		let serialized_fields = Vec::from(test_str.as_bytes());
		assert_ok!(SchemasPallet::register_schema(
			Origin::signed(sender),
			create_bounded_schema_vec(test_str),
<<<<<<< HEAD
			ModelType::AvroBinary,
			PayloadLocation::OnChain
=======
			ModelType::AvroBinary
>>>>>>> 6e7ddc98
		));

		// act
		let res = SchemasPallet::get_schema_by_id(1);

		// assert
		assert_eq!(res.as_ref().is_some(), true);
		assert_eq!(res.as_ref().unwrap().clone().model, serialized_fields);
	})
}

#[test]
fn get_non_existing_schema_by_id_should_return_none() {
	new_test_ext().execute_with(|| {
		// act
		let res = SchemasPallet::get_schema_by_id(1);

		// assert
		assert_eq!(res.as_ref().is_none(), true);
	})
}<|MERGE_RESOLUTION|>--- conflicted
+++ resolved
@@ -1,9 +1,5 @@
 use crate::{Config, Error, Event as AnnouncementEvent};
-<<<<<<< HEAD
 use common_primitives::schema::{ModelType, PayloadLocation, SchemaId};
-=======
-use common_primitives::schema::{ModelType, SchemaId};
->>>>>>> 6e7ddc98
 use frame_support::{assert_noop, assert_ok, dispatch::RawOrigin, BoundedVec};
 use serial_test::serial;
 use sp_runtime::DispatchError::BadOrigin;
@@ -45,16 +41,7 @@
 		];
 		for tc in test_cases {
 			assert_noop!(
-<<<<<<< HEAD
-				SchemasPallet::register_schema(
-					Origin::signed(sender),
-					create_bounded_schema_vec(tc.schema),
-					ModelType::AvroBinary,
-					PayloadLocation::OnChain
-				),
-=======
-				SchemasPallet::register_schema(Origin::signed(sender), create_bounded_schema_vec(tc.schema), ModelType::AvroBinary),
->>>>>>> 6e7ddc98
+				SchemasPallet::register_schema(Origin::signed(sender), create_bounded_schema_vec(tc.schema), ModelType::AvroBinary, PayloadLocation::OnChain),
 				tc.expected.0);
 		}
 	})
@@ -77,12 +64,8 @@
 		assert_ok!(SchemasPallet::register_schema(
 			Origin::signed(sender),
 			create_bounded_schema_vec("foo,bar,bazz"),
-<<<<<<< HEAD
 			ModelType::AvroBinary,
-			PayloadLocation::OnChain
-=======
-			ModelType::AvroBinary
->>>>>>> 6e7ddc98
+      PayloadLocation::OnChain
 		));
 	})
 }
@@ -134,12 +117,8 @@
 			assert_ok!(SchemasPallet::register_schema(
 				Origin::signed(sender),
 				create_bounded_schema_vec(fields),
-<<<<<<< HEAD
 				ModelType::AvroBinary,
-				PayloadLocation::OnChain
-=======
-				ModelType::AvroBinary
->>>>>>> 6e7ddc98
+        PayloadLocation::OnChain
 			));
 			System::assert_last_event(
 				AnnouncementEvent::SchemaRegistered(sender, expected_schema_id).into(),
@@ -149,12 +128,8 @@
 		assert_ok!(SchemasPallet::register_schema(
 			Origin::signed(sender),
 			create_bounded_schema_vec("foo,bar"),
-<<<<<<< HEAD
 			ModelType::AvroBinary,
-			PayloadLocation::OnChain
-=======
-			ModelType::AvroBinary
->>>>>>> 6e7ddc98
+      PayloadLocation::OnChain
 		));
 	})
 }
@@ -170,12 +145,8 @@
 		assert_ok!(SchemasPallet::register_schema(
 			Origin::signed(sender),
 			create_bounded_schema_vec(test_str),
-<<<<<<< HEAD
 			ModelType::AvroBinary,
-			PayloadLocation::OnChain
-=======
-			ModelType::AvroBinary
->>>>>>> 6e7ddc98
+      PayloadLocation::OnChain
 		));
 
 		// act
