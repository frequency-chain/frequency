--- conflicted
+++ resolved
@@ -103,9 +103,7 @@
 	// is actually allowed.
 	type SchemaModelMaxBytesBoundedVecLimit = ConstU32<65_500>;
 	type MaxSchemaRegistrations = MaxSchemaRegistrations;
-<<<<<<< HEAD
 	type MaxSchemaSettingsPerSchema = ConstU32<1>;
-=======
 	// The proposal type
 	type Proposal = RuntimeCall;
 	// The Council proposal provider interface
@@ -116,7 +114,6 @@
 		EnsureRoot<AccountId>,
 		pallet_collective::EnsureProportionMoreThan<AccountId, CouncilCollective, 1, 2>,
 	>;
->>>>>>> 7018c774
 }
 
 impl frame_system::Config for Test {
