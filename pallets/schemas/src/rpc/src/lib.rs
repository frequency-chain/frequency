<<<<<<< HEAD
use codec::Codec;
use common_primitives::weight_to_fees::WeightToFee;
use core::result::Result as CoreResult;
use frame_support::weights::WeightToFeePolynomial;
use jsonrpc_core::{Error as RpcError, ErrorCode, Result};
use jsonrpc_derive::rpc;
use pallet_schemas_runtime_api::SchemasRuntimeApi;
use pallet_transaction_payment_rpc_runtime_api::{FeeDetails, InclusionFee, RuntimeDispatchInfo};
use sp_api::{ApiError, ProvideRuntimeApi};
use sp_blockchain::HeaderBackend;
use sp_rpc::number::NumberOrHex;
use sp_runtime::{
	generic::BlockId,
	traits::{Block as BlockT, MaybeDisplay},
	DispatchError,
};
use sp_std::vec::Vec;
=======
use common_primitives::{rpc::*, schema::*};
use jsonrpc_core::Result;
use jsonrpc_derive::rpc;
use pallet_schemas_runtime_api::SchemasRuntimeApi;
use sp_api::ProvideRuntimeApi;
use sp_blockchain::HeaderBackend;
use sp_runtime::{generic::BlockId, traits::Block as BlockT};
>>>>>>> 72d1f62b
use std::sync::Arc;
/// Error type of this RPC api.
pub enum Error {
	/// The transaction was not decodable.
	DecodeError,
	/// The call to runtime failed.
	RuntimeError,
}

impl From<Error> for i64 {
	fn from(e: Error) -> i64 {
		match e {
			Error::RuntimeError => 1,
			Error::DecodeError => 2,
		}
	}
}

#[rpc]
<<<<<<< HEAD
pub trait SchemasApi<BlockHash, AccountId, ResponseType> {
	#[rpc(name = "schemas_getLatestSchemaId")]
	fn get_latest_schema_id(&self, at: Option<BlockHash>) -> Result<u16>;
	#[rpc(name = "schemas_calculateSchemaFee")]
	fn get_schema_registration_fee(
		&self,
		at: Option<BlockHash>,
		schema: Vec<u8>,
	) -> Result<FeeDetails<NumberOrHex>>;
=======
pub trait SchemasApi<BlockHash> {
	#[rpc(name = "schemas_getLatestSchemaId")]
	fn get_latest_schema_id(&self, at: Option<BlockHash>) -> Result<u16>;

	#[rpc(name = "schemas_getBySchemaId")]
	fn get_by_schema_id(&self, schema_id: SchemaId) -> Result<Option<SchemaResponse>>;
>>>>>>> 72d1f62b
}

pub struct SchemasHandler<C, M> {
	client: Arc<C>,
	_marker: std::marker::PhantomData<M>,
}

impl<C, M> SchemasHandler<C, M> {
	pub fn new(client: Arc<C>) -> Self {
		Self { client, _marker: Default::default() }
	}
}

<<<<<<< HEAD
impl<C, Block, AccountId, Balance>
	SchemasApi<<Block as BlockT>::Hash, AccountId, RuntimeDispatchInfo<Balance>>
	for SchemasHandler<C, Block>
where
	Block: BlockT,
	C: 'static + ProvideRuntimeApi<Block> + HeaderBackend<Block>,
	C::Api: SchemasRuntimeApi<Block, AccountId, Balance>,
	AccountId: Codec,
	Balance: Codec + MaybeDisplay + Copy + TryInto<NumberOrHex> + std::convert::From<u64>,
=======
impl<C, Block> SchemasApi<<Block as BlockT>::Hash> for SchemasHandler<C, Block>
where
	Block: BlockT,
	C: Send + Sync + 'static,
	C: ProvideRuntimeApi<Block>,
	C: HeaderBackend<Block>,
	C::Api: SchemasRuntimeApi<Block>,
>>>>>>> 72d1f62b
{
	fn get_latest_schema_id(&self, at: Option<<Block as BlockT>::Hash>) -> Result<u16> {
		let api = self.client.runtime_api();
		let at = BlockId::hash(at.unwrap_or_else(|| self.client.info().best_hash));
		let schema_api_result = api.get_latest_schema_id(&at);
		map_rpc_result(schema_api_result)
	}
<<<<<<< HEAD

	fn get_schema_registration_fee(
		&self,
		at: Option<<Block as BlockT>::Hash>,
		schema: Vec<u8>,
	) -> Result<FeeDetails<NumberOrHex>> {
		let api = self.client.runtime_api();
		let at = BlockId::hash(at.unwrap_or_else(|| self.client.info().best_hash));
		let schema_weight_res = api.calculate_schema_cost(&at, schema);
		let schema_weight = match schema_weight_res {
			Ok(weight) => weight,
			Err(err) =>
				return Err(RpcError {
					code: ErrorCode::ServerError(1),
					message: "Unable to calculate weight".into(),
					data: Some(format!("{:?}", err).into()),
				}),
		};
		let unadjusted_schema_fee = WeightToFee::calc(&schema_weight);
		let try_into_rpc_balance = |value: Balance| {
			value.try_into().map_err(|_| RpcError {
				code: ErrorCode::InvalidParams,
				message: format!("{} doesn't fit in NumberOrHex representation", value),
				data: None,
			})
		};
		// TODO Issue #77: Check what fee calculation should be like
		let fixed_len_fee = 0u64.into();
		let tip = 0u64.into();
		let base_fee = 0u64.into();
		let fee_return = FeeDetails {
			inclusion_fee: Some(InclusionFee {
				base_fee: try_into_rpc_balance(base_fee)?,
				len_fee: try_into_rpc_balance(fixed_len_fee)?,
				adjusted_weight_fee: try_into_rpc_balance(unadjusted_schema_fee.into())?,
			}),
			tip,
		};
		Ok(fee_return)
	}
}
=======
>>>>>>> 72d1f62b

	fn get_by_schema_id(&self, schema_id: SchemaId) -> Result<Option<SchemaResponse>> {
		let api = self.client.runtime_api();
		let at = BlockId::hash(self.client.info().best_hash);
		let schema_api_result = api.get_by_schema_id(&at, schema_id);
		map_rpc_result(schema_api_result)
	}
}<|MERGE_RESOLUTION|>--- conflicted
+++ resolved
@@ -1,30 +1,18 @@
-<<<<<<< HEAD
 use codec::Codec;
-use common_primitives::weight_to_fees::WeightToFee;
-use core::result::Result as CoreResult;
+use common_primitives::{rpc::*, schema::*, weight_to_fees::*};
 use frame_support::weights::WeightToFeePolynomial;
 use jsonrpc_core::{Error as RpcError, ErrorCode, Result};
 use jsonrpc_derive::rpc;
 use pallet_schemas_runtime_api::SchemasRuntimeApi;
 use pallet_transaction_payment_rpc_runtime_api::{FeeDetails, InclusionFee, RuntimeDispatchInfo};
-use sp_api::{ApiError, ProvideRuntimeApi};
+use sp_api::ProvideRuntimeApi;
 use sp_blockchain::HeaderBackend;
 use sp_rpc::number::NumberOrHex;
 use sp_runtime::{
 	generic::BlockId,
 	traits::{Block as BlockT, MaybeDisplay},
-	DispatchError,
 };
 use sp_std::vec::Vec;
-=======
-use common_primitives::{rpc::*, schema::*};
-use jsonrpc_core::Result;
-use jsonrpc_derive::rpc;
-use pallet_schemas_runtime_api::SchemasRuntimeApi;
-use sp_api::ProvideRuntimeApi;
-use sp_blockchain::HeaderBackend;
-use sp_runtime::{generic::BlockId, traits::Block as BlockT};
->>>>>>> 72d1f62b
 use std::sync::Arc;
 /// Error type of this RPC api.
 pub enum Error {
@@ -44,24 +32,19 @@
 }
 
 #[rpc]
-<<<<<<< HEAD
-pub trait SchemasApi<BlockHash, AccountId, ResponseType> {
+pub trait SchemasApi<BlockHash, Balance> {
 	#[rpc(name = "schemas_getLatestSchemaId")]
 	fn get_latest_schema_id(&self, at: Option<BlockHash>) -> Result<u16>;
+
+	#[rpc(name = "schemas_getBySchemaId")]
+	fn get_by_schema_id(&self, schema_id: SchemaId) -> Result<Option<SchemaResponse>>;
+
 	#[rpc(name = "schemas_calculateSchemaFee")]
 	fn get_schema_registration_fee(
 		&self,
 		at: Option<BlockHash>,
 		schema: Vec<u8>,
 	) -> Result<FeeDetails<NumberOrHex>>;
-=======
-pub trait SchemasApi<BlockHash> {
-	#[rpc(name = "schemas_getLatestSchemaId")]
-	fn get_latest_schema_id(&self, at: Option<BlockHash>) -> Result<u16>;
-
-	#[rpc(name = "schemas_getBySchemaId")]
-	fn get_by_schema_id(&self, schema_id: SchemaId) -> Result<Option<SchemaResponse>>;
->>>>>>> 72d1f62b
 }
 
 pub struct SchemasHandler<C, M> {
@@ -75,33 +58,35 @@
 	}
 }
 
-<<<<<<< HEAD
-impl<C, Block, AccountId, Balance>
-	SchemasApi<<Block as BlockT>::Hash, AccountId, RuntimeDispatchInfo<Balance>>
+impl<C, Block, Balance> SchemasApi<<Block as BlockT>::Hash, RuntimeDispatchInfo<Balance>>
 	for SchemasHandler<C, Block>
 where
 	Block: BlockT,
 	C: 'static + ProvideRuntimeApi<Block> + HeaderBackend<Block>,
-	C::Api: SchemasRuntimeApi<Block, AccountId, Balance>,
-	AccountId: Codec,
+	C::Api: SchemasRuntimeApi<Block, Balance>,
 	Balance: Codec + MaybeDisplay + Copy + TryInto<NumberOrHex> + std::convert::From<u64>,
-=======
-impl<C, Block> SchemasApi<<Block as BlockT>::Hash> for SchemasHandler<C, Block>
-where
-	Block: BlockT,
-	C: Send + Sync + 'static,
-	C: ProvideRuntimeApi<Block>,
-	C: HeaderBackend<Block>,
-	C::Api: SchemasRuntimeApi<Block>,
->>>>>>> 72d1f62b
 {
 	fn get_latest_schema_id(&self, at: Option<<Block as BlockT>::Hash>) -> Result<u16> {
 		let api = self.client.runtime_api();
 		let at = BlockId::hash(at.unwrap_or_else(|| self.client.info().best_hash));
 		let schema_api_result = api.get_latest_schema_id(&at);
-		map_rpc_result(schema_api_result)
+		match schema_api_result {
+			Ok(schema_id) => match schema_id {
+				Some(id) => Ok(id),
+				None => Err(RpcError {
+					code: ErrorCode::ServerError(1),
+					message: "No schema found".into(),
+					data: None,
+				}
+				.into()),
+			},
+			Err(e) => Err(RpcError {
+				code: ErrorCode::ServerError(1),
+				message: "Unable to get latest schema id".into(),
+				data: Some(format!("{:?}", e).into()),
+			}),
+		}
 	}
-<<<<<<< HEAD
 
 	fn get_schema_registration_fee(
 		&self,
@@ -113,11 +98,11 @@
 		let schema_weight_res = api.calculate_schema_cost(&at, schema);
 		let schema_weight = match schema_weight_res {
 			Ok(weight) => weight,
-			Err(err) =>
+			Err(e) =>
 				return Err(RpcError {
 					code: ErrorCode::ServerError(1),
-					message: "Unable to calculate weight".into(),
-					data: Some(format!("{:?}", err).into()),
+					message: "Unable to calculate schema weight".into(),
+					data: Some(format!("{:?}", e).into()),
 				}),
 		};
 		let unadjusted_schema_fee = WeightToFee::calc(&schema_weight);
@@ -142,9 +127,6 @@
 		};
 		Ok(fee_return)
 	}
-}
-=======
->>>>>>> 72d1f62b
 
 	fn get_by_schema_id(&self, schema_id: SchemaId) -> Result<Option<SchemaResponse>> {
 		let api = self.client.runtime_api();
