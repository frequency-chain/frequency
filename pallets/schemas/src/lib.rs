--- conflicted
+++ resolved
@@ -183,24 +183,5 @@
 			}
 			None
 		}
-
-<<<<<<< HEAD
-		pub fn require_valid_schema_size(
-			schema: Vec<u8>,
-		) -> Result<BoundedVec<u8, T::MaxSchemaSizeBytes>, Error<T>> {
-			let bounded_fields: BoundedVec<u8, T::MaxSchemaSizeBytes> =
-				schema.try_into().map_err(|()| Error::<T>::ExceedsMaxSchemaBytes)?;
-			ensure!(
-				bounded_fields.len() >= T::MinSchemaSizeBytes::get() as usize,
-				Error::<T>::LessThanMinSchemaBytes
-			);
-			Ok(bounded_fields)
-=======
-		pub fn calculate_schema_cost(schema: Vec<u8>) -> Weight {
-			let schema_len = schema.len() as u32;
-			let schema_weight = T::WeightInfo::register_schema(schema_len);
-			schema_weight
->>>>>>> 7cd9142a
-		}
 	}
 }