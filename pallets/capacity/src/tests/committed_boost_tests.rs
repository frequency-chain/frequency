--- conflicted
+++ resolved
@@ -3,24 +3,21 @@
 use super::mock::*;
 use crate as pallet_capacity;
 use crate::{
-<<<<<<< HEAD
-	BalanceOf, StakingConfigProvider, StakingDetails, StakingType, StakingType::FlexibleBoost,
+	tests::testing_utils::{capacity_events, register_provider},
+	BalanceOf, BlockNumberFor, CapacityLedger, Error, Event, FreezeReason, StakingAccountLedger,
+	StakingConfigProvider, StakingDetails, StakingTargetDetails, StakingTargetLedger, StakingType,
+	StakingType::FlexibleBoost,
+	UnlockChunk, UnstakeUnlocks,
 };
 use common_primitives::{capacity::StakingType::CommittedBoost, msa::MessageSourceId};
-use frame_support::traits::Get;
+use frame_support::{
+	assert_err, assert_noop, assert_ok,
+	dispatch::RawOrigin,
+	traits::{fungible::InspectFreeze, Get},
+	BoundedVec,
+};
 use pallet_capacity::Config;
-use sp_runtime::{traits::Zero, Perbill};
-=======
-	tests::{
-		mock::{new_test_ext, Capacity, RuntimeOrigin, System, Test},
-		testing_utils::{capacity_events, register_provider},
-	},
-	BalanceOf, StakingConfigProvider, StakingType, *,
-};
-use common_primitives::msa::MessageSourceId;
-use frame_support::{assert_noop, assert_ok, dispatch::RawOrigin, traits::Get};
-use pallet_capacity::Config;
->>>>>>> 2a5c4485
+use sp_runtime::Perbill;
 
 #[test]
 fn amount_releasable_in_pre_commit_phase_should_be_zero() {
@@ -32,7 +29,6 @@
 		// Indicate we are in the pre-commit phase
 		set_pte_block::<Test>(None);
 
-<<<<<<< HEAD
 		let (staking_type, amount_releasable) =
 			Capacity::get_staking_type_and_releasable_amount_in_force(
 				&account,
@@ -41,15 +37,6 @@
 			);
 		assert_eq!(staking_type, CommittedBoost);
 		assert_eq!(amount_releasable, 0);
-=======
-		let (staking_type, percent_releasable) =
-			Capacity::get_staking_type_and_releasable_percent_in_force(
-				StakingType::CommittedBoost,
-				&<Test as Config>::StakingConfigProvider::get(StakingType::CommittedBoost),
-			);
-		assert_eq!(staking_type, StakingType::CommittedBoost);
-		assert_eq!(percent_releasable, Perbill::zero());
->>>>>>> 2a5c4485
 	})
 }
 
@@ -63,7 +50,6 @@
 		// Indicate we are in the initial-commit phase
 		set_pte_block::<Test>(Some(1));
 
-<<<<<<< HEAD
 		let (staking_type, amount_releasable) =
 			Capacity::get_staking_type_and_releasable_amount_in_force(
 				&account,
@@ -72,15 +58,6 @@
 			);
 		assert_eq!(staking_type, CommittedBoost);
 		assert_eq!(amount_releasable, 0);
-=======
-		let (staking_type, percent_releasable) =
-			Capacity::get_staking_type_and_releasable_percent_in_force(
-				StakingType::CommittedBoost,
-				&<Test as Config>::StakingConfigProvider::get(StakingType::CommittedBoost),
-			);
-		assert_eq!(staking_type, StakingType::CommittedBoost);
-		assert_eq!(percent_releasable, Perbill::zero());
->>>>>>> 2a5c4485
 	})
 }
 
@@ -95,7 +72,6 @@
 		set_pte_block::<Test>(None);
 		System::set_block_number(<Test as Config>::CommittedBoostFailsafeUnlockBlockNumber::get());
 
-<<<<<<< HEAD
 		let (staking_type, amount_releasable) =
 			Capacity::get_staking_type_and_releasable_amount_in_force(
 				&account,
@@ -104,15 +80,6 @@
 			);
 		assert_eq!(staking_type, FlexibleBoost);
 		assert_eq!(amount_releasable, staking_account.active);
-=======
-		let (staking_type, percent_releasable) =
-			Capacity::get_staking_type_and_releasable_percent_in_force(
-				StakingType::CommittedBoost,
-				&<Test as Config>::StakingConfigProvider::get(StakingType::CommittedBoost),
-			);
-		assert_eq!(staking_type, StakingType::FlexibleBoost);
-		assert_eq!(percent_releasable, Perbill::from_percent(100));
->>>>>>> 2a5c4485
 	})
 }
 
@@ -125,15 +92,13 @@
 
 		// Indicate we are in the initiai-commit phase
 		set_pte_block::<Test>(Some(1));
-		let staking_config =
-			<Test as Config>::StakingConfigProvider::get(StakingType::CommittedBoost);
+		let staking_config = <Test as Config>::StakingConfigProvider::get(CommittedBoost);
 		let block_number = 1 +
 			staking_config.initial_commitment_blocks +
 			(staking_config.commitment_release_stage_blocks *
 				staking_config.commitment_release_stages);
 		System::set_block_number(block_number);
 
-<<<<<<< HEAD
 		let (staking_type, amount_releasable) =
 			Capacity::get_staking_type_and_releasable_amount_in_force(
 				&account,
@@ -142,15 +107,6 @@
 			);
 		assert_eq!(staking_type, FlexibleBoost);
 		assert_eq!(amount_releasable, staking_account.active);
-=======
-		let (staking_type, percent_releasable) =
-			Capacity::get_staking_type_and_releasable_percent_in_force(
-				StakingType::CommittedBoost,
-				&<Test as Config>::StakingConfigProvider::get(StakingType::CommittedBoost),
-			);
-		assert_eq!(staking_type, StakingType::FlexibleBoost);
-		assert_eq!(percent_releasable, Perbill::from_percent(100));
->>>>>>> 2a5c4485
 	})
 }
 
@@ -164,13 +120,8 @@
 
 		// Indicate we are in the initial-commit phase
 		set_pte_block::<Test>(Some(1));
-<<<<<<< HEAD
 		set_initial_commitment::<Test>(&account, Some(initial_commitment));
 		let staking_config = <Test as Config>::StakingConfigProvider::get(CommittedBoost);
-=======
-		let staking_config =
-			<Test as Config>::StakingConfigProvider::get(StakingType::CommittedBoost);
->>>>>>> 2a5c4485
 		let start_block_number = 1 + staking_config.initial_commitment_blocks;
 		System::set_block_number(start_block_number);
 
@@ -178,7 +129,6 @@
 			let offset_blocks = stage * staking_config.commitment_release_stage_blocks;
 			let block_number = start_block_number + offset_blocks;
 			System::set_block_number(block_number);
-<<<<<<< HEAD
 			let (staking_type, amount_releasable) =
 				Capacity::get_staking_type_and_releasable_amount_in_force(
 					&account,
@@ -190,20 +140,6 @@
 				amount_releasable,
 				initial_commitment / u64::from(staking_config.commitment_release_stages)
 			);
-=======
-			let (staking_type, percent_releasable) =
-				Capacity::get_staking_type_and_releasable_percent_in_force(
-					StakingType::CommittedBoost,
-					&<Test as Config>::StakingConfigProvider::get(StakingType::CommittedBoost),
-				);
-			assert_eq!(staking_type, StakingType::CommittedBoost);
-			let amount = percent_releasable.mul_floor(total_balance);
-			if prev_amount > 0 && amount > 0 {
-				assert!((prev_amount as i32 - amount as i32).abs() <= 1);
-			}
-			prev_amount = amount;
-			total_balance = total_balance.saturating_sub(amount);
->>>>>>> 2a5c4485
 		}
 	})
 }
@@ -300,19 +236,15 @@
 		let amount = 200;
 		let pte_block: BlockNumberFor<Test> = 500u32.into();
 		let cfg = <Test as crate::Config>::StakingConfigProvider::get(StakingType::CommittedBoost);
-		let release_middle: BlockNumberFor<Test> = cfg
-			.commitment_release_stage_blocks
-			.mul(cfg.commitment_release_stages)
-			.div_ceil(2);
+		let release_middle: u32 =
+			cfg.commitment_release_stage_blocks * cfg.commitment_release_stages / 2;
 		let unstaking_amount = 10;
 		register_provider(target, String::from("Foo"));
 		assert_ok!(Capacity::committed_boost(RuntimeOrigin::signed(account), target, amount));
 
 		System::set_block_number(pte_block + 1);
 		assert_ok!(Capacity::set_pte_via_governance(RawOrigin::Root.into(), pte_block,));
-		System::set_block_number(
-			pte_block as u32 + cfg.initial_commitment_blocks + release_middle as u32,
-		);
+		System::set_block_number(pte_block as u32 + cfg.initial_commitment_blocks + release_middle);
 
 		assert_ok!(Capacity::unstake(RuntimeOrigin::signed(account), target, unstaking_amount),);
 
@@ -363,8 +295,8 @@
 		let amount = 200;
 		let pte_block: BlockNumberFor<Test> = 500u32.into();
 		let cfg = <Test as crate::Config>::StakingConfigProvider::get(StakingType::CommittedBoost);
-		let after_release: BlockNumberFor<Test> =
-			cfg.commitment_release_stage_blocks.mul(cfg.commitment_release_stages).add(1u32);
+		let after_release: u32 =
+			cfg.commitment_release_stage_blocks * cfg.commitment_release_stages + 1u32;
 		register_provider(target, String::from("Foo"));
 		assert_ok!(Capacity::committed_boost(RuntimeOrigin::signed(account), target, amount));
 
