--- conflicted
+++ resolved
@@ -291,12 +291,8 @@
 
 		assert!(!Capacity::has_unclaimed_rewards(&account));
 
-<<<<<<< HEAD
 		// staking 1k as of block 1, era 1
 		setup_provider(&account, &target, &amount, StakingType::FlexibleBoost);
-=======
-		setup_provider(&account, &target, &amount, ProviderBoost);
->>>>>>> 3fdcc842
 		assert!(!Capacity::has_unclaimed_rewards(&account));
 
 		run_to_block(11);
