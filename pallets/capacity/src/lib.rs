--- conflicted
+++ resolved
@@ -1295,26 +1295,15 @@
 	pub(crate) fn has_unclaimed_rewards(account: &T::AccountId) -> bool {
 		let current_era = CurrentEraInfo::<T>::get().era_index;
 		match ProviderBoostHistories::<T>::get(account) {
-<<<<<<< HEAD
-			Some(provider_boost_history) =>
-=======
->>>>>>> 3fdcc842
 			// We can ignore any entries for the current or prior era, since:
 			//   - if it's for the previous era, it means we've already paid out rewards for that era,
 			//     or they just staked in that era & hence aren't eligible for rewards yet.
 			//   - if it's for the current era, then they've only just started staking
 			// If there are any entries for eras earlier than one prior to the current era, then there
 			// are unclaimed rewards.
-<<<<<<< HEAD
-				match provider_boost_history.get_earliest_reward_era() {
-					Some(era) if era < &current_era.saturating_sub(1u32) => true,
-					_ => false,
-				},
-=======
 			Some(provider_boost_history) =>
 				matches!(provider_boost_history.get_earliest_reward_era(),
 						 Some(era) if era < &current_era.saturating_sub(1u32)),
->>>>>>> 3fdcc842
 			None => false,
 		}
 	}
