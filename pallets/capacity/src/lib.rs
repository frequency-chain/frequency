--- conflicted
+++ resolved
@@ -925,7 +925,8 @@
 				let max_staged_release_blocks = initial_commitment_block.saturating_add(
 					staking_config
 						.commitment_release_stage_blocks
-						.mul(staking_config.commitment_release_stages),
+						.mul(staking_config.commitment_release_stages)
+						.into(),
 				);
 				if block_number >=
 					initial_commitment_block.saturating_add(max_staged_release_blocks)
@@ -1024,21 +1025,11 @@
 		let mut staking_account =
 			StakingAccountLedger::<T>::get(unstaker).ok_or(Error::<T>::NotAStakingAccount)?;
 		ensure!(amount <= staking_account.active, Error::<T>::InsufficientStakingBalance);
-<<<<<<< HEAD
-
-		if staking_account.staking_type == StakingType::CommittedBoost {
-			ensure!(
-				amount <= Self::get_unfrozen_staked_balance(unstaker, &staking_account),
-				Error::<T>::InsufficientUnfrozenStakingBalance
-			)
-		}
-=======
 		ensure!(
 			staking_account.staking_type != StakingType::CommittedBoost ||
-				amount <= Self::get_unfrozen_staked_balance(&staking_account),
+				amount <= Self::get_unfrozen_staked_balance(unstaker, &staking_account),
 			Error::<T>::InsufficientUnfrozenStakingBalance
 		);
->>>>>>> 2a5c4485
 
 		let actual_unstaked_amount = staking_account.withdraw(amount)?;
 		Self::set_staking_account(unstaker, &staking_account);
@@ -1107,7 +1098,7 @@
 	pub fn get_unstakable_amount_for(staker: &T::AccountId) -> BalanceOf<T> {
 		match StakingAccountLedger::<T>::get(staker) {
 			None => Zero::zero(),
-			Some(details) => Self::get_unfrozen_staked_balance(&details),
+			Some(details) => Self::get_unfrozen_staked_balance(staker, &details),
 		}
 	}
 
@@ -1352,7 +1343,7 @@
 
 		let current_era_info = CurrentEraInfo::<T>::get(); // cached read, ditto
 		let max_history: u32 = T::ProviderBoostHistoryLimit::get();
-		let staking_type = StakingAccountLedger::<T>::get(account).unwrap_or_default().staking_type;
+		let staking_detail = StakingAccountLedger::<T>::get(account).unwrap_or_default();
 
 		let start_era = current_era_info.era_index.saturating_sub(max_history);
 		let end_era = current_era_info.era_index.saturating_sub(One::one()); // stop at previous era
@@ -1375,10 +1366,12 @@
 				let total_for_era =
 					Self::get_total_stake_for_past_era(reward_era, current_era_info.era_index)?;
 				let earned_amount = <T>::RewardsProvider::era_staking_reward(
+					account,
+					&staking_detail,
 					eligible_amount,
 					total_for_era,
 					T::RewardPoolPerEra::get(),
-					staking_type,
+					staking_detail.staking_type,
 				);
 				unclaimed_rewards
 					.try_push(UnclaimedRewardInfo {
@@ -1592,13 +1585,16 @@
 	/// Calculate the reward for a single era.  We don't care about the era number,
 	/// just the values.
 	fn era_staking_reward(
+		staker: &T::AccountId,
+		staking_details: &StakingDetails<T>,
 		era_amount_staked: Self::Balance,
 		era_total_staked: Self::Balance,
 		era_reward_pool_size: Self::Balance,
 		staking_type: StakingType,
 	) -> Self::Balance {
 		let (new_staking_type, _) = Self::get_staking_type_and_releasable_amount_in_force(
-			staking_type,
+			staker,
+			staking_details,
 			&T::StakingConfigProvider::get(staking_type),
 		);
 		let capped_reward = T::StakingConfigProvider::get(new_staking_type)
