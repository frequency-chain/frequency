--- conflicted
+++ resolved
@@ -101,7 +101,6 @@
 	};
 	use sp_runtime::traits::{AtLeast32BitUnsigned, MaybeDisplay};
 
-<<<<<<< HEAD
 	/// A reason for freezing funds.
 	#[pallet::composite_enum]
 	pub enum FreezeReason {
@@ -111,10 +110,9 @@
 		/// Funds are currently locked and are not yet liquid.
 		NotYetVested,
 	}
-=======
+
 	/// the storage version for this pallet
 	pub const STORAGE_VERSION: StorageVersion = StorageVersion::new(2);
->>>>>>> afa4490c
 
 	#[pallet::config]
 	pub trait Config: frame_system::Config {
@@ -380,19 +378,7 @@
 		#[pallet::weight(T::WeightInfo::withdraw_unstaked())]
 		pub fn withdraw_unstaked(origin: OriginFor<T>) -> DispatchResult {
 			let staker = ensure_signed(origin)?;
-<<<<<<< HEAD
-
-			let mut staking_account =
-				Self::get_staking_account_for(&staker).ok_or(Error::<T>::NotAStakingAccount)?;
-
-			let current_epoch = Self::get_current_epoch();
-			let amount_withdrawn = staking_account.reap_thawed(current_epoch);
-			ensure!(!amount_withdrawn.is_zero(), Error::<T>::NoUnstakedTokensAvailable);
-
-			Self::update_or_delete_staking_account(&staker, &mut staking_account)?;
-=======
 			let amount_withdrawn = Self::do_withdraw_unstaked(&staker)?;
->>>>>>> afa4490c
 			Self::deposit_event(Event::<T>::StakeWithdrawn {
 				account: staker,
 				amount: amount_withdrawn,
@@ -507,46 +493,14 @@
 		let mut capacity_details = Self::get_capacity_for(target).unwrap_or_default();
 		capacity_details.deposit(&amount, &capacity).ok_or(ArithmeticError::Overflow)?;
 
-<<<<<<< HEAD
-		Self::set_staking_account(&staker, staking_account)?;
-=======
 		Self::set_staking_account_and_lock(&staker, staking_account)?;
 
->>>>>>> afa4490c
 		Self::set_target_details_for(&staker, target, target_details);
 		Self::set_capacity_for(target, capacity_details);
 
 		Ok(capacity)
 	}
 
-<<<<<<< HEAD
-	/// Sets staking account details.
-	fn set_staking_account(
-		staker: &T::AccountId,
-		staking_account: &StakingAccountDetails<T>,
-	) -> DispatchResult {
-		T::Currency::set_freeze(&FreezeReason::Staked.into(), staker, staking_account.total)?;
-		StakingAccountLedger::<T>::insert(staker, staking_account);
-		Ok(())
-	}
-
-	/// Deletes staking account details
-	fn delete_staking_account(staker: &T::AccountId) -> DispatchResult {
-		T::Currency::thaw(&FreezeReason::Staked.into(), staker)?;
-		StakingAccountLedger::<T>::remove(&staker);
-		Ok(())
-	}
-
-	/// If the staking account total is zero we reap storage, otherwise set the account to the new details.
-	fn update_or_delete_staking_account(
-		staker: &T::AccountId,
-		staking_account: &StakingAccountDetails<T>,
-	) -> DispatchResult {
-		if staking_account.total.is_zero() {
-			Self::delete_staking_account(&staker)?;
-		} else {
-			Self::set_staking_account(&staker, &staking_account)?;
-=======
 	/// Sets staking account details after a deposit
 	fn set_staking_account_and_lock(
 		staker: &T::AccountId,
@@ -557,7 +511,7 @@
 			.active
 			.checked_add(&unlock_chunks_total::<T>(&unlocks))
 			.ok_or(ArithmeticError::Overflow)?;
-		T::Currency::set_lock(STAKING_ID, &staker, total_to_lock, WithdrawReasons::all());
+		T::Currency::set_freeze(&FreezeReason::Staked, staker, total_to_lock);
 		Self::set_staking_account(staker, staking_account);
 		Ok(())
 	}
@@ -567,7 +521,6 @@
 			StakingAccountLedger::<T>::set(staker, None);
 		} else {
 			StakingAccountLedger::<T>::insert(staker, staking_account);
->>>>>>> afa4490c
 		}
 
 		Ok(())
@@ -623,9 +576,6 @@
 		Ok(())
 	}
 
-<<<<<<< HEAD
-		Self::set_staking_account(&unstaker, &staking_account)?;
-=======
 	// Calculates a stakable amount from a proposed amount.
 	pub(crate) fn get_stakable_amount_for(
 		staker: &T::AccountId,
@@ -636,7 +586,6 @@
 			.saturating_sub(T::MinimumTokenBalance::get())
 			.min(proposed_amount)
 	}
->>>>>>> afa4490c
 
 	pub(crate) fn do_withdraw_unstaked(
 		staker: &T::AccountId,
