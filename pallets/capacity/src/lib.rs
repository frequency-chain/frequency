//! Managages staking to the network for Capacity
//!
//! ## Quick Links
//! - [Configuration: `Config`](Config)
//! - [Extrinsics: `Call`](Call)
//! - [Runtime API: `CapacityRuntimeApi`](../pallet_capacity_runtime_api/trait.CapacityRuntimeApi.html)
//! - [Event Enum: `Event`](Event)
//! - [Error Enum: `Error`](Error)
#![doc = include_str!("../README.md")]
//!
//! ## Lazy Capacity Refill
//!
//! Capacity is refilled on an as needed basis.
//! Thus, the provider's capacity balance retains the information of the last epoch.
//! Upon use, if the last Epoch is less than the current Epoch, the balance is assumed to be the maximum as the reload "has" happened.
//! Thus, the first use of Capacity in an Epoch will update the last Epoch number to match the current Epoch.
//! If a provider does not use any Capacity in an Epoch, the provider's capacity balance information is never updated for that Epoch.
//!
// Substrate macros are tripping the clippy::expect_used lint.
#![allow(clippy::expect_used)]
#![cfg_attr(not(feature = "std"), no_std)]
// Strong Documentation Lints
#![deny(
	rustdoc::broken_intra_doc_links,
	rustdoc::missing_crate_level_docs,
	rustdoc::invalid_codeblock_attributes,
	missing_docs
)]

use core::ops::Mul;

use frame_support::{
	ensure,
	traits::{
		tokens::fungible::{Inspect as InspectFungible, InspectFreeze, Mutate, MutateFreeze},
		Get, Hooks,
	},
	weights::Weight,
};

use sp_runtime::{
	traits::{CheckedAdd, CheckedDiv, One, Saturating, Zero},
	ArithmeticError, BoundedVec, DispatchError, Perbill,
};

pub use common_primitives::{
	capacity::*,
	msa::MessageSourceId,
	node::{AccountId, Balance, BlockNumber},
	utils::wrap_binary_data,
};

use frame_system::pallet_prelude::*;

#[cfg(feature = "runtime-benchmarks")]
use common_primitives::benchmarks::RegisterProviderBenchmarkHelper;

pub use pallet::*;
pub use types::*;
pub use weights::*;

pub mod types;

#[cfg(feature = "runtime-benchmarks")]
mod benchmarking;

#[cfg(test)]
mod tests;

pub mod weights;
type BalanceOf<T> =
	<<T as Config>::Currency as InspectFungible<<T as frame_system::Config>::AccountId>>::Balance;
type ChunkIndex = u32;

#[frame_support::pallet]
pub mod pallet {
	use super::*;

	use crate::StakingType::*;
	use common_primitives::capacity::RewardEra;
	use frame_support::{
		pallet_prelude::{StorageVersion, *},
		Twox64Concat,
	};
	use sp_runtime::traits::{AtLeast32BitUnsigned, MaybeDisplay};

	/// A reason for freezing funds.
	/// Creates a freeze reason for this pallet that is aggregated by `construct_runtime`.
	#[pallet::composite_enum]
	pub enum FreezeReason {
		/// The account has staked tokens to the Frequency network.
		CapacityStaking,
	}

	/// the storage version for this pallet
	pub const STORAGE_VERSION: StorageVersion = StorageVersion::new(4);

	#[pallet::config]
	pub trait Config: frame_system::Config {
		/// The overarching event type.
		type RuntimeEvent: From<Event<Self>> + IsType<<Self as frame_system::Config>::RuntimeEvent>;

		/// The overarching freeze reason.
		type RuntimeFreezeReason: From<FreezeReason>;

		/// Weight information for extrinsics in this pallet.
		type WeightInfo: WeightInfo;

		/// Functions that allow a fungible balance to be changed or frozen.
		type Currency: MutateFreeze<Self::AccountId, Id = Self::RuntimeFreezeReason>
			+ Mutate<Self::AccountId>
			+ InspectFreeze<Self::AccountId>
			+ InspectFungible<Self::AccountId>;

		/// Function that checks if an MSA is a valid target.
		type TargetValidator: TargetValidator;

		/// The minimum required token amount to stake. It facilitates cleaning dust when unstaking.
		#[pallet::constant]
		type MinimumStakingAmount: Get<BalanceOf<Self>>;

		/// The minimum required token amount to remain in the account after staking.
		#[pallet::constant]
		type MinimumTokenBalance: Get<BalanceOf<Self>>;

		/// The maximum number of unlocking chunks a StakingAccountLedger can have.
		/// It determines how many concurrent unstaked chunks may exist.
		#[pallet::constant]
		type MaxUnlockingChunks: Get<u32>;

		#[cfg(feature = "runtime-benchmarks")]
		/// A set of helper functions for benchmarking.
		type BenchmarkHelper: RegisterProviderBenchmarkHelper;

		/// Maximum number of blocks an epoch can be
		#[pallet::constant]
		type MaxEpochLength: Get<BlockNumberFor<Self>>;

		/// A type that provides an Epoch number
		/// traits pulled from frame_system::Config::BlockNumber
		type EpochNumber: Parameter
			+ Member
			+ MaybeSerializeDeserialize
			+ MaybeDisplay
			+ AtLeast32BitUnsigned
			+ Default
			+ Copy
			+ core::hash::Hash
			+ MaxEncodedLen
			+ TypeInfo;

		/// How much FRQCY one unit of Capacity costs
		#[pallet::constant]
		type CapacityPerToken: Get<Perbill>;

		/// The number of blocks in a RewardEra
		#[pallet::constant]
		type EraLength: Get<u32>;

		/// The maximum number of eras over which one can claim rewards
		/// Note that you can claim rewards even if you no longer are boosting, because you
		/// may claim rewards for past eras up to the history limit.
		/// MUST be a multiple of [`Self::RewardPoolChunkLength`]
		#[pallet::constant]
		type ProviderBoostHistoryLimit: Get<u32>;

		/// The ProviderBoostRewardsProvider used by this pallet in a given runtime
		type RewardsProvider: ProviderBoostRewardsProvider<Self>;

		/// A staker may not retarget more than MaxRetargetsPerRewardEra
		#[pallet::constant]
		type MaxRetargetsPerRewardEra: Get<u32>;

		/// The fixed size of the reward pool in each Reward Era.
		#[pallet::constant]
		type RewardPoolPerEra: Get<BalanceOf<Self>>;

		/// The number of chunks of Reward Pool history we expect to store
		/// Is a divisor of [`Self::ProviderBoostHistoryLimit`]
		#[pallet::constant]
		type RewardPoolChunkLength: Get<u32>;

		/// Max differece between PTE and current block number
		#[pallet::constant]
		type MaxPteDifferenceFromCurrentBlock: Get<u32>;

		/// Block after which full unlock is allowed if PTE does not occur.
		#[pallet::constant]
		type CommittedBoostFailsafeUnlockBlockNumber: Get<u32>;

		/// The origin that is allowed to set Precipitating Tokenomic Event (PTE) via governance
		type PteGovernanceOrigin: EnsureOrigin<Self::RuntimeOrigin>;
<<<<<<< HEAD

		/// Provdies the configurations for each staking type
		type StakingConfigProvider: StakingConfigProvider;
=======
>>>>>>> afb3083e
	}

	/// Storage for keeping a ledger of staked token amounts for accounts.
	/// - Keys: AccountId
	/// - Value: [`StakingDetails`](types::StakingDetails)
	#[pallet::storage]
	pub type StakingAccountLedger<T: Config> =
		StorageMap<_, Twox64Concat, T::AccountId, StakingDetails<T>>;

	/// Storage to record how many tokens were targeted to an MSA.
	/// - Keys: AccountId, MSA Id
	/// - Value: [`StakingTargetDetails`](types::StakingTargetDetails)
	#[pallet::storage]
	pub type StakingTargetLedger<T: Config> = StorageDoubleMap<
		_,
		Twox64Concat,
		T::AccountId,
		Twox64Concat,
		MessageSourceId,
		StakingTargetDetails<BalanceOf<T>>,
	>;

	/// Storage for target Capacity usage.
	/// - Keys: MSA Id
	/// - Value: [`CapacityDetails`](types::CapacityDetails)
	#[pallet::storage]
	pub type CapacityLedger<T: Config> =
		StorageMap<_, Twox64Concat, MessageSourceId, CapacityDetails<BalanceOf<T>, T::EpochNumber>>;

	/// Storage for the current epoch number
	#[pallet::storage]
	#[pallet::whitelist_storage]
	pub type CurrentEpoch<T: Config> = StorageValue<_, T::EpochNumber, ValueQuery>;

	/// Storage for the current epoch info
	#[pallet::storage]
	pub type CurrentEpochInfo<T: Config> =
		StorageValue<_, EpochInfo<BlockNumberFor<T>>, ValueQuery>;

	#[pallet::type_value]
	/// EpochLength defaults to 100 blocks when not set
	pub fn EpochLengthDefault<T: Config>() -> BlockNumberFor<T> {
		100u32.into()
	}

	/// Storage for the epoch length
	#[pallet::storage]
	pub type EpochLength<T: Config> =
		StorageValue<_, BlockNumberFor<T>, ValueQuery, EpochLengthDefault<T>>;

	#[pallet::storage]
	pub type UnstakeUnlocks<T: Config> =
		StorageMap<_, Twox64Concat, T::AccountId, UnlockChunkList<T>>;

	/// stores how many times an account has retargeted, and when it last retargeted.
	#[pallet::storage]
	pub type Retargets<T: Config> = StorageMap<_, Twox64Concat, T::AccountId, RetargetInfo<T>>;

	/// Information about the current reward era. Checked every block.
	#[pallet::storage]
	#[pallet::whitelist_storage]
	pub type CurrentEraInfo<T: Config> =
		StorageValue<_, RewardEraInfo<RewardEra, BlockNumberFor<T>>, ValueQuery>;

	/// Reward Pool history is divided into chunks of size RewardPoolChunkLength.
	/// ProviderBoostHistoryLimit is the total number of items, the key is the
	/// chunk number.
	#[pallet::storage]
	pub type ProviderBoostRewardPools<T: Config> =
		StorageMap<_, Twox64Concat, ChunkIndex, RewardPoolHistoryChunk<T>>;

	/// How much is staked this era
	#[pallet::storage]
	pub type CurrentEraProviderBoostTotal<T: Config> = StorageValue<_, BalanceOf<T>, ValueQuery>;

	/// Individual history for each account that has Provider-Boosted.
	#[pallet::storage]
	pub type ProviderBoostHistories<T: Config> =
		StorageMap<_, Twox64Concat, T::AccountId, ProviderBoostHistory<T>>;

	// Governance-triggered event that starts unlock schedule for Committed Boosting.
	#[pallet::storage]
	pub type PrecipitatingEventBlockNumber<T: Config> =
		StorageValue<_, BlockNumberFor<T>, OptionQuery>;

	// Simple declaration of the `Pallet` type. It is placeholder we use to implement traits and
	// method.
	#[pallet::pallet]
	#[pallet::storage_version(STORAGE_VERSION)]
	pub struct Pallet<T>(_);

	#[pallet::event]
	#[pallet::generate_deposit(pub (super) fn deposit_event)]
	pub enum Event<T: Config> {
		/// Tokens have been staked to the Frequency network.
		Staked {
			/// The token account that staked tokens to the network.
			account: T::AccountId,
			/// The MSA that a token account targeted to receive Capacity based on this staking amount.
			target: MessageSourceId,
			/// An amount that was staked.
			amount: BalanceOf<T>,
			/// The Capacity amount issued to the target as a result of the stake.
			capacity: BalanceOf<T>,
		},
		/// Unstaked token that has thawed was unlocked for the given account
		StakeWithdrawn {
			/// the account that withdrew its stake
			account: T::AccountId,
			/// the total amount withdrawn, i.e. put back into free balance.
			amount: BalanceOf<T>,
		},
		/// A token account has unstaked the Frequency network.
		UnStaked {
			/// The token account that unstaked tokens from the network.
			account: T::AccountId,
			/// The MSA target that will now have Capacity reduced as a result of unstaking.
			target: MessageSourceId,
			/// The amount that was unstaked.
			amount: BalanceOf<T>,
			/// The Capacity amount that was reduced from a target.
			capacity: BalanceOf<T>,
		},
		/// The Capacity epoch length was changed.
		EpochLengthUpdated {
			/// The new length of an epoch in blocks.
			blocks: BlockNumberFor<T>,
		},
		/// Capacity has been withdrawn from a MessageSourceId.
		CapacityWithdrawn {
			/// The MSA from which Capacity has been withdrawn.
			msa_id: MessageSourceId,
			/// The amount of Capacity withdrawn from MSA.
			amount: BalanceOf<T>,
		},
		/// The target of a staked amount was changed to a new MessageSourceId
		StakingTargetChanged {
			/// The account that retargeted the staking amount
			account: T::AccountId,
			/// The Provider MSA that the staking amount is taken from
			from_msa: MessageSourceId,
			/// The Provider MSA that the staking amount is retargeted to
			to_msa: MessageSourceId,
			/// The amount in token that was retargeted
			amount: BalanceOf<T>,
		},
		/// Tokens have been staked on the network for Provider Boosting
		ProviderBoosted {
			/// The token account that staked tokens to the network.
			account: T::AccountId,
			/// The MSA that a token account targeted to receive Capacity based on this staking amount.
			target: MessageSourceId,
			/// An amount that was staked.
			amount: BalanceOf<T>,
			/// The Capacity amount issued to the target as a result of the stake.
			capacity: BalanceOf<T>,
		},
		/// Provider Boost Token Rewards have been minted and transferred to the staking account.
		ProviderBoostRewardClaimed {
			/// The token account claiming and receiving the reward from ProviderBoost staking
			account: T::AccountId,
			/// The reward amount
			reward_amount: BalanceOf<T>,
		},
		/// Precipitating Tokenomic Event value is set
		PrecipitatingTokenomicEventSet {
			/// The block number of the event
			at: BlockNumberFor<T>,
		},
	}

	#[pallet::error]
	pub enum Error<T> {
		/// Staker attempted to stake to an invalid staking target.
		InvalidTarget,
		/// Capacity is not available for the given MSA.
		InsufficientCapacityBalance,
		/// Staker is attempting to stake an amount below the minimum amount.
		StakingAmountBelowMinimum,
		/// Staker is attempting to stake a zero amount.  DEPRECATED
		/// #[deprecated(since = "1.13.0", note = "Use StakingAmountBelowMinimum instead")]
		ZeroAmountNotAllowed,
		/// This AccountId does not have a staking account.
		NotAStakingAccount,
		/// No staked value is available for withdrawal; either nothing is being unstaked,
		/// or nothing has passed the thaw period.  (5)
		NoUnstakedTokensAvailable,
		/// Unstaking amount should be greater than zero.
		UnstakedAmountIsZero,
		/// Amount to unstake or change targets is greater than the amount staked.
		InsufficientStakingBalance,
		/// Attempted to get a staker / target relationship that does not exist.
		StakerTargetRelationshipNotFound,
		/// Attempted to get the target's capacity that does not exist.
		TargetCapacityNotFound,
		/// Staker has reached the limit of unlocking chunks and must wait for at least one thaw period
		/// to complete. (10)
		MaxUnlockingChunksExceeded,
		/// Capacity increase exceeds the total available Capacity for target.
		IncreaseExceedsAvailable,
		/// Attempted to set the Epoch length to a value greater than the max Epoch length.
		MaxEpochLengthExceeded,
		/// Staker is attempting to stake an amount that leaves a token balance below the minimum amount.
		BalanceTooLowtoStake,
		/// There are no unstaked token amounts that have passed their thaw period.
		NoThawedTokenAvailable,
		/// Staker tried to change StakingType on an existing account
		CannotChangeStakingType,
		/// The Era specified is too far in the past or is in the future (15)
		EraOutOfRange,
		/// Attempted to retarget but from and to Provider MSA Ids were the same
		CannotRetargetToSameProvider,
		/// There are no rewards eligible to claim.  Rewards have expired, have already been
		/// claimed, or boosting has never been done before the current era.
		NoRewardsEligibleToClaim,
		/// Caller must claim rewards before unstaking.
		MustFirstClaimRewards,
		/// Too many change_staking_target calls made in this RewardEra. (20)
		MaxRetargetsExceeded,
		/// Tried to exceed bounds of a some Bounded collection
		CollectionBoundExceeded,
		/// This origin has nothing staked for ProviderBoost.
		NotAProviderBoostAccount,
		/// Pte value is not in the valid window
		InvalidPteValue,
		/// Pte value is alrerady set
		PteValueAlreadySet,
		/// Pte is exipred error
		PteExpired,
	}

	#[pallet::hooks]
	impl<T: Config> Hooks<BlockNumberFor<T>> for Pallet<T> {
		fn on_initialize(current: BlockNumberFor<T>) -> Weight {
			Self::start_new_epoch_if_needed(current)
				.saturating_add(Self::start_new_reward_era_if_needed(current))
		}
	}

	#[pallet::call]
	impl<T: Config> Pallet<T> {
		/// Stakes some amount of tokens to the network and generates Capacity.
		///
		/// ### Errors
		///
		/// - Returns Error::InvalidTarget if attempting to stake to an invalid target.
		/// - Returns Error::StakingAmountBelowMinimum if attempting to stake an amount below the minimum amount.
		/// - Returns Error::CannotChangeStakingType if the staking account is a ProviderBoost account
		#[pallet::call_index(0)]
		#[pallet::weight(T::WeightInfo::stake())]
		pub fn stake(
			origin: OriginFor<T>,
			target: MessageSourceId,
			amount: BalanceOf<T>,
		) -> DispatchResult {
			let staker = ensure_signed(origin)?;

			let (mut staking_account, actual_amount) =
				Self::ensure_can_stake(&staker, target, amount, MaximumCapacity)?;

			let capacity = Self::increase_stake_and_issue_capacity(
				&staker,
				&mut staking_account,
				target,
				actual_amount,
			)?;

			Self::deposit_event(Event::Staked {
				account: staker,
				amount: actual_amount,
				target,
				capacity,
			});

			Ok(())
		}

		/// Removes all thawed UnlockChunks from caller's UnstakeUnlocks and thaws(unfreezes) the sum of the thawed values
		/// in the caller's token account.
		///
		/// ### Errors
		///   - Returns `Error::NoUnstakedTokensAvailable` if the account has no unstaking chunks.
		///   - Returns `Error::NoThawedTokenAvailable` if there are unstaking chunks, but none are thawed.
		#[pallet::call_index(1)]
		#[pallet::weight(T::WeightInfo::withdraw_unstaked())]
		pub fn withdraw_unstaked(origin: OriginFor<T>) -> DispatchResult {
			let staker = ensure_signed(origin)?;
			let amount_withdrawn = Self::do_withdraw_unstaked(&staker)?;
			Self::deposit_event(Event::<T>::StakeWithdrawn {
				account: staker,
				amount: amount_withdrawn,
			});
			Ok(())
		}

		/// Schedules an amount of the stake to be unlocked.
		/// ### Errors
		///
		/// - Returns `Error::UnstakedAmountIsZero` if `amount` is not greater than zero.
		/// - Returns `Error::MaxUnlockingChunksExceeded` if attempting to unlock more times than config::MaxUnlockingChunks.
		/// - Returns `Error::AmountToUnstakeExceedsAmountStaked` if `amount` exceeds the amount currently staked.
		/// - Returns `Error::InvalidTarget` if `target` is not a valid staking target (not a Provider)
		/// - Returns `Error::NotAStakingAccount` if `origin` has nothing staked at all
		/// - Returns `Error::StakerTargetRelationshipNotFound` if `origin` has nothing staked to `target`
		#[pallet::call_index(2)]
		#[pallet::weight(T::WeightInfo::unstake())]
		pub fn unstake(
			origin: OriginFor<T>,
			target: MessageSourceId,
			requested_amount: BalanceOf<T>,
		) -> DispatchResult {
			let unstaker = ensure_signed(origin)?;

			ensure!(requested_amount > Zero::zero(), Error::<T>::UnstakedAmountIsZero);

			ensure!(!Self::has_unclaimed_rewards(&unstaker), Error::<T>::MustFirstClaimRewards);

			let (actual_amount, staking_type) =
				Self::decrease_active_staking_balance(&unstaker, requested_amount)?;
			Self::add_unlock_chunk(&unstaker, actual_amount)?;

			let capacity_reduction =
				Self::reduce_capacity(&unstaker, target, actual_amount, staking_type)?;

			Self::deposit_event(Event::UnStaked {
				account: unstaker,
				target,
				amount: actual_amount,
				capacity: capacity_reduction,
			});
			Ok(())
		}

		/// Sets the epoch period length (in blocks).
		///
		/// # Requires
		/// * Root Origin
		///
		/// ### Errors
		/// - Returns `Error::MaxEpochLengthExceeded` if `length` is greater than T::MaxEpochLength.
		#[pallet::call_index(3)]
		#[pallet::weight(T::WeightInfo::set_epoch_length())]
		pub fn set_epoch_length(origin: OriginFor<T>, length: BlockNumberFor<T>) -> DispatchResult {
			ensure_root(origin)?;
			ensure!(length <= T::MaxEpochLength::get(), Error::<T>::MaxEpochLengthExceeded);

			EpochLength::<T>::set(length);

			Self::deposit_event(Event::EpochLengthUpdated { blocks: length });
			Ok(())
		}

		/// Sets the target of the staking capacity to a new target.
		/// This adds a chunk to `StakingDetails.stake_change_unlocking chunks`, up to `T::MaxUnlockingChunks`.
		/// The staked amount and Capacity generated by `amount` originally targeted to the `from` MSA Id is reassigned to the `to` MSA Id.
		/// Does not affect unstaking process or additional stake amounts.
		/// Changing a staking target to a Provider when Origin has nothing staked them will retain the staking type.
		/// Changing a staking target to a Provider when Origin has any amount staked to them will error if the staking types are not the same.
		/// ### Errors
		/// - [`Error::MaxUnlockingChunksExceeded`] if `stake_change_unlocking_chunks` == `T::MaxUnlockingChunks`
		/// - [`Error::StakerTargetRelationshipNotFound`] if `from` is not a target for Origin's staking account.
		/// - [`Error::StakingAmountBelowMinimum`] if `amount` to retarget is below the minimum staking amount.
		/// - [`Error::InsufficientStakingBalance`] if `amount` to retarget exceeds what the staker has targeted to `from` MSA Id.
		/// - [`Error::InvalidTarget`] if `to` does not belong to a registered Provider.
		/// - [`Error::MaxRetargetsExceeded`] if origin has reached the maximimum number of retargets for the current RewardEra.
		#[pallet::call_index(4)]
		#[pallet::weight(T::WeightInfo::change_staking_target())]
		pub fn change_staking_target(
			origin: OriginFor<T>,
			from: MessageSourceId,
			to: MessageSourceId,
			amount: BalanceOf<T>,
		) -> DispatchResult {
			let staker = ensure_signed(origin)?;
			// This will bounce immediately if they've tried to do this too many times.
			Self::update_retarget_record(&staker)?;
			ensure!(from.ne(&to), Error::<T>::CannotRetargetToSameProvider);
			ensure!(
				amount >= T::MinimumStakingAmount::get(),
				Error::<T>::StakingAmountBelowMinimum
			);

			ensure!(T::TargetValidator::validate(to), Error::<T>::InvalidTarget);

			Self::do_retarget(&staker, &from, &to, &amount)?;

			Self::deposit_event(Event::StakingTargetChanged {
				account: staker,
				from_msa: from,
				to_msa: to,
				amount,
			});
			Ok(())
		}
		/// Stakes some amount of tokens to the network and generates a comparatively small amount of Capacity
		/// for the target, and gives periodic rewards to origin.
		/// ### Errors
		///
		/// - Error::InvalidTarget if attempting to stake to an invalid target.
		/// - Error::StakingAmountBelowMinimum if attempting to stake an amount below the minimum amount.
		/// - Error::CannotChangeStakingType if the staking account exists and staking_type is MaximumCapacity
		#[pallet::call_index(5)]
		#[pallet::weight(T::WeightInfo::provider_boost())]
		pub fn provider_boost(
			origin: OriginFor<T>,
			target: MessageSourceId,
			amount: BalanceOf<T>,
		) -> DispatchResult {
			let staker = ensure_signed(origin)?;
			let (mut boosting_details, actual_amount) =
				Self::ensure_can_boost(&staker, &target, &amount)?;

			let capacity = Self::increase_stake_and_issue_boost_capacity(
				&staker,
				&mut boosting_details,
				&target,
				&actual_amount,
			)?;

			Self::deposit_event(Event::ProviderBoosted {
				account: staker,
				amount: actual_amount,
				target,
				capacity,
			});

			Ok(())
		}

		/// Claim all outstanding Provider Boost rewards, up to ProviderBoostHistoryLimit Reward Eras
		/// in the past.  Accounts should check for unclaimed rewards before calling this extrinsic
		/// to avoid needless transaction fees.
		/// ### Errors:
		/// - NotAProviderBoostAccount:  if Origin has nothing staked for ProviderBoost
		/// - NoRewardsEligibleToClaim:  if Origin has no unclaimed rewards to pay out.
		#[pallet::call_index(6)]
		#[pallet::weight(T::WeightInfo::claim_staking_rewards())]
		pub fn claim_staking_rewards(origin: OriginFor<T>) -> DispatchResult {
			let staker = ensure_signed(origin)?;
			ensure!(
				ProviderBoostHistories::<T>::contains_key(staker.clone()),
				Error::<T>::NotAProviderBoostAccount
			);
			let total_to_mint = Self::do_claim_rewards(&staker)?;
			Self::deposit_event(Event::ProviderBoostRewardClaimed {
				account: staker.clone(),
				reward_amount: total_to_mint,
			});
			Ok(())
		}

		/// Sets the Precipitating Tokenomic Event value via Governance
		#[pallet::call_index(7)]
		#[pallet::weight(T::WeightInfo::set_pte_via_governance())]
		pub fn set_pte_via_governance(
			origin: OriginFor<T>,
			pte_block_number: BlockNumberFor<T>,
		) -> DispatchResult {
			T::PteGovernanceOrigin::ensure_origin(origin)?;

			let current_block = frame_system::Pallet::<T>::block_number();
			// PTE can only be in the present or past (with some valid window)
			ensure!(
				current_block >= pte_block_number &&
					current_block - pte_block_number <
						T::MaxPteDifferenceFromCurrentBlock::get().into(),
				Error::<T>::InvalidPteValue
			);
			ensure!(
				current_block < T::CommittedBoostFailsafeUnlockBlockNumber::get().into(),
				Error::<T>::PteExpired
			);
			ensure!(
				PrecipitatingEventBlockNumber::<T>::get().is_none(),
				Error::<T>::PteValueAlreadySet
			);

			PrecipitatingEventBlockNumber::<T>::set(Some(pte_block_number));
			Self::deposit_event(Event::PrecipitatingTokenomicEventSet { at: pte_block_number });
			Ok(())
		}
	}
}

impl<T: Config> Pallet<T> {
	/// Checks to see if staker has sufficient free-balance to stake the minimum required staking amount,
	/// and leave the minimum required free balance after staking.
	///
	/// # Errors
	/// * [`Error::ZeroAmountNotAllowed`]
	/// * [`Error::InvalidTarget`]
	/// * [`Error::CannotChangeStakingType`]
	/// * [`Error::BalanceTooLowtoStake`]
	/// * [`Error::StakingAmountBelowMinimum`]
	///
	fn ensure_can_stake(
		staker: &T::AccountId,
		target: MessageSourceId,
		amount: BalanceOf<T>,
		staking_type: StakingType,
	) -> Result<(StakingDetails<T>, BalanceOf<T>), DispatchError> {
		ensure!(amount > Zero::zero(), Error::<T>::ZeroAmountNotAllowed);
		ensure!(T::TargetValidator::validate(target), Error::<T>::InvalidTarget);

		let staking_details = StakingAccountLedger::<T>::get(staker).unwrap_or_default();
		if !staking_details.active.is_zero() {
			ensure!(
				staking_details.staking_type.eq(&staking_type),
				Error::<T>::CannotChangeStakingType
			);
		}

		let stakable_amount = Self::get_stakable_amount_for(staker, amount);

		ensure!(stakable_amount > Zero::zero(), Error::<T>::BalanceTooLowtoStake);
		ensure!(
			stakable_amount >= T::MinimumStakingAmount::get(),
			Error::<T>::StakingAmountBelowMinimum
		);

		Ok((staking_details, stakable_amount))
	}

	fn ensure_can_boost(
		staker: &T::AccountId,
		target: &MessageSourceId,
		amount: &BalanceOf<T>,
	) -> Result<(StakingDetails<T>, BalanceOf<T>), DispatchError> {
		let (mut staking_details, stakable_amount) =
			Self::ensure_can_stake(staker, *target, *amount, StakingType::CommittedBoost)?;
		staking_details.staking_type = StakingType::CommittedBoost;
		Ok((staking_details, stakable_amount))
	}

	/// Increase a staking account and target account balances by amount.
	/// Additionally, it issues Capacity to the MSA target.
	fn increase_stake_and_issue_capacity(
		staker: &T::AccountId,
		staking_account: &mut StakingDetails<T>,
		target: MessageSourceId,
		amount: BalanceOf<T>,
	) -> Result<BalanceOf<T>, DispatchError> {
		staking_account.deposit(amount).ok_or(ArithmeticError::Overflow)?;

		let capacity = Self::capacity_generated(amount);
		let mut target_details = StakingTargetLedger::<T>::get(staker, target).unwrap_or_default();
		target_details.deposit(amount, capacity).ok_or(ArithmeticError::Overflow)?;

		let mut capacity_details = CapacityLedger::<T>::get(target).unwrap_or_default();
		capacity_details.deposit(&amount, &capacity).ok_or(ArithmeticError::Overflow)?;

		Self::set_staking_account_and_lock(staker, staking_account)?;

		Self::set_target_details_for(staker, target, target_details);
		Self::set_capacity_for(target, capacity_details);

		Ok(capacity)
	}

	fn increase_stake_and_issue_boost_capacity(
		staker: &T::AccountId,
		staking_details: &mut StakingDetails<T>,
		target: &MessageSourceId,
		amount: &BalanceOf<T>,
	) -> Result<BalanceOf<T>, DispatchError> {
		staking_details.deposit(*amount).ok_or(ArithmeticError::Overflow)?;
		Self::set_staking_account_and_lock(staker, staking_details)?;

		// get the capacity generated by a Provider Boost
		let capacity = Self::capacity_generated(T::RewardsProvider::capacity_boost(*amount));

		let mut target_details = StakingTargetLedger::<T>::get(staker, target).unwrap_or_default();

		target_details.deposit(*amount, capacity).ok_or(ArithmeticError::Overflow)?;
		Self::set_target_details_for(staker, *target, target_details);

		let mut capacity_details = CapacityLedger::<T>::get(target).unwrap_or_default();
		capacity_details.deposit(amount, &capacity).ok_or(ArithmeticError::Overflow)?;
		Self::set_capacity_for(*target, capacity_details);

		let era = CurrentEraInfo::<T>::get().era_index;
		Self::upsert_boost_history(staker, era, *amount, true)?;

		let reward_pool_total = CurrentEraProviderBoostTotal::<T>::get();
		CurrentEraProviderBoostTotal::<T>::set(reward_pool_total.saturating_add(*amount));

		Ok(capacity)
	}

	/// Sets staking account details after a deposit
	fn set_staking_account_and_lock(
		staker: &T::AccountId,
		staking_account: &StakingDetails<T>,
	) -> Result<(), DispatchError> {
		let unlocks = UnstakeUnlocks::<T>::get(staker).unwrap_or_default();
		let total_to_lock: BalanceOf<T> = staking_account
			.active
			.checked_add(&unlock_chunks_total::<T>(&unlocks))
			.ok_or(ArithmeticError::Overflow)?;
		T::Currency::set_freeze(&FreezeReason::CapacityStaking.into(), staker, total_to_lock)?;
		Self::set_staking_account(staker, staking_account);
		Ok(())
	}

	fn set_staking_account(staker: &T::AccountId, staking_account: &StakingDetails<T>) {
		if staking_account.active.is_zero() {
			StakingAccountLedger::<T>::set(staker, None);
		} else {
			StakingAccountLedger::<T>::insert(staker, staking_account);
		}
	}

	/// Sets target account details.
	fn set_target_details_for(
		staker: &T::AccountId,
		target: MessageSourceId,
		target_details: StakingTargetDetails<BalanceOf<T>>,
	) {
		if target_details.amount.is_zero() {
			StakingTargetLedger::<T>::remove(staker, target);
		} else {
			StakingTargetLedger::<T>::insert(staker, target, target_details);
		}
	}

	/// Sets targets Capacity.
	pub fn set_capacity_for(
		target: MessageSourceId,
		capacity_details: CapacityDetails<BalanceOf<T>, T::EpochNumber>,
	) {
		CapacityLedger::<T>::insert(target, capacity_details);
	}

	/// Decrease a staking account's active token and reap if it goes below the minimum.
	/// Returns: actual amount unstaked, plus the staking type + StakingDetails,
	/// since StakingDetails may be reaped and staking type must be used to calculate the
	/// capacity reduction later.
	fn decrease_active_staking_balance(
		unstaker: &T::AccountId,
		amount: BalanceOf<T>,
	) -> Result<(BalanceOf<T>, StakingType), DispatchError> {
		let mut staking_account =
			StakingAccountLedger::<T>::get(unstaker).ok_or(Error::<T>::NotAStakingAccount)?;
		ensure!(amount <= staking_account.active, Error::<T>::InsufficientStakingBalance);

		let actual_unstaked_amount = staking_account.withdraw(amount)?;
		Self::set_staking_account(unstaker, &staking_account);

		let staking_type = staking_account.staking_type;
		if staking_type == StakingType::CommittedBoost {
			let era = CurrentEraInfo::<T>::get().era_index;
			Self::upsert_boost_history(unstaker, era, actual_unstaked_amount, false)?;
			let reward_pool_total = CurrentEraProviderBoostTotal::<T>::get();
			CurrentEraProviderBoostTotal::<T>::set(
				reward_pool_total.saturating_sub(actual_unstaked_amount),
			);
		}
		Ok((actual_unstaked_amount, staking_type))
	}

	fn add_unlock_chunk(
		unstaker: &T::AccountId,
		actual_unstaked_amount: BalanceOf<T>,
	) -> Result<(), DispatchError> {
		let current_epoch: T::EpochNumber = CurrentEpoch::<T>::get();
		// TODO: pass staking type
		let thaw_at = current_epoch.saturating_add(T::EpochNumber::from(
			T::StakingConfigProvider::get(StakingType::CommittedBoost).unstaking_thaw_period,
		));
		let mut unlocks = UnstakeUnlocks::<T>::get(unstaker).unwrap_or_default();

		match unlocks.iter_mut().find(|chunk| chunk.thaw_at == thaw_at) {
			Some(chunk) => {
				chunk.value += actual_unstaked_amount;
			},
			None => {
				let unlock_chunk: UnlockChunk<BalanceOf<T>, T::EpochNumber> =
					UnlockChunk { value: actual_unstaked_amount, thaw_at };
				unlocks
					.try_push(unlock_chunk)
					.map_err(|_| Error::<T>::MaxUnlockingChunksExceeded)?;
			},
		}

		UnstakeUnlocks::<T>::set(unstaker, Some(unlocks));
		Ok(())
	}

	// Calculates a stakable amount from a proposed amount.
	pub(crate) fn get_stakable_amount_for(
		staker: &T::AccountId,
		proposed_amount: BalanceOf<T>,
	) -> BalanceOf<T> {
		let freezable_balance = T::Currency::balance_freezable(staker);
		let current_staking_balance =
			StakingAccountLedger::<T>::get(staker).unwrap_or_default().active;
		let stakable_amount = freezable_balance
			.saturating_sub(current_staking_balance)
			.saturating_sub(T::MinimumTokenBalance::get());
		if stakable_amount >= proposed_amount {
			proposed_amount
		} else {
			Zero::zero()
		}
	}

	pub(crate) fn do_withdraw_unstaked(
		staker: &T::AccountId,
	) -> Result<BalanceOf<T>, DispatchError> {
		let current_epoch = CurrentEpoch::<T>::get();
		let mut total_unlocking: BalanceOf<T> = Zero::zero();

		let mut unlocks =
			UnstakeUnlocks::<T>::get(staker).ok_or(Error::<T>::NoUnstakedTokensAvailable)?;
		let amount_withdrawn = unlock_chunks_reap_thawed::<T>(&mut unlocks, current_epoch);
		ensure!(!amount_withdrawn.is_zero(), Error::<T>::NoThawedTokenAvailable);

		if unlocks.is_empty() {
			UnstakeUnlocks::<T>::set(staker, None);
		} else {
			total_unlocking = unlock_chunks_total::<T>(&unlocks);
			UnstakeUnlocks::<T>::set(staker, Some(unlocks));
		}

		let staking_account = StakingAccountLedger::<T>::get(staker).unwrap_or_default();
		let total_locked = staking_account.active.saturating_add(total_unlocking);
		if total_locked.is_zero() {
			T::Currency::thaw(&FreezeReason::CapacityStaking.into(), staker)?;
		} else {
			T::Currency::set_freeze(&FreezeReason::CapacityStaking.into(), staker, total_locked)?;
		}
		Ok(amount_withdrawn)
	}

	#[allow(unused)]
	fn get_thaw_at_epoch() -> <T as Config>::EpochNumber {
		let current_epoch: T::EpochNumber = CurrentEpoch::<T>::get();
		// TODO: pass staking_type
		let thaw_period =
			T::StakingConfigProvider::get(StakingType::CommittedBoost).unstaking_thaw_period;

		current_epoch.saturating_add(thaw_period.into())
	}

	/// Reduce available capacity of target and return the amount of capacity reduction.
	fn reduce_capacity(
		unstaker: &T::AccountId,
		target: MessageSourceId,
		amount: BalanceOf<T>,
		staking_type: StakingType,
	) -> Result<BalanceOf<T>, DispatchError> {
		let mut staking_target_details = StakingTargetLedger::<T>::get(unstaker, target)
			.ok_or(Error::<T>::StakerTargetRelationshipNotFound)?;

		ensure!(amount.le(&staking_target_details.amount), Error::<T>::InsufficientStakingBalance);

		let mut capacity_details =
			CapacityLedger::<T>::get(target).ok_or(Error::<T>::TargetCapacityNotFound)?;

		let capacity_to_withdraw = if staking_target_details.amount.eq(&amount) {
			staking_target_details.capacity
		} else if staking_type.eq(&StakingType::CommittedBoost) {
			Perbill::from_rational(amount, staking_target_details.amount)
				.mul_ceil(staking_target_details.capacity)
		} else {
			// this call will return an amount > than requested if the resulting StakingTargetDetails balance
			// is below the minimum. This ensures we withdraw the same amounts as for staking_target_details.
			Self::calculate_capacity_reduction(
				amount,
				capacity_details.total_tokens_staked,
				capacity_details.total_capacity_issued,
			)
		};

		let (actual_amount, actual_capacity) = staking_target_details.withdraw(
			amount,
			capacity_to_withdraw,
			T::MinimumStakingAmount::get(),
		);

		capacity_details.withdraw(actual_capacity, actual_amount);

		Self::set_capacity_for(target, capacity_details);
		Self::set_target_details_for(unstaker, target, staking_target_details);

		Ok(capacity_to_withdraw)
	}

	/// Calculates Capacity generated for given FRQCY
	fn capacity_generated(amount: BalanceOf<T>) -> BalanceOf<T> {
		let cpt = T::CapacityPerToken::get();
		cpt.mul(amount)
	}

	/// Determine the capacity reduction when given total_capacity, unstaking_amount, and total_amount_staked,
	/// based on ratios
	fn calculate_capacity_reduction(
		unstaking_amount: BalanceOf<T>,
		total_amount_staked: BalanceOf<T>,
		total_capacity: BalanceOf<T>,
	) -> BalanceOf<T> {
		Perbill::from_rational(unstaking_amount, total_amount_staked).mul_ceil(total_capacity)
	}

	fn start_new_epoch_if_needed(current_block: BlockNumberFor<T>) -> Weight {
		// Should we start a new epoch?
		if current_block.saturating_sub(CurrentEpochInfo::<T>::get().epoch_start) >=
			EpochLength::<T>::get()
		{
			let current_epoch = CurrentEpoch::<T>::get();
			CurrentEpoch::<T>::set(current_epoch.saturating_add(1u32.into()));
			CurrentEpochInfo::<T>::set(EpochInfo { epoch_start: current_block });
			T::WeightInfo::start_new_epoch_if_needed()
		} else {
			// 1 for get_current_epoch_info, 1 for get_epoch_length
			T::DbWeight::get().reads(2u64).saturating_add(T::DbWeight::get().writes(1))
		}
	}

	fn start_new_reward_era_if_needed(current_block: BlockNumberFor<T>) -> Weight {
		let current_era_info: RewardEraInfo<RewardEra, BlockNumberFor<T>> =
			CurrentEraInfo::<T>::get(); // 1r

		if current_block.saturating_sub(current_era_info.started_at) >= T::EraLength::get().into() {
			// 1r
			let new_era_info = RewardEraInfo {
				era_index: current_era_info.era_index.saturating_add(One::one()),
				started_at: current_block,
			};
			CurrentEraInfo::<T>::set(new_era_info); // 1w

			// carry over the current reward pool total
			let current_reward_pool_total: BalanceOf<T> = CurrentEraProviderBoostTotal::<T>::get(); // 1
			Self::update_provider_boost_reward_pool(
				current_era_info.era_index,
				current_reward_pool_total,
			);
			T::WeightInfo::start_new_reward_era_if_needed()
		} else {
			T::DbWeight::get().reads(1)
		}
	}

	/// attempts to increment number of retargets this RewardEra
	/// Returns:
	///     Error::MaxRetargetsExceeded if they try to retarget too many times in one era.
	fn update_retarget_record(staker: &T::AccountId) -> Result<(), DispatchError> {
		let current_era: RewardEra = CurrentEraInfo::<T>::get().era_index;
		let mut retargets = Retargets::<T>::get(staker).unwrap_or_default();
		ensure!(retargets.update(current_era).is_some(), Error::<T>::MaxRetargetsExceeded);
		Retargets::<T>::set(staker, Some(retargets));
		Ok(())
	}

	/// Performs the work of withdrawing the requested amount from the old staker-provider target details, and
	/// from the Provider's capacity details, and depositing it into the new staker-provider target details.
	pub(crate) fn do_retarget(
		staker: &T::AccountId,
		from_msa: &MessageSourceId,
		to_msa: &MessageSourceId,
		amount: &BalanceOf<T>,
	) -> Result<(), DispatchError> {
		let staking_type = StakingAccountLedger::<T>::get(staker).unwrap_or_default().staking_type;
		let capacity_withdrawn = Self::reduce_capacity(staker, *from_msa, *amount, staking_type)?;

		let mut to_msa_target = StakingTargetLedger::<T>::get(staker, to_msa).unwrap_or_default();

		to_msa_target
			.deposit(*amount, capacity_withdrawn)
			.ok_or(ArithmeticError::Overflow)?;

		let mut capacity_details = CapacityLedger::<T>::get(to_msa).unwrap_or_default();
		capacity_details
			.deposit(amount, &capacity_withdrawn)
			.ok_or(ArithmeticError::Overflow)?;

		Self::set_target_details_for(staker, *to_msa, to_msa_target);
		Self::set_capacity_for(*to_msa, capacity_details);
		Ok(())
	}

	/// updates or inserts a new boost history record for current_era.   Pass 'add' = true for an increase (provider_boost),
	/// pass 'false' for a decrease (unstake)
	pub(crate) fn upsert_boost_history(
		account: &T::AccountId,
		current_era: RewardEra,
		boost_amount: BalanceOf<T>,
		add: bool,
	) -> Result<(), DispatchError> {
		let mut boost_history = ProviderBoostHistories::<T>::get(account).unwrap_or_default();

		let upsert_result = if add {
			boost_history.add_era_balance(&current_era, &boost_amount)
		} else {
			boost_history.subtract_era_balance(&current_era, &boost_amount)
		};
		match upsert_result {
			Some(0usize) => ProviderBoostHistories::<T>::remove(account),
			None => return Err(DispatchError::from(Error::<T>::EraOutOfRange)),
			_ => ProviderBoostHistories::<T>::set(account, Some(boost_history)),
		}
		Ok(())
	}

	pub(crate) fn has_unclaimed_rewards(account: &T::AccountId) -> bool {
		let current_era = CurrentEraInfo::<T>::get().era_index;
		match ProviderBoostHistories::<T>::get(account) {
			Some(provider_boost_history) => {
				match provider_boost_history.count() {
					0usize => false,
					1usize => {
						// if there is just one era entry and:
						// it's for the previous era, it means we've already paid out rewards for that era, or they just staked in the last era.
						// or if it's for the current era, they only just started staking.
						provider_boost_history
							.get_entry_for_era(&current_era.saturating_sub(1u32))
							.is_none() && provider_boost_history
							.get_entry_for_era(&current_era)
							.is_none()
					},
					_ => true,
				}
			},
			None => false,
		} // 1r
	}

	/// Get all unclaimed rewards information for each eligible Reward Era.
	/// If no unclaimed rewards, returns empty list.
	pub fn list_unclaimed_rewards(
		account: &T::AccountId,
	) -> Result<
		BoundedVec<
			UnclaimedRewardInfo<BalanceOf<T>, BlockNumberFor<T>>,
			T::ProviderBoostHistoryLimit,
		>,
		DispatchError,
	> {
		if !Self::has_unclaimed_rewards(account) {
			return Ok(BoundedVec::new());
		}

		let staking_history = ProviderBoostHistories::<T>::get(account)
			.ok_or(Error::<T>::NotAProviderBoostAccount)?; // cached read

		let current_era_info = CurrentEraInfo::<T>::get(); // cached read, ditto
		let max_history: u32 = T::ProviderBoostHistoryLimit::get();

		let start_era = current_era_info.era_index.saturating_sub(max_history);
		let end_era = current_era_info.era_index.saturating_sub(One::one()); // stop at previous era

		// start with how much was staked in the era before the earliest for which there are eligible rewards.
		let mut previous_amount: BalanceOf<T> = match start_era {
			0 => 0u32.into(),
			_ => staking_history.get_amount_staked_for_era(&(start_era.saturating_sub(1u32))),
		};
		let mut unclaimed_rewards: BoundedVec<
			UnclaimedRewardInfo<BalanceOf<T>, BlockNumberFor<T>>,
			T::ProviderBoostHistoryLimit,
		> = BoundedVec::new();
		for reward_era in start_era..=end_era {
			let staked_amount = staking_history.get_amount_staked_for_era(&reward_era);
			if !staked_amount.is_zero() {
				let expires_at_era = reward_era.saturating_add(max_history);
				let expires_at_block = Self::block_at_end_of_era(expires_at_era);
				let eligible_amount = staked_amount.min(previous_amount);
				let total_for_era =
					Self::get_total_stake_for_past_era(reward_era, current_era_info.era_index)?;
				let earned_amount = <T>::RewardsProvider::era_staking_reward(
					eligible_amount,
					total_for_era,
					T::RewardPoolPerEra::get(),
				);
				unclaimed_rewards
					.try_push(UnclaimedRewardInfo {
						reward_era,
						expires_at_block,
						staked_amount,
						eligible_amount,
						earned_amount,
					})
					.map_err(|_e| Error::<T>::CollectionBoundExceeded)?;
				// ^^ there's no good reason for this ever to fail in production but it must be handled.
				previous_amount = staked_amount;
			}
		} // 1r * up to ProviderBoostHistoryLimit-1, if they staked every RewardEra.
		Ok(unclaimed_rewards)
	}

	// Returns the block number for the end of the provided era. Assumes `era` is at least this
	// era or in the future
	pub(crate) fn block_at_end_of_era(era: RewardEra) -> BlockNumberFor<T> {
		let current_era_info = CurrentEraInfo::<T>::get();
		let era_length: BlockNumberFor<T> = T::EraLength::get().into();

		let era_diff = if current_era_info.era_index.eq(&era) {
			1u32
		} else {
			era.saturating_sub(current_era_info.era_index).saturating_add(1u32)
		};
		current_era_info.started_at + era_length.mul(era_diff.into()) - 1u32.into()
	}

	// Figure out the history chunk that a given era is in and pull out the total stake for that era.
	pub(crate) fn get_total_stake_for_past_era(
		reward_era: RewardEra,
		current_era: RewardEra,
	) -> Result<BalanceOf<T>, DispatchError> {
		// Make sure that the past era is not too old
		let era_range = current_era.saturating_sub(reward_era);
		ensure!(
			current_era.gt(&reward_era) && era_range.le(&T::ProviderBoostHistoryLimit::get()),
			Error::<T>::EraOutOfRange
		);

		let chunk_idx: ChunkIndex = Self::get_chunk_index_for_era(reward_era);
		let reward_pool_chunk = ProviderBoostRewardPools::<T>::get(chunk_idx).unwrap_or_default(); // 1r
		let total_for_era =
			reward_pool_chunk.total_for_era(&reward_era).ok_or(Error::<T>::EraOutOfRange)?;
		Ok(*total_for_era)
	}

	/// Get the index of the chunk for a given era, history limit, and chunk length
	/// Example with history limit of 6 and chunk length 3:
	/// - Arrange the chunks such that we overwrite a complete chunk only when it is not needed
	/// - The cycle is thus era modulo (history limit + chunk length)
	/// - `[0,1,2],[3,4,5],[6,7,8],[]`
	///
	/// Note Chunks stored = (History Length / Chunk size) + 1
	/// - The second step is which chunk to add to:
	/// - Divide the cycle by the chunk length and take the floor
	/// - Floor(5 / 3) = 1
	///
	/// Chunk Index = Floor((era % (History Length + chunk size)) / chunk size)
	pub(crate) fn get_chunk_index_for_era(era: RewardEra) -> u32 {
		let history_limit: u32 = T::ProviderBoostHistoryLimit::get();
		let chunk_len = T::RewardPoolChunkLength::get();
		let era_u32: u32 = era;

		// Add one chunk so that we always have the full history limit in our chunks
		let cycle: u32 = era_u32 % history_limit.saturating_add(chunk_len);
		cycle.saturating_div(chunk_len)
	}

	// This is where the reward pool gets updated.
	pub(crate) fn update_provider_boost_reward_pool(era: RewardEra, boost_total: BalanceOf<T>) {
		// Current era is this era
		let chunk_idx: ChunkIndex = Self::get_chunk_index_for_era(era);
		let mut new_chunk = ProviderBoostRewardPools::<T>::get(chunk_idx).unwrap_or_default(); // 1r

		// If it is full we are resetting.
		// This assumes that the chunk length is a divisor of the history limit
		if new_chunk.is_full() {
			new_chunk = RewardPoolHistoryChunk::new();
		};

		if new_chunk.try_insert(era, boost_total).is_err() {
			// Handle the error case that should never happen
			log::warn!("could not insert a new chunk into provider boost reward pool")
		}
		ProviderBoostRewardPools::<T>::set(chunk_idx, Some(new_chunk)); // 1w
	}
	fn do_claim_rewards(staker: &T::AccountId) -> Result<BalanceOf<T>, DispatchError> {
		let rewards = Self::list_unclaimed_rewards(staker)?;
		ensure!(!rewards.len().is_zero(), Error::<T>::NoRewardsEligibleToClaim);
		let zero_balance: BalanceOf<T> = 0u32.into();
		let total_to_mint: BalanceOf<T> = rewards
			.iter()
			.fold(zero_balance, |acc, reward_info| acc.saturating_add(reward_info.earned_amount));
		ensure!(total_to_mint.gt(&Zero::zero()), Error::<T>::NoRewardsEligibleToClaim);
		let _minted_unused = T::Currency::mint_into(staker, total_to_mint)?;

		let mut new_history: ProviderBoostHistory<T> = ProviderBoostHistory::new();
		let last_staked_amount =
			rewards.last().unwrap_or(&UnclaimedRewardInfo::default()).staked_amount;
		let current_era = CurrentEraInfo::<T>::get().era_index;
		// We have already paid out for the previous era. Put one entry for the previous era as if that is when they staked,
		// so they will be credited for current_era.
		ensure!(
			new_history
				.add_era_balance(&current_era.saturating_sub(1u32), &last_staked_amount)
				.is_some(),
			Error::<T>::CollectionBoundExceeded
		);
		ProviderBoostHistories::<T>::set(staker, Some(new_history));

		Ok(total_to_mint)
	}
}

/// Nontransferable functions are intended for capacity spend and recharge.
/// Implementations of Nontransferable MUST NOT be concerned with StakingType.
impl<T: Config> Nontransferable for Pallet<T> {
	type Balance = BalanceOf<T>;

	/// Return the remaining capacity for the Provider MSA Id
	fn balance(msa_id: MessageSourceId) -> Self::Balance {
		match CapacityLedger::<T>::get(msa_id) {
			Some(capacity_details) => capacity_details.remaining_capacity,
			None => BalanceOf::<T>::zero(),
		}
	}

	fn replenishable_balance(msa_id: MessageSourceId) -> Self::Balance {
		match CapacityLedger::<T>::get(msa_id) {
			Some(capacity_details) => capacity_details.total_capacity_issued,
			None => BalanceOf::<T>::zero(),
		}
	}

	/// Spend capacity: reduce remaining capacity by the given amount
	fn deduct(msa_id: MessageSourceId, amount: Self::Balance) -> Result<(), DispatchError> {
		let mut capacity_details =
			CapacityLedger::<T>::get(msa_id).ok_or(Error::<T>::TargetCapacityNotFound)?;

		capacity_details
			.deduct_capacity_by_amount(amount)
			.map_err(|_| Error::<T>::InsufficientCapacityBalance)?;

		Self::set_capacity_for(msa_id, capacity_details);

		Self::deposit_event(Event::CapacityWithdrawn { msa_id, amount });
		Ok(())
	}

	/// Increase all totals for the MSA's CapacityDetails.
	fn deposit(
		msa_id: MessageSourceId,
		token_amount: Self::Balance,
		capacity_amount: Self::Balance,
	) -> Result<(), DispatchError> {
		let mut capacity_details =
			CapacityLedger::<T>::get(msa_id).ok_or(Error::<T>::TargetCapacityNotFound)?;
		capacity_details.deposit(&token_amount, &capacity_amount);
		Self::set_capacity_for(msa_id, capacity_details);
		Ok(())
	}
}

impl<T: Config> Replenishable for Pallet<T> {
	type Balance = BalanceOf<T>;

	fn replenish_all_for(msa_id: MessageSourceId) -> Result<(), DispatchError> {
		let mut capacity_details =
			CapacityLedger::<T>::get(msa_id).ok_or(Error::<T>::TargetCapacityNotFound)?;

		capacity_details.replenish_all(&CurrentEpoch::<T>::get());

		Self::set_capacity_for(msa_id, capacity_details);

		Ok(())
	}

	/// Change: now calls new fn replenish_by_amount on the capacity_details,
	/// which does what this (actually Self::deposit) used to do
	/// Currently unused.
	fn replenish_by_amount(
		msa_id: MessageSourceId,
		amount: Self::Balance,
	) -> Result<(), DispatchError> {
		let mut capacity_details =
			CapacityLedger::<T>::get(msa_id).ok_or(Error::<T>::TargetCapacityNotFound)?;
		capacity_details.replenish_by_amount(amount, &CurrentEpoch::<T>::get());
		Ok(())
	}

	fn can_replenish(msa_id: MessageSourceId) -> bool {
		if let Some(capacity_details) = CapacityLedger::<T>::get(msa_id) {
			return capacity_details.can_replenish(CurrentEpoch::<T>::get());
		}
		false
	}
}

impl<T: Config> ProviderBoostRewardsProvider<T> for Pallet<T> {
	type Balance = BalanceOf<T>;

	fn reward_pool_size(_total_staked: Self::Balance) -> Self::Balance {
		T::RewardPoolPerEra::get()
	}

	/// Calculate the reward for a single era.  We don't care about the era number,
	/// just the values.
	fn era_staking_reward(
		era_amount_staked: Self::Balance,
		era_total_staked: Self::Balance,
		era_reward_pool_size: Self::Balance,
	) -> Self::Balance {
		// TODO: pass staking_type
		let capped_reward = T::StakingConfigProvider::get(StakingType::CommittedBoost)
			.reward_percent_cap
			.mul(era_amount_staked);
		let proportional_reward = era_reward_pool_size
			.saturating_mul(era_amount_staked)
			.checked_div(&era_total_staked)
			.unwrap_or_else(Zero::zero);
		proportional_reward.min(capped_reward)
	}

	/// How much, as a percentage of staked token, to boost a targeted Provider when staking.
	fn capacity_boost(amount: Self::Balance) -> Self::Balance {
		Perbill::from_percent(STAKED_PERCENTAGE_TO_BOOST).mul(amount)
	}
}<|MERGE_RESOLUTION|>--- conflicted
+++ resolved
@@ -132,6 +132,10 @@
 		/// A set of helper functions for benchmarking.
 		type BenchmarkHelper: RegisterProviderBenchmarkHelper;
 
+		/// The number of Epochs before you can unlock tokens after unstaking.
+		#[pallet::constant]
+		type UnstakingThawPeriod: Get<u16>;
+
 		/// Maximum number of blocks an epoch can be
 		#[pallet::constant]
 		type MaxEpochLength: Get<BlockNumberFor<Self>>;
@@ -190,12 +194,9 @@
 
 		/// The origin that is allowed to set Precipitating Tokenomic Event (PTE) via governance
 		type PteGovernanceOrigin: EnsureOrigin<Self::RuntimeOrigin>;
-<<<<<<< HEAD
 
 		/// Provdies the configurations for each staking type
 		type StakingConfigProvider: StakingConfigProvider;
-=======
->>>>>>> afb3083e
 	}
 
 	/// Storage for keeping a ledger of staked token amounts for accounts.
@@ -725,8 +726,8 @@
 		amount: &BalanceOf<T>,
 	) -> Result<(StakingDetails<T>, BalanceOf<T>), DispatchError> {
 		let (mut staking_details, stakable_amount) =
-			Self::ensure_can_stake(staker, *target, *amount, StakingType::CommittedBoost)?;
-		staking_details.staking_type = StakingType::CommittedBoost;
+			Self::ensure_can_stake(staker, *target, *amount, StakingType::FlexibleBoost)?;
+		staking_details.staking_type = StakingType::FlexibleBoost;
 		Ok((staking_details, stakable_amount))
 	}
 
@@ -845,7 +846,7 @@
 		Self::set_staking_account(unstaker, &staking_account);
 
 		let staking_type = staking_account.staking_type;
-		if staking_type == StakingType::CommittedBoost {
+		if staking_type == StakingType::FlexibleBoost {
 			let era = CurrentEraInfo::<T>::get().era_index;
 			Self::upsert_boost_history(unstaker, era, actual_unstaked_amount, false)?;
 			let reward_pool_total = CurrentEraProviderBoostTotal::<T>::get();
@@ -861,10 +862,8 @@
 		actual_unstaked_amount: BalanceOf<T>,
 	) -> Result<(), DispatchError> {
 		let current_epoch: T::EpochNumber = CurrentEpoch::<T>::get();
-		// TODO: pass staking type
-		let thaw_at = current_epoch.saturating_add(T::EpochNumber::from(
-			T::StakingConfigProvider::get(StakingType::CommittedBoost).unstaking_thaw_period,
-		));
+		let thaw_at =
+			current_epoch.saturating_add(T::EpochNumber::from(T::UnstakingThawPeriod::get()));
 		let mut unlocks = UnstakeUnlocks::<T>::get(unstaker).unwrap_or_default();
 
 		match unlocks.iter_mut().find(|chunk| chunk.thaw_at == thaw_at) {
@@ -933,9 +932,7 @@
 	#[allow(unused)]
 	fn get_thaw_at_epoch() -> <T as Config>::EpochNumber {
 		let current_epoch: T::EpochNumber = CurrentEpoch::<T>::get();
-		// TODO: pass staking_type
-		let thaw_period =
-			T::StakingConfigProvider::get(StakingType::CommittedBoost).unstaking_thaw_period;
+		let thaw_period = T::UnstakingThawPeriod::get();
 
 		current_epoch.saturating_add(thaw_period.into())
 	}
@@ -957,7 +954,7 @@
 
 		let capacity_to_withdraw = if staking_target_details.amount.eq(&amount) {
 			staking_target_details.capacity
-		} else if staking_type.eq(&StakingType::CommittedBoost) {
+		} else if staking_type.eq(&StakingType::FlexibleBoost) {
 			Perbill::from_rational(amount, staking_target_details.amount)
 				.mul_ceil(staking_target_details.capacity)
 		} else {
@@ -1385,7 +1382,7 @@
 		era_reward_pool_size: Self::Balance,
 	) -> Self::Balance {
 		// TODO: pass staking_type
-		let capped_reward = T::StakingConfigProvider::get(StakingType::CommittedBoost)
+		let capped_reward = T::StakingConfigProvider::get(StakingType::FlexibleBoost)
 			.reward_percent_cap
 			.mul(era_amount_staked);
 		let proportional_reward = era_reward_pool_size
