//! Allows transactions in alternative payment methods such as capacity
//!
//! ## Quick Links
//! - [Configuration: `Config`](Config)
//! - [Extrinsics: `Call`](Call)
//! - [Runtime API: `CapacityTransactionPaymentRuntimeApi`](../pallet_frequency_tx_payment_runtime_api/trait.CapacityTransactionPaymentRuntimeApi.html)
//! - [Custom RPC API: `CapacityPaymentApiServer`](../pallet_frequency_tx_payment_rpc/trait.CapacityPaymentApiServer.html)
//! - [Event Enum: `Event`](Event)
//! - [Error Enum: `Error`](Error)
#![doc = include_str!("../README.md")]
// Substrate macros are tripping the clippy::expect_used lint.
#![allow(clippy::expect_used)]
#![cfg_attr(not(feature = "std"), no_std)]

use frame_support::{
	dispatch::{DispatchInfo, GetDispatchInfo, PostDispatchInfo},
	pallet_prelude::*,
	traits::{IsSubType, IsType},
	weights::{Weight, WeightToFee},
	DefaultNoBound,
};
use frame_system::pallet_prelude::*;
use pallet_transaction_payment::{FeeDetails, InclusionFee, OnChargeTransaction};
use parity_scale_codec::{Decode, Encode};
use scale_info::TypeInfo;
use sp_runtime::{
	traits::{
		DispatchInfoOf, Dispatchable, PostDispatchInfoOf, SignedExtension, TransactionExtension,
		Zero,
	},
	transaction_validity::{TransactionValidity, TransactionValidityError},
	FixedPointOperand, Saturating,
};
use sp_std::prelude::*;

use common_primitives::{
	capacity::{Nontransferable, Replenishable},
	node::UtilityProvider,
};
pub use pallet::*;
pub use weights::*;

mod payment;
pub use payment::*;

pub use types::GetStableWeight;
pub mod types;

pub mod capacity_stable_weights;

use capacity_stable_weights::CAPACITY_EXTRINSIC_BASE_WEIGHT;

/// Type aliases used for interaction with `OnChargeTransaction`.
pub(crate) type OnChargeTransactionOf<T> =
	<T as pallet_transaction_payment::Config>::OnChargeTransaction;

/// Balance type alias.
pub(crate) type BalanceOf<T> = <OnChargeTransactionOf<T> as OnChargeTransaction<T>>::Balance;

/// Liquidity info type alias (imbalances).
pub(crate) type LiquidityInfoOf<T> =
	<OnChargeTransactionOf<T> as OnChargeTransaction<T>>::LiquidityInfo;

/// Capacity Balance type
pub(crate) type CapacityOf<T> = <T as Config>::Capacity;

/// Capacity Balance alias
pub(crate) type CapacityBalanceOf<T> = <CapacityOf<T> as Nontransferable>::Balance;

pub(crate) type ChargeCapacityBalanceOf<T> =
	<<T as Config>::OnChargeCapacityTransaction as OnChargeCapacityTransaction<T>>::Balance;

/// Used to pass the initial payment info from pre- to post-dispatch.
#[derive(Encode, Decode, DefaultNoBound, TypeInfo)]
pub enum InitialPayment<T: Config> {
	/// No initial fee was paid.
	#[default]
	Free,
	/// The initial fee was paid in the native currency.
	Token(LiquidityInfoOf<T>),
	/// The initial fee was paid in an asset.
	Capacity,
}

#[cfg(feature = "std")]
impl<T: Config> InitialPayment<T> {
	pub fn is_free(&self) -> bool {
		match *self {
			InitialPayment::Free => true,
			_ => false,
		}
	}

	pub fn is_capacity(&self) -> bool {
		match *self {
			InitialPayment::Capacity => true,
			_ => false,
		}
	}

	pub fn is_token(&self) -> bool {
		match *self {
			InitialPayment::Token(_) => true,
			_ => false,
		}
	}
}

impl<T: Config> sp_std::fmt::Debug for InitialPayment<T> {
	#[cfg(feature = "std")]
	fn fmt(&self, f: &mut sp_std::fmt::Formatter) -> sp_std::fmt::Result {
		match *self {
			InitialPayment::Free => write!(f, "Nothing"),
			InitialPayment::Capacity => write!(f, "Token"),
			InitialPayment::Token(_) => write!(f, "Imbalance"),
		}
	}

	#[cfg(not(feature = "std"))]
	fn fmt(&self, _: &mut sp_std::fmt::Formatter) -> sp_std::fmt::Result {
		Ok(())
	}
}

#[cfg(test)]
mod tests;

#[cfg(feature = "runtime-benchmarks")]
mod benchmarking;

pub mod weights;

#[allow(dead_code)]
#[frame_support::pallet]
pub mod pallet {
	use super::*;

	// Simple declaration of the `Pallet` type. It is placeholder we use to implement traits and
	// method.
	#[pallet::pallet]
	pub struct Pallet<T>(_);

	#[pallet::config]
	pub trait Config: frame_system::Config + pallet_transaction_payment::Config {
		/// The overarching event type.
		type RuntimeEvent: From<Event<Self>> + IsType<<Self as frame_system::Config>::RuntimeEvent>;

		/// The overarching call type.
		type RuntimeCall: Parameter
			+ Dispatchable<RuntimeOrigin = Self::RuntimeOrigin, PostInfo = PostDispatchInfo>
			+ GetDispatchInfo
			+ From<frame_system::Call<Self>>
			+ IsSubType<Call<Self>>
			+ IsType<<Self as frame_system::Config>::RuntimeCall>;

		/// The type that replenishes and keeps capacity balances.
		type Capacity: Replenishable + Nontransferable;

		/// Weight information for extrinsics in this pallet.
		type WeightInfo: WeightInfo;

		/// The type that checks what transactions are capacity with their stable weights.
		type CapacityCalls: GetStableWeight<<Self as Config>::RuntimeCall, Weight>;

		/// Charge Capacity for transaction payments.
		type OnChargeCapacityTransaction: OnChargeCapacityTransaction<Self>;

		/// The maxmimum number of capacity calls that can be batched together.
		#[pallet::constant]
		type MaximumCapacityBatchLength: Get<u8>;

		type BatchProvider: UtilityProvider<OriginFor<Self>, <Self as Config>::RuntimeCall>;
	}

	#[pallet::event]
	#[pallet::generate_deposit(pub (super) fn deposit_event)]
	pub enum Event<T: Config> {}

	#[pallet::error]
	pub enum Error<T> {
		/// The maximum amount of requested batched calls was exceeded
		BatchedCallAmountExceedsMaximum,
	}

	#[pallet::call]
	impl<T: Config> Pallet<T> {
		/// Dispatch the given call as a sub_type of pay_with_capacity. Calls dispatched in this
		/// fashion, if allowed, will pay with Capacity.
		// The weight calculation is a temporary adjustment because overhead benchmarks do not account
		// for capacity calls.  We count reads and writes for a pay_with_capacity call,
		// then subtract one of each for regular transactions since overhead benchmarks account for these.
		#[pallet::call_index(0)]
		#[pallet::weight({
		let dispatch_info = call.get_dispatch_info();
		let capacity_overhead = Pallet::<T>::get_capacity_overhead_weight();
<<<<<<< HEAD
		let total = capacity_overhead.saturating_add(dispatch_info.call_weight);
=======
		let total = capacity_overhead.saturating_add(dispatch_info.total_weight());
>>>>>>> 195b4ceb
		(< T as Config >::WeightInfo::pay_with_capacity().saturating_add(total), dispatch_info.class)
		})]
		pub fn pay_with_capacity(
			origin: OriginFor<T>,
			call: Box<<T as Config>::RuntimeCall>,
		) -> DispatchResultWithPostInfo {
			ensure_signed(origin.clone())?;

			call.dispatch(origin)
		}

		/// Dispatch the given call as a sub_type of pay_with_capacity_batch_all. Calls dispatched in this
		/// fashion, if allowed, will pay with Capacity.
		#[pallet::call_index(1)]
		#[pallet::weight({
		let dispatch_infos = calls.iter().map(|call| call.get_dispatch_info()).collect::<Vec<_>>();
		let dispatch_weight = dispatch_infos.iter()
<<<<<<< HEAD
				.map(|di| di.call_weight)
=======
				.map(|di| di.total_weight())
>>>>>>> 195b4ceb
				.fold(Weight::zero(), |total: Weight, weight: Weight| total.saturating_add(weight));

		let capacity_overhead = Pallet::<T>::get_capacity_overhead_weight();
		let total = capacity_overhead.saturating_add(dispatch_weight);
		(< T as Config >::WeightInfo::pay_with_capacity_batch_all(calls.len() as u32).saturating_add(total), DispatchClass::Normal)
		})]
		pub fn pay_with_capacity_batch_all(
			origin: OriginFor<T>,
			calls: Vec<<T as Config>::RuntimeCall>,
		) -> DispatchResultWithPostInfo {
			ensure_signed(origin.clone())?;
			ensure!(
				calls.len() <= T::MaximumCapacityBatchLength::get().into(),
				Error::<T>::BatchedCallAmountExceedsMaximum
			);

			T::BatchProvider::batch_all(origin, calls)
		}
	}
}

impl<T: Config> Pallet<T> {
	// The weight calculation is a temporary adjustment because overhead benchmarks do not account
	// for capacity calls.  We count reads and writes for a pay_with_capacity call,
	// then subtract one of each for regular transactions since overhead benchmarks account for these.
	//   Storage: Msa PublicKeyToMsaId (r:1)
	//   Storage: Capacity CapacityLedger(r:1, w:2)
	//   Storage: Capacity CurrentEpoch(r:1) ? maybe cached in on_initialize
	//   Storage: System Account(r:1)
	//   Total (r: 4-1=3, w: 2-1=1)
	pub fn get_capacity_overhead_weight() -> Weight {
		T::DbWeight::get().reads(2).saturating_add(T::DbWeight::get().writes(1))
	}

	/// Compute the capacity fee for a transaction.
	/// The fee is computed as the sum of the following:
	/// - the weight fee, which is proportional to the weight of the transaction.
	/// - the length fee, which is proportional to the length of the transaction;
	/// - the base fee, which accounts for the overhead of an extrinsic.
	/// NOTE: Changing CAPACITY_EXTRINSIC_BASE_WEIGHT will also change static capacity weights.
	pub fn compute_capacity_fee(len: u32, extrinsic_weight: Weight) -> BalanceOf<T> {
		let weight_fee = Self::weight_to_fee(extrinsic_weight);

		let len_fee = Self::length_to_fee(len);
		let base_fee = Self::weight_to_fee(CAPACITY_EXTRINSIC_BASE_WEIGHT);

		let fee = base_fee.saturating_add(weight_fee).saturating_add(len_fee);
		fee
	}

	/// Compute the capacity fee details for a transaction.
	/// # Arguments
	/// * `runtime_call` - The runtime call to be dispatched.
	/// * `weight` - The weight of the transaction.
	/// * `len` - The length of the transaction.
	///
	/// # Returns
	/// `FeeDetails` - The fee details for the transaction.
	pub fn compute_capacity_fee_details(
		runtime_call: &<T as Config>::RuntimeCall,
		dispatch_weight: &Weight,
		len: u32,
	) -> FeeDetails<BalanceOf<T>> {
		let calls = T::CapacityCalls::get_inner_calls(runtime_call)
			.expect("A collection of calls is expected at minimum one.");

		let mut calls_weight_sum = Weight::zero();
		for inner_call in calls {
			let call_weight = T::CapacityCalls::get_stable_weight(&inner_call).unwrap_or_default();
			calls_weight_sum = calls_weight_sum.saturating_add(call_weight);
		}

		let mut fees = FeeDetails { inclusion_fee: None, tip: Zero::zero() };
		if !calls_weight_sum.is_zero() {
			if let Some(weight) = calls_weight_sum.checked_add(dispatch_weight) {
				let weight_fee = Self::weight_to_fee(weight);
				let len_fee = Self::length_to_fee(len);
				let base_fee = Self::weight_to_fee(CAPACITY_EXTRINSIC_BASE_WEIGHT);

				let tip = Zero::zero();
				fees = FeeDetails {
					inclusion_fee: Some(InclusionFee {
						base_fee,
						len_fee,
						adjusted_weight_fee: weight_fee,
					}),
					tip,
				};
			}
		}
		fees
	}
	/// Compute the length portion of a fee by invoking the configured `LengthToFee` impl.
	pub fn length_to_fee(length: u32) -> BalanceOf<T> {
		T::LengthToFee::weight_to_fee(&Weight::from_parts(length as u64, 0))
	}

	/// Compute the unadjusted portion of the weight fee by invoking the configured `WeightToFee`
	/// impl. Note that the input `weight` is capped by the maximum block weight before computation.
	pub fn weight_to_fee(weight: Weight) -> BalanceOf<T> {
		// cap the weight to the maximum defined in runtime, otherwise it will be the
		// `Bounded` maximum of its data type, which is not desired.
		let capped_weight = weight.min(T::BlockWeights::get().max_block);
		T::WeightToFee::weight_to_fee(&capped_weight)
	}
}

/// Custom Transaction Validity Errors for ChargeFrqTransactionPayment
pub enum ChargeFrqTransactionPaymentError {
	/// The call is not eligible to be paid for with Capacity
	CallIsNotCapacityEligible,
	/// The account key is not associated with an MSA
	InvalidMsaKey,
	/// The Capacity Target does not exist
	TargetCapacityNotFound,
	/// The minimum balance required for keys used to pay with Capacity
	BelowMinDeposit,
}

/// Require the transactor pay for themselves and maybe include a tip to gain additional priority
/// in the queue.
///
/// # Transaction Validity
///
/// This extension sets the `priority` field of `TransactionValidity` depending on the amount
/// of tip being paid per weight unit.
///
/// Operational transactions will receive an additional priority bump, so that they are normally
/// considered before regular transactions.
#[derive(Encode, Decode, Clone, Eq, PartialEq, TypeInfo)]
#[scale_info(skip_type_params(T))]
pub struct ChargeFrqTransactionPayment<T: Config>(#[codec(compact)] BalanceOf<T>);

impl ChargeFrqTransactionPaymentError {
	pub fn into(self) -> TransactionValidityError {
		TransactionValidityError::from(InvalidTransaction::Custom(self as u8))
	}
}

impl<T: Config> ChargeFrqTransactionPayment<T>
where
	BalanceOf<T>: Send + Sync + FixedPointOperand + IsType<ChargeCapacityBalanceOf<T>>,
	<T as frame_system::Config>::RuntimeCall:
		Dispatchable<Info = DispatchInfo, PostInfo = PostDispatchInfo> + IsSubType<Call<T>>,
{
	/// Utility construct from tip.
	pub fn from(tip: BalanceOf<T>) -> Self {
		Self(tip)
	}

	/// Return the tip as being chosen by the transaction sender.
	pub fn tip(&self, call: &<T as frame_system::Config>::RuntimeCall) -> BalanceOf<T> {
		match call.is_sub_type() {
			Some(Call::pay_with_capacity { .. }) |
			Some(Call::pay_with_capacity_batch_all { .. }) => Zero::zero(),
			_ => self.0,
		}
	}

	/// Withdraws fee from either Capacity ledger or Token account.
	fn withdraw_fee(
		&self,
		who: &T::AccountId,
		call: &<T as frame_system::Config>::RuntimeCall,
		info: &DispatchInfoOf<<T as frame_system::Config>::RuntimeCall>,
		len: usize,
	) -> Result<(BalanceOf<T>, InitialPayment<T>), TransactionValidityError> {
		match call.is_sub_type() {
			Some(Call::pay_with_capacity { call }) =>
				self.withdraw_capacity_fee(who, &vec![*call.clone()], len),
			Some(Call::pay_with_capacity_batch_all { calls }) =>
				self.withdraw_capacity_fee(who, calls, len),
			_ => self.withdraw_token_fee(who, call, info, len, self.tip(call)),
		}
	}

	/// Withdraws the transaction fee paid in Capacity using a key associated to an MSA.
	fn withdraw_capacity_fee(
		&self,
		key: &T::AccountId,
		calls: &Vec<<T as Config>::RuntimeCall>,
		len: usize,
	) -> Result<(BalanceOf<T>, InitialPayment<T>), TransactionValidityError> {
		let mut calls_weight_sum = Weight::zero();

		for call in calls {
			let call_weight = T::CapacityCalls::get_stable_weight(call)
				.ok_or(ChargeFrqTransactionPaymentError::CallIsNotCapacityEligible.into())?;
			calls_weight_sum = calls_weight_sum.saturating_add(call_weight);
		}

		let fee = Pallet::<T>::compute_capacity_fee(len as u32, calls_weight_sum);

		let fee = T::OnChargeCapacityTransaction::withdraw_fee(key, fee.into())?;

		Ok((fee.into(), InitialPayment::Capacity))
	}

	/// Withdraws transaction fee paid with tokens from an.
	fn withdraw_token_fee(
		&self,
		who: &T::AccountId,
		call: &<T as frame_system::Config>::RuntimeCall,
		info: &DispatchInfoOf<<T as frame_system::Config>::RuntimeCall>,
		len: usize,
		tip: BalanceOf<T>,
	) -> Result<(BalanceOf<T>, InitialPayment<T>), TransactionValidityError> {
		let fee = pallet_transaction_payment::Pallet::<T>::compute_fee(len as u32, info, tip);
		if fee.is_zero() {
			return Ok((fee, InitialPayment::Free));
		}

		<OnChargeTransactionOf<T> as OnChargeTransaction<T>>::withdraw_fee(
			who, call, info, fee, tip,
		)
		.map(|i| (fee, InitialPayment::Token(i)))
		.map_err(|_| -> TransactionValidityError { InvalidTransaction::Payment.into() })
	}
}

impl<T: Config> sp_std::fmt::Debug for ChargeFrqTransactionPayment<T> {
	#[cfg(feature = "std")]
	fn fmt(&self, f: &mut sp_std::fmt::Formatter) -> sp_std::fmt::Result {
		write!(f, "ChargeFrqTransactionPayment<{:?}>", self.0)
	}
	#[cfg(not(feature = "std"))]
	fn fmt(&self, _: &mut sp_std::fmt::Formatter) -> sp_std::fmt::Result {
		Ok(())
	}
}

impl<T: Config> SignedExtension for ChargeFrqTransactionPayment<T>
where
	<T as frame_system::Config>::RuntimeCall:
		IsSubType<Call<T>> + Dispatchable<Info = DispatchInfo, PostInfo = PostDispatchInfo>,

	BalanceOf<T>: Send
		+ Sync
		+ FixedPointOperand
		+ From<u64>
		+ IsType<ChargeCapacityBalanceOf<T>>
		+ IsType<CapacityBalanceOf<T>>,
{
	const IDENTIFIER: &'static str = "ChargeTransactionPayment";
	type AccountId = T::AccountId;
	type Call = <T as frame_system::Config>::RuntimeCall;
	type AdditionalSigned = ();
	type Pre = (
		// tip
		BalanceOf<T>,
		Self::AccountId,
		InitialPayment<T>,
	);

	/// Construct any additional data that should be in the signed payload of the transaction. Can
	/// also perform any pre-signature-verification checks and return an error if needed.
	fn additional_signed(&self) -> Result<(), TransactionValidityError> {
		Ok(())
	}

	/// Frequently called by the transaction queue to validate all extrinsics:
	fn validate(
		&self,
		who: &Self::AccountId,
		call: &Self::Call,
		info: &DispatchInfoOf<Self::Call>,
		len: usize,
	) -> TransactionValidity {
		let (fee, _) = self.withdraw_fee(who, call, info, len)?;

		let priority = pallet_transaction_payment::ChargeTransactionPayment::<T>::get_priority(
			info,
			len,
			self.tip(call),
			fee,
		);

		Ok(ValidTransaction { priority, ..Default::default() })
	}

	/// Do any pre-flight stuff for a signed transaction.
	fn pre_dispatch(
		self,
		who: &Self::AccountId,
		call: &Self::Call,
		info: &DispatchInfoOf<Self::Call>,
		len: usize,
	) -> Result<Self::Pre, TransactionValidityError> {
		let (_fee, initial_payment) = self.withdraw_fee(who, call, info, len)?;

		Ok((self.tip(call), who.clone(), initial_payment))
	}

	/// Do any post-flight stuff for an extrinsic.
	fn post_dispatch(
		maybe_pre: Option<Self::Pre>,
		info: &DispatchInfoOf<Self::Call>,
		post_info: &PostDispatchInfoOf<Self::Call>,
		len: usize,
		result: &DispatchResult,
	) -> Result<(), TransactionValidityError> {
		if let Some((tip, who, initial_payment)) = maybe_pre {
			match initial_payment {
				// If this is a Token transaction, passthrough
				InitialPayment::Token(_already_withdrawn) => {
					// post_dispatch_details eliminated the Option from the first param.
					// TransactionExtension implementers are expected to customize Pre to separate signed from unsigned.
					// https://github.com/paritytech/polkadot-sdk/pull/3685/files?#diff-be5f002cca427d36cd5322cc1af56544cce785482d69721b976aebf5821a78e3L875
					// FIXME: can't clone initial payment.  LiquidityInfo doesn't implement Clone
					// if let (Some(pre)) = maybe_pre {
					// pallet_transaction_payment::ChargeTransactionPayment::<T>::post_dispatch_details(
					// 	pallet_transaction_payment::Pre::Charge { tip, who, imbalance: initial_payment.clone()},
					// 	info,
					// 	post_info,
					// 	len,
					// 	result,
					// )?;
					// }
				},
				// If it's capacity, do nothing
				InitialPayment::Capacity => {
					debug_assert!(tip.is_zero(), "tip should be zero for Capacity tx.");
				},
				// If it's a free txn, do nothing
				InitialPayment::Free => {
					// `actual_fee` should be zero here for any signed extrinsic. It would be
					// non-zero here in case of unsigned extrinsics as they don't pay fees but
					// `compute_actual_fee` is not aware of them. In both cases it's fine to just
					// move ahead without adjusting the fee, though, so we do nothing.
					debug_assert!(tip.is_zero(), "tip should be zero if initial fee was zero.");
				},
			}
		}
		Ok(())
	}
}<|MERGE_RESOLUTION|>--- conflicted
+++ resolved
@@ -193,11 +193,7 @@
 		#[pallet::weight({
 		let dispatch_info = call.get_dispatch_info();
 		let capacity_overhead = Pallet::<T>::get_capacity_overhead_weight();
-<<<<<<< HEAD
-		let total = capacity_overhead.saturating_add(dispatch_info.call_weight);
-=======
 		let total = capacity_overhead.saturating_add(dispatch_info.total_weight());
->>>>>>> 195b4ceb
 		(< T as Config >::WeightInfo::pay_with_capacity().saturating_add(total), dispatch_info.class)
 		})]
 		pub fn pay_with_capacity(
@@ -215,11 +211,7 @@
 		#[pallet::weight({
 		let dispatch_infos = calls.iter().map(|call| call.get_dispatch_info()).collect::<Vec<_>>();
 		let dispatch_weight = dispatch_infos.iter()
-<<<<<<< HEAD
-				.map(|di| di.call_weight)
-=======
 				.map(|di| di.total_weight())
->>>>>>> 195b4ceb
 				.fold(Weight::zero(), |total: Weight, weight: Weight| total.saturating_add(weight));
 
 		let capacity_overhead = Pallet::<T>::get_capacity_overhead_weight();
