--- conflicted
+++ resolved
@@ -4,15 +4,11 @@
 use crate::types::*;
 #[allow(unused)]
 use crate::Pallet as Passkey;
-<<<<<<< HEAD
-use frame_benchmarking::{benchmarks, whitelisted_caller};
-=======
 use frame_benchmarking::benchmarks;
 use frame_support::assert_ok;
 use sp_core::{crypto::KeyTypeId, Encode};
 use sp_runtime::{traits::Zero, MultiSignature, RuntimeAppPublic};
 use sp_std::prelude::*;
->>>>>>> acefb8e9
 
 pub const TEST_KEY_TYPE_ID: KeyTypeId = KeyTypeId(*b"test");
 
@@ -54,7 +50,7 @@
 }
 
 benchmarks! {
-	where_clause {  where <T as frame_system::Config>::RuntimeCall: Dispatchable<Info = DispatchInfo> }
+	where_clause {  where <T as frame_system::Config>::RuntimeCall: From<Call<T>> + Dispatchable<Info = DispatchInfo> }
 
 	validate {
 		let payload = generate_payload::<T>();
