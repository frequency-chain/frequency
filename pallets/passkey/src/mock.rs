//! Mocks for the Passkey module.
use crate as pallet_passkey;
use crate::*;
use frame_support::{
<<<<<<< HEAD
	construct_runtime, parameter_types,
	traits::{ConstU32, ConstU64, Everything},
	weights::WeightToFee as WeightToFeeTrait,
=======
	construct_runtime,
	traits::{ConstU32, ConstU64, Contains, Everything},
>>>>>>> acefb8e9
};
use pallet_transaction_payment::CurrencyAdapter;
use sp_core::{ConstU8, H256};
use sp_runtime::{
	traits::{ConvertInto, IdentityLookup},
	BuildStorage, SaturatedConversion,
};

use common_primitives::node::AccountId;

type Block = frame_system::mocking::MockBlockU32<Test>;

// Needs parameter_types! for the impls below
parameter_types! {
	pub static WeightToFee: u64 = 1;
	pub static TransactionByteFee: u64 = 1;
}

impl WeightToFeeTrait for WeightToFee {
	type Balance = u64;

	fn weight_to_fee(weight: &Weight) -> Self::Balance {
		Self::Balance::saturated_from(weight.ref_time())
			.saturating_mul(WEIGHT_TO_FEE.with(|v| *v.borrow()))
	}
}

impl WeightToFeeTrait for TransactionByteFee {
	type Balance = u64;

	fn weight_to_fee(weight: &Weight) -> Self::Balance {
		Self::Balance::saturated_from(weight.ref_time())
			.saturating_mul(TRANSACTION_BYTE_FEE.with(|v| *v.borrow()))
	}
}

construct_runtime!(
	pub enum Test
	{
		System: frame_system::{Pallet, Call, Storage, Config<T>, Event<T>},
		Balances: pallet_balances::{Pallet, Call, Storage, Config<T>, Event<T>},
<<<<<<< HEAD
		Passkey: pallet_passkey::{Pallet, Storage, Call, Event<T>},
		TransactionPayment: pallet_transaction_payment::{Pallet, Storage, Event<T>},
=======
		Passkey: pallet_passkey::{Pallet, Storage, Call, Event<T>, ValidateUnsigned},
>>>>>>> acefb8e9
	}
);

impl frame_system::Config for Test {
	type RuntimeOrigin = RuntimeOrigin;
	type RuntimeCall = RuntimeCall;
	type Nonce = u64;
	type Hash = H256;
	type Hashing = ::sp_runtime::traits::BlakeTwo256;
	type AccountId = AccountId;
	type Lookup = IdentityLookup<Self::AccountId>;
	type RuntimeEvent = RuntimeEvent;
	type Block = Block;
	type BlockHashCount = ConstU32<250>;
	type BlockWeights = ();
	type BlockLength = ();
	type Version = ();
	type PalletInfo = PalletInfo;
	type AccountData = pallet_balances::AccountData<u64>;
	type OnNewAccount = ();
	type OnKilledAccount = ();
	type DbWeight = ();
	type BaseCallFilter = Everything;
	type SystemWeightInfo = ();
	type SS58Prefix = ();
	type OnSetCode = ();
	type MaxConsumers = ConstU32<16>;
}

impl pallet_transaction_payment::Config for Test {
	type RuntimeEvent = RuntimeEvent;
	type OnChargeTransaction = CurrencyAdapter<Balances, ()>;
	type WeightToFee = WeightToFee;
	type LengthToFee = TransactionByteFee;
	type FeeMultiplierUpdate = ();
	type OperationalFeeMultiplier = ConstU8<5>;
}

impl pallet_passkey::Config for Test {
	type RuntimeEvent = RuntimeEvent;
	type WeightInfo = ();
	type RuntimeCall = RuntimeCall;
	type ConvertIntoAccountId32 = ConvertInto;
	type PasskeyCallFilter = MockPasskeyCallFilter;
}

impl pallet_balances::Config for Test {
	type DustRemoval = ();
	type RuntimeEvent = RuntimeEvent;
	type Balance = u64;
	type MaxLocks = ();
	type WeightInfo = ();
	type ReserveIdentifier = [u8; 8];
	type ExistentialDeposit = ConstU64<1>;
	type AccountStore = System;
	type MaxReserves = ();
	type FreezeIdentifier = RuntimeFreezeReason;
	type RuntimeFreezeReason = ();
	type MaxFreezes = ConstU32<1>;
	type MaxHolds = ConstU32<0>;
	type RuntimeHoldReason = ();
}

pub struct MockPasskeyCallFilter;

impl Contains<RuntimeCall> for MockPasskeyCallFilter {
	fn contains(call: &RuntimeCall) -> bool {
		match call {
			RuntimeCall::System(frame_system::Call::remark { .. }) |
			RuntimeCall::Balances(pallet_balances::Call::transfer_keep_alive { .. }) |
			RuntimeCall::Balances(pallet_balances::Call::transfer_allow_death { .. }) |
			RuntimeCall::Balances(pallet_balances::Call::transfer_all { .. }) => true,
			_ => false,
		}
	}
}

pub fn new_test_ext() -> sp_io::TestExternalities {
	let mut ext: sp_io::TestExternalities =
		frame_system::GenesisConfig::<Test>::default().build_storage().unwrap().into();
	ext.execute_with(|| System::set_block_number(1));
	ext
}

#[cfg(feature = "runtime-benchmarks")]
pub fn new_test_ext_keystore() -> sp_io::TestExternalities {
	use sp_keystore::{testing::MemoryKeystore, KeystoreExt, KeystorePtr};
	use sp_std::sync::Arc;

	let t = frame_system::GenesisConfig::<Test>::default().build_storage().unwrap();
	let mut ext = sp_io::TestExternalities::new(t);
	ext.register_extension(KeystoreExt(Arc::new(MemoryKeystore::new()) as KeystorePtr));

	ext
}<|MERGE_RESOLUTION|>--- conflicted
+++ resolved
@@ -2,14 +2,9 @@
 use crate as pallet_passkey;
 use crate::*;
 use frame_support::{
-<<<<<<< HEAD
 	construct_runtime, parameter_types,
-	traits::{ConstU32, ConstU64, Everything},
+	traits::{ConstU32, ConstU64, Contains, Everything},
 	weights::WeightToFee as WeightToFeeTrait,
-=======
-	construct_runtime,
-	traits::{ConstU32, ConstU64, Contains, Everything},
->>>>>>> acefb8e9
 };
 use pallet_transaction_payment::CurrencyAdapter;
 use sp_core::{ConstU8, H256};
@@ -51,12 +46,8 @@
 	{
 		System: frame_system::{Pallet, Call, Storage, Config<T>, Event<T>},
 		Balances: pallet_balances::{Pallet, Call, Storage, Config<T>, Event<T>},
-<<<<<<< HEAD
-		Passkey: pallet_passkey::{Pallet, Storage, Call, Event<T>},
+		Passkey: pallet_passkey::{Pallet, Storage, Call, Event<T>, ValidateUnsigned},
 		TransactionPayment: pallet_transaction_payment::{Pallet, Storage, Event<T>},
-=======
-		Passkey: pallet_passkey::{Pallet, Storage, Call, Event<T>, ValidateUnsigned},
->>>>>>> acefb8e9
 	}
 );
 
