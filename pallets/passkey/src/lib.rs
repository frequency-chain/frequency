--- conflicted
+++ resolved
@@ -74,11 +74,7 @@
 
 	#[pallet::config]
 	pub trait Config:
-<<<<<<< HEAD
 		frame_system::Config + pallet_transaction_payment::Config + Send + Sync
-=======
-		frame_system::Config + pallet_transaction_payment::Config + Sync + Send
->>>>>>> d2bef1bc
 	{
 		/// The overarching event type.
 		type RuntimeEvent: From<Event<Self>> + IsType<<Self as frame_system::Config>::RuntimeEvent>;
@@ -377,26 +373,16 @@
 	}
 }
 
-<<<<<<< HEAD
 /// Frame system related checks
 #[derive(Encode, Decode, Clone, TypeInfo)]
 #[scale_info(skip_type_params(T))]
 pub struct FrameSystemChecks<T: Config + Send + Sync>(pub T::AccountId, pub Call<T>);
 
 impl<T: Config + Send + Sync> FrameSystemChecks<T>
-=======
-/// Block resource (weight) limit check.
-#[derive(Encode, Decode, Clone, TypeInfo)]
-#[scale_info(skip_type_params(T))]
-pub struct PasskeyWeightCheck<T: Config>(pub Call<T>);
-
-impl<T: Config> PasskeyWeightCheck<T>
->>>>>>> d2bef1bc
 where
 	<T as frame_system::Config>::RuntimeCall:
 		From<Call<T>> + Dispatchable<Info = DispatchInfo, PostInfo = PostDispatchInfo>,
 {
-<<<<<<< HEAD
 	/// Validates the transaction fee paid with tokens.
 	pub fn pre_dispatch(&self) -> Result<(), TransactionValidityError> {
 		let info = &self.1.get_dispatch_info();
@@ -444,7 +430,19 @@
 			.combine_with(tx_version_validity)
 			.combine_with(genesis_hash_validity)
 			.combine_with(era_validity))
-=======
+	}
+}
+
+/// Block resource (weight) limit check.
+#[derive(Encode, Decode, Clone, TypeInfo)]
+#[scale_info(skip_type_params(T))]
+pub struct PasskeyWeightCheck<T: Config>(pub Call<T>);
+
+impl<T: Config> PasskeyWeightCheck<T>
+where
+	<T as frame_system::Config>::RuntimeCall:
+		From<Call<T>> + Dispatchable<Info = DispatchInfo, PostInfo = PostDispatchInfo>,
+{
 	/// creating a new instance
 	pub fn new(call: Call<T>) -> Self {
 		Self(call)
@@ -470,6 +468,5 @@
 			&self.0.get_dispatch_info(),
 			len,
 		)
->>>>>>> d2bef1bc
 	}
 }