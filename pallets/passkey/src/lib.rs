//! Using Passkeys to execute transactions
//!
//! ## Quick Links
//! - [Configuration: `Config`](Config)
//! - [Extrinsics: `Call`](Call)
//! - [Event Enum: `Event`](Event)
//! - [Error Enum: `Error`](Error)
#![doc = include_str!("../README.md")]
// Substrate macros are tripping the clippy::expect_used lint.
#![allow(clippy::expect_used)]
#![cfg_attr(not(feature = "std"), no_std)]
// Strong Documentation Lints
#![deny(
	rustdoc::broken_intra_doc_links,
	rustdoc::missing_crate_level_docs,
	rustdoc::invalid_codeblock_attributes,
	missing_docs
)]
use common_primitives::utils::wrap_binary_data;
use common_runtime::extensions::check_nonce::CheckNonce;
use frame_support::{
	dispatch::{DispatchInfo, GetDispatchInfo, PostDispatchInfo},
	pallet_prelude::*,
	traits::Contains,
};
use frame_system::pallet_prelude::*;
use pallet_transaction_payment::OnChargeTransaction;
use sp_runtime::{
	traits::{Convert, DispatchInfoOf, Dispatchable, SignedExtension, Verify, Zero},
	transaction_validity::{TransactionValidity, TransactionValidityError},
	AccountId32, MultiSignature,
};
use sp_std::{vec, vec::Vec};

/// Type aliases used for interaction with `OnChargeTransaction`.
pub(crate) type OnChargeTransactionOf<T> =
	<T as pallet_transaction_payment::Config>::OnChargeTransaction;

/// Balance type alias.
pub(crate) type BalanceOf<T> = <OnChargeTransactionOf<T> as OnChargeTransaction<T>>::Balance;

#[cfg(any(feature = "runtime-benchmarks", test))]
mod test_common;

#[cfg(test)]
mod mock;
#[cfg(test)]
mod tests;

pub mod weights;
pub use weights::*;

#[cfg(feature = "runtime-benchmarks")]
use frame_support::traits::tokens::fungible::Mutate;

#[cfg(feature = "runtime-benchmarks")]
mod benchmarking;

/// defines all new types for this pallet
pub mod types;
pub use types::*;

pub use module::*;

#[frame_support::pallet]
pub mod module {

	use super::*;

	/// the storage version for this pallet
	pub const STORAGE_VERSION: StorageVersion = StorageVersion::new(0);

	#[pallet::config]
	pub trait Config: frame_system::Config + pallet_transaction_payment::Config {
		/// The overarching event type.
		type RuntimeEvent: From<Event<Self>> + IsType<<Self as frame_system::Config>::RuntimeEvent>;

		/// The overarching call type.
		type RuntimeCall: Parameter
			+ Dispatchable<RuntimeOrigin = Self::RuntimeOrigin, PostInfo = PostDispatchInfo>
			+ GetDispatchInfo
			+ From<frame_system::Call<Self>>
			+ IsType<<Self as frame_system::Config>::RuntimeCall>
			+ From<Call<Self>>;

		/// Weight information for extrinsics in this pallet.
		type WeightInfo: WeightInfo;

		/// AccountId truncated to 32 bytes
		type ConvertIntoAccountId32: Convert<Self::AccountId, AccountId32>;

		/// Filters the inner calls for passkey which is set in runtime
		type PasskeyCallFilter: Contains<<Self as Config>::RuntimeCall>;

		/// Helper Curreny method for benchmarking
		#[cfg(feature = "runtime-benchmarks")]
		type Currency: Mutate<Self::AccountId>;
	}

	#[pallet::error]
	pub enum Error<T> {
		/// InvalidAccountSignature
		InvalidAccountSignature,
	}

	#[pallet::event]
	#[pallet::generate_deposit(fn deposit_event)]
	pub enum Event<T: Config> {
		/// When a passkey transaction is successfully executed
		TransactionExecutionSuccess {
			/// transaction account id
			account_id: T::AccountId,
		},
	}

	#[pallet::pallet]
	#[pallet::storage_version(STORAGE_VERSION)]
	pub struct Pallet<T>(_);

	#[pallet::call]
	impl<T: Config> Pallet<T> {
		/// proxy call
		#[pallet::call_index(0)]
		#[pallet::weight({
			let dispatch_info = payload.passkey_call.call.get_dispatch_info();
			let overhead = T::WeightInfo::pre_dispatch();
			let total = overhead.saturating_add(dispatch_info.weight);
			(total, dispatch_info.class)
		})]
		pub fn proxy(
			origin: OriginFor<T>,
			payload: PasskeyPayload<T>,
		) -> DispatchResultWithPostInfo {
			ensure_none(origin)?;
			let transaction_account_id = payload.passkey_call.account_id.clone();
			let main_origin = T::RuntimeOrigin::from(frame_system::RawOrigin::Signed(
				transaction_account_id.clone(),
			));
			let result = payload.passkey_call.call.dispatch(main_origin);
			if result.is_ok() {
				Self::deposit_event(Event::TransactionExecutionSuccess {
					account_id: transaction_account_id,
				});
			}
			result
		}
	}

	#[pallet::validate_unsigned]
	impl<T: Config> ValidateUnsigned for Pallet<T>
	where
		<T as frame_system::Config>::RuntimeCall:
			From<Call<T>> + Dispatchable<Info = DispatchInfo, PostInfo = PostDispatchInfo>,
	{
		type Call = Call<T>;
		fn validate_unsigned(_source: TransactionSource, call: &Self::Call) -> TransactionValidity {
			let valid_tx = ValidTransaction::default();
			let payload = Self::filter_valid_calls(&call)?;
<<<<<<< HEAD

			let signatures_check = PasskeySignatureCheck::new(payload.clone());
			let _ = signatures_check.validate()?;

			let nonce_check = PasskeyNonceCheck::new(payload.passkey_call.clone());
			nonce_check.validate()
=======
			let signature_validity = Self::validate_signatures(&payload)?;
			let nonce_check = PasskeyNonce::new(payload.passkey_call.clone());
			let nonce_validity = nonce_check.validate()?;
			let tx_charge = ChargeTransactionPayment::<T>(
				payload.passkey_call.account_id.clone(),
				call.clone(),
			);
			let tx_payment_validity = tx_charge.validate()?;
			let valid_tx = valid_tx
				.combine_with(signature_validity)
				.combine_with(nonce_validity)
				.combine_with(tx_payment_validity);
			Ok(valid_tx)
>>>>>>> dc4057c2
		}

		fn pre_dispatch(call: &Self::Call) -> Result<(), TransactionValidityError> {
			let payload = Self::filter_valid_calls(&call)?;
<<<<<<< HEAD

			let signatures_check = PasskeySignatureCheck::new(payload.clone());
			let _ = signatures_check.pre_dispatch()?;

			let nonce_check = PasskeyNonceCheck::new(payload.passkey_call.clone());
			nonce_check.pre_dispatch()
=======
			Self::validate_signatures(&payload)?;
			let nonce_check = PasskeyNonce::new(payload.passkey_call.clone());
			nonce_check.pre_dispatch()?;
			let tx_charge = ChargeTransactionPayment::<T>(
				payload.passkey_call.account_id.clone(),
				call.clone(),
			);
			tx_charge.pre_dispatch()
>>>>>>> dc4057c2
		}
	}
}

impl<T: Config> Pallet<T>
where
	<T as frame_system::Config>::RuntimeCall: From<Call<T>> + Dispatchable<Info = DispatchInfo>,
{
	fn filter_valid_calls(call: &Call<T>) -> Result<PasskeyPayload<T>, TransactionValidityError> {
		match call {
			Call::proxy { payload }
				if T::PasskeyCallFilter::contains(&payload.clone().passkey_call.call) =>
				return Ok(payload.clone()),
			_ => return Err(InvalidTransaction::Call.into()),
		}
	}
}

/// Passkey specific nonce check
#[derive(Encode, Decode, Clone, TypeInfo)]
#[scale_info(skip_type_params(T))]
struct PasskeyNonceCheck<T: Config>(pub PasskeyCall<T>);

impl<T: Config> PasskeyNonceCheck<T>
where
	<T as frame_system::Config>::RuntimeCall: Dispatchable<Info = DispatchInfo>,
{
	pub fn new(passkey_call: PasskeyCall<T>) -> Self {
		Self(passkey_call)
	}

	pub fn validate(&self) -> TransactionValidity {
		let who = self.0.account_id.clone();
		let nonce = self.0.account_nonce;
		let some_call: &<T as Config>::RuntimeCall = &self.0.call;
		let info = &some_call.get_dispatch_info();

		let passkey_nonce = CheckNonce::<T>::from(nonce);
		passkey_nonce.validate(&who, &some_call.clone().into(), info, 0usize)
	}

	pub fn pre_dispatch(&self) -> Result<(), TransactionValidityError> {
		let who = self.0.account_id.clone();
		let nonce = self.0.account_nonce;
		let some_call: &<T as Config>::RuntimeCall = &self.0.call;
		let info = &some_call.get_dispatch_info();

		let passkey_nonce = CheckNonce::<T>::from(nonce);
		passkey_nonce.pre_dispatch(&who, &some_call.clone().into(), info, 0usize)
	}
}

<<<<<<< HEAD
/// Passkey signatures check
#[derive(Encode, Decode, Clone, TypeInfo)]
#[scale_info(skip_type_params(T))]
struct PasskeySignatureCheck<T: Config>(pub PasskeyPayload<T>);

impl<T: Config> PasskeySignatureCheck<T> {
	pub fn new(passkey_payload: PasskeyPayload<T>) -> Self {
		Self(passkey_payload)
	}

	pub fn validate(&self) -> TransactionValidity {
		// checking the passkey signature to ensure access to the passkey
		let p256_signed_data = self.0.passkey_call.encode();
		let p256_signature = self.0.verifiable_passkey_signature.clone();
		let p256_signer = self.0.passkey_public_key.clone();

		p256_signature
			.try_verify(&p256_signed_data, &p256_signer)
			.map_err(|e| match e {
				PasskeyVerificationError::InvalidProof =>
					TransactionValidityError::Invalid(InvalidTransaction::BadSigner),
				_ => TransactionValidityError::Invalid(InvalidTransaction::Custom(e.into())),
			})?;

		// checking account signature to verify ownership of the account used
		let signed_data = self.0.passkey_public_key.clone();
		let signature = self.0.passkey_call.account_ownership_proof.clone();
		let signer = &self.0.passkey_call.account_id;

		match Self::check_account_signature(signer, &signed_data.inner().to_vec(), &signature) {
			Ok(_) => Ok(ValidTransaction::default()),
			Err(_e) => InvalidTransaction::BadSigner.into(),
		}
	}

	pub fn pre_dispatch(&self) -> Result<(), TransactionValidityError> {
		let _ = self.validate()?;
		Ok(())
	}

	/// Check the signature on passkey public key by the account id
	/// Returns Ok(()) if the signature is valid
	/// Returns Err(InvalidAccountSignature) if the signature is invalid
	/// # Arguments
	/// * `signer` - The account id of the signer
	/// * `signed_data` - The signed data
	/// * `signature` - The signature
	/// # Return
	/// * `Ok(())` if the signature is valid
	/// * `Err(InvalidAccountSignature)` if the signature is invalid
	fn check_account_signature(
		signer: &T::AccountId,
		signed_data: &Vec<u8>,
		signature: &MultiSignature,
	) -> DispatchResult {
		let key = T::ConvertIntoAccountId32::convert((*signer).clone());
		let signed_payload: Vec<u8> = wrap_binary_data(signed_data.clone().into());

		let verified = signature.verify(&signed_payload[..], &key);
		if verified {
			Ok(())
		} else {
			Err(Error::<T>::InvalidAccountSignature.into())
		}
=======
/// Passkey related tx payment
#[derive(Encode, Decode, Clone, TypeInfo)]
#[scale_info(skip_type_params(T))]
pub struct ChargeTransactionPayment<T: Config>(pub T::AccountId, pub Call<T>);

impl<T: Config> ChargeTransactionPayment<T>
where
	<T as frame_system::Config>::RuntimeCall:
		From<Call<T>> + Dispatchable<Info = DispatchInfo, PostInfo = PostDispatchInfo>,
{
	/// Validates the transaction fee paid with tokens.
	pub fn pre_dispatch(&self) -> Result<(), TransactionValidityError> {
		let info = &self.1.get_dispatch_info();
		let len = self.0.using_encoded(|c| c.len());
		let runtime_call: <T as frame_system::Config>::RuntimeCall =
			<T as frame_system::Config>::RuntimeCall::from(self.1.clone());
		let who = self.0.clone();
		self.withdraw_token_fee(&who, &runtime_call, info, len, Zero::zero())?;
		Ok(())
	}

	/// Validates the transaction fee paid with tokens.
	pub fn validate(&self) -> TransactionValidity {
		let info = &self.1.get_dispatch_info();
		let len = self.0.using_encoded(|c| c.len());
		let runtime_call: <T as frame_system::Config>::RuntimeCall =
			<T as frame_system::Config>::RuntimeCall::from(self.1.clone());
		let who = self.0.clone();
		let fee = self.withdraw_token_fee(&who, &runtime_call, info, len, Zero::zero())?;

		let priority = pallet_transaction_payment::ChargeTransactionPayment::<T>::get_priority(
			info,
			len,
			Zero::zero(),
			fee,
		);

		Ok(ValidTransaction { priority, ..Default::default() })
	}

	/// Withdraws transaction fee paid with tokens.
	/// # Arguments
	/// * `who` - The account id of the payer
	/// * `call` - The call
	/// # Return
	/// * `Ok((fee, initial_payment))` if the fee is successfully withdrawn
	/// * `Err(InvalidTransaction::Payment)` if the fee cannot be withdrawn
	fn withdraw_token_fee(
		&self,
		who: &T::AccountId,
		call: &<T as frame_system::Config>::RuntimeCall,
		info: &DispatchInfoOf<<T as frame_system::Config>::RuntimeCall>,
		len: usize,
		tip: BalanceOf<T>,
	) -> Result<BalanceOf<T>, TransactionValidityError> {
		let fee = pallet_transaction_payment::Pallet::<T>::compute_fee(len as u32, info, tip);
		<OnChargeTransactionOf<T> as OnChargeTransaction<T>>::withdraw_fee(
			who, call, info, fee, tip,
		)
		.map(|_| (fee))
		.map_err(|_| -> TransactionValidityError { InvalidTransaction::Payment.into() })
>>>>>>> dc4057c2
	}
}<|MERGE_RESOLUTION|>--- conflicted
+++ resolved
@@ -156,49 +156,40 @@
 		fn validate_unsigned(_source: TransactionSource, call: &Self::Call) -> TransactionValidity {
 			let valid_tx = ValidTransaction::default();
 			let payload = Self::filter_valid_calls(&call)?;
-<<<<<<< HEAD
 
 			let signatures_check = PasskeySignatureCheck::new(payload.clone());
-			let _ = signatures_check.validate()?;
+			let signature_validity = signatures_check.validate()?;
 
 			let nonce_check = PasskeyNonceCheck::new(payload.passkey_call.clone());
-			nonce_check.validate()
-=======
-			let signature_validity = Self::validate_signatures(&payload)?;
-			let nonce_check = PasskeyNonce::new(payload.passkey_call.clone());
 			let nonce_validity = nonce_check.validate()?;
+
 			let tx_charge = ChargeTransactionPayment::<T>(
 				payload.passkey_call.account_id.clone(),
 				call.clone(),
 			);
 			let tx_payment_validity = tx_charge.validate()?;
+
 			let valid_tx = valid_tx
 				.combine_with(signature_validity)
 				.combine_with(nonce_validity)
 				.combine_with(tx_payment_validity);
 			Ok(valid_tx)
->>>>>>> dc4057c2
 		}
 
 		fn pre_dispatch(call: &Self::Call) -> Result<(), TransactionValidityError> {
 			let payload = Self::filter_valid_calls(&call)?;
-<<<<<<< HEAD
 
 			let signatures_check = PasskeySignatureCheck::new(payload.clone());
-			let _ = signatures_check.pre_dispatch()?;
+			signatures_check.pre_dispatch()?;
 
 			let nonce_check = PasskeyNonceCheck::new(payload.passkey_call.clone());
-			nonce_check.pre_dispatch()
-=======
-			Self::validate_signatures(&payload)?;
-			let nonce_check = PasskeyNonce::new(payload.passkey_call.clone());
 			nonce_check.pre_dispatch()?;
+
 			let tx_charge = ChargeTransactionPayment::<T>(
 				payload.passkey_call.account_id.clone(),
 				call.clone(),
 			);
 			tx_charge.pre_dispatch()
->>>>>>> dc4057c2
 		}
 	}
 }
@@ -251,7 +242,6 @@
 	}
 }
 
-<<<<<<< HEAD
 /// Passkey signatures check
 #[derive(Encode, Decode, Clone, TypeInfo)]
 #[scale_info(skip_type_params(T))]
@@ -316,7 +306,9 @@
 		} else {
 			Err(Error::<T>::InvalidAccountSignature.into())
 		}
-=======
+	}
+}
+
 /// Passkey related tx payment
 #[derive(Encode, Decode, Clone, TypeInfo)]
 #[scale_info(skip_type_params(T))]
@@ -378,6 +370,5 @@
 		)
 		.map(|_| (fee))
 		.map_err(|_| -> TransactionValidityError { InvalidTransaction::Payment.into() })
->>>>>>> dc4057c2
 	}
 }