//! Using Passkeys to execute transactions
//!
//! ## Quick Links
//! - [Configuration: `Config`](Config)
//! - [Extrinsics: `Call`](Call)
//! - [Event Enum: `Event`](Event)
//! - [Error Enum: `Error`](Error)
#![doc = include_str!("../README.md")]
// Substrate macros are tripping the clippy::expect_used lint.
#![allow(clippy::expect_used)]
#![cfg_attr(not(feature = "std"), no_std)]
// Strong Documentation Lints
#![deny(
	rustdoc::broken_intra_doc_links,
	rustdoc::missing_crate_level_docs,
	rustdoc::invalid_codeblock_attributes,
	missing_docs
)]

use frame_support::{
	dispatch::{GetDispatchInfo, PostDispatchInfo},
	pallet_prelude::*,
	traits::{Contains, IsSubType},
};
use frame_system::pallet_prelude::*;
<<<<<<< HEAD
use sp_runtime::traits::{Dispatchable, One};
use sp_std::vec;
=======
use sp_runtime::traits::{Convert, Dispatchable, Verify};
use sp_std::vec::Vec;
>>>>>>> a116aa01

#[cfg(test)]
mod mock;
#[cfg(test)]
mod tests;

pub mod weights;
pub use weights::*;

#[cfg(feature = "runtime-benchmarks")]
mod benchmarking;

/// defines all new types for this pallet
pub mod types;
pub use types::*;

pub use module::*;

#[frame_support::pallet]
pub mod module {
	use common_primitives::utils::wrap_binary_data;
	use sp_runtime::{AccountId32, MultiSignature};

	use super::*;

	/// the storage version for this pallet
	pub const STORAGE_VERSION: StorageVersion = StorageVersion::new(0);

	#[pallet::config]
	pub trait Config: frame_system::Config {
		/// The overarching event type.
		type RuntimeEvent: From<Event<Self>> + IsType<<Self as frame_system::Config>::RuntimeEvent>;

		/// The overarching call type.
		type RuntimeCall: Parameter
			+ Dispatchable<RuntimeOrigin = Self::RuntimeOrigin, PostInfo = PostDispatchInfo>
			+ GetDispatchInfo
			+ From<frame_system::Call<Self>>
			+ IsSubType<Call<Self>>
			+ IsType<<Self as frame_system::Config>::RuntimeCall>;

		/// Weight information for extrinsics in this pallet.
		type WeightInfo: WeightInfo;

<<<<<<< HEAD
		/// Filters the inner calls for passkey which is set in runtime
		type PasskeyCallFilter: Contains<<Self as Config>::RuntimeCall>;
=======
		/// AccountId truncated to 32 bytes
		type ConvertIntoAccountId32: Convert<Self::AccountId, AccountId32>;
>>>>>>> a116aa01
	}

	#[pallet::error]
	pub enum Error<T> {
		/// InvalidAccountSignature
		InvalidAccountSignature,
	}

	#[pallet::event]
	#[pallet::generate_deposit(fn deposit_event)]
	pub enum Event<T: Config> {
		/// When a passkey transaction is successfully executed
		TransactionExecutionSuccess {
			/// transaction account id
			account_id: T::AccountId,
		},
	}

	#[pallet::pallet]
	#[pallet::storage_version(STORAGE_VERSION)]
	pub struct Pallet<T>(_);

	#[pallet::call]
	impl<T: Config> Pallet<T> {
		/// proxy call
		#[pallet::call_index(0)]
		#[pallet::weight({
			let dispatch_info = payload.passkey_call.call.get_dispatch_info();
			// TODO: calculate overhead after all validations
			let overhead = T::WeightInfo::proxy();
			let total = overhead.saturating_add(dispatch_info.weight);
			(total, dispatch_info.class)
		})]
		pub fn proxy(
			origin: OriginFor<T>,
			payload: PasskeyPayload<T>,
		) -> DispatchResultWithPostInfo {
			ensure_none(origin)?;
			let transaction_account_id = payload.passkey_call.account_id.clone();
			let main_origin = T::RuntimeOrigin::from(frame_system::RawOrigin::Signed(
				transaction_account_id.clone(),
			));
			let result = payload.passkey_call.call.dispatch(main_origin);
			if result.is_ok() {
				Self::deposit_event(Event::TransactionExecutionSuccess {
					account_id: transaction_account_id,
				});
			}
			result
		}
	}

	#[pallet::validate_unsigned]
	impl<T: Config> ValidateUnsigned for Pallet<T> {
		type Call = Call<T>;
		fn validate_unsigned(_source: TransactionSource, call: &Self::Call) -> TransactionValidity {
<<<<<<< HEAD
			let payload = Self::filter_valid_calls(&call)?;
			Self::validate_nonce(&payload)
		}

		fn pre_dispatch(call: &Self::Call) -> Result<(), TransactionValidityError> {
			let payload = Self::filter_valid_calls(&call)?;
			Self::pre_dispatch_nonce(&payload)
=======
			Self::validate_signatures(call)?;
			Ok(ValidTransaction::default())
>>>>>>> a116aa01
		}
	}

	impl<T: Config> Pallet<T> {
		fn validate_signatures(call: &Call<T>) -> TransactionValidity {
			match call {
				Call::proxy { payload } => {
					let signed_data = payload.passkey_public_key;
					let signature = payload.passkey_call.account_ownership_proof.clone();
					let signer = &payload.passkey_call.account_id;
					match Self::check_account_signature(signer, &signed_data.into(), &signature) {
						Ok(_) => Ok(ValidTransaction::default()),
						Err(_e) => InvalidTransaction::BadSigner.into(),
					}
				},
				_ => InvalidTransaction::Call.into(),
			}
		}

		/// Check the signature on passkey public key by the account id
		/// Returns Ok(()) if the signature is valid
		/// Returns Err(InvalidAccountSignature) if the signature is invalid
		/// # Arguments
		/// * `signer` - The account id of the signer
		/// * `signed_data` - The signed data
		/// * `signature` - The signature
		/// # Return
		/// * `Ok(())` if the signature is valid
		/// * `Err(InvalidAccountSignature)` if the signature is invalid
		fn check_account_signature(
			signer: &T::AccountId,
			signed_data: &Vec<u8>,
			signature: &MultiSignature,
		) -> DispatchResult {
			let key: AccountId32 = T::ConvertIntoAccountId32::convert((*signer).clone());
			let signed_payload: Vec<u8> = wrap_binary_data(signed_data.clone().into());

			let verified = signature.verify(&signed_payload[..], &key);
			if verified {
				Ok(())
			} else {
				Err(Error::<T>::InvalidAccountSignature.into())
			}
		}
	}
}

impl<T: Config> Pallet<T> {
	fn filter_valid_calls(call: &Call<T>) -> Result<PasskeyPayload<T>, TransactionValidityError> {
		match call {
			Call::proxy { payload }
				if T::PasskeyCallFilter::contains(&payload.clone().passkey_call.call) =>
				return Ok(payload.clone()),
			_ => return Err(InvalidTransaction::Call.into()),
		}
	}

	fn validate_nonce(payload: &PasskeyPayload<T>) -> TransactionValidity {
		let who = &payload.passkey_call.account_id.clone();
		let nonce = payload.passkey_call.account_nonce;

		// check index
		let account = frame_system::Account::<T>::get(who);
		if nonce < account.nonce {
			return InvalidTransaction::Stale.into();
		}

		let provides = vec![Encode::encode(&(who, nonce))];
		let requires = if account.nonce < nonce {
			vec![Encode::encode(&(who, nonce - One::one()))]
		} else {
			vec![]
		};

		Ok(ValidTransaction {
			priority: 0,
			requires,
			provides,
			longevity: TransactionLongevity::max_value(),
			propagate: true,
		})
	}

	fn pre_dispatch_nonce(payload: &PasskeyPayload<T>) -> Result<(), TransactionValidityError> {
		let who = &payload.passkey_call.account_id.clone();
		let nonce = payload.passkey_call.account_nonce;

		// Get TOKEN account from "who" key
		let mut account = frame_system::Account::<T>::get(who);

		// The default account (no account) has a nonce of 0.
		// If account nonce is not equal to the tx nonce, the tx is invalid.  Therefore, check if it is a stale or future tx.
		if nonce != account.nonce {
			return Err(if nonce < account.nonce {
				InvalidTransaction::Stale
			} else {
				InvalidTransaction::Future
			}
			.into());
		}

		// Increment account nonce by 1
		account.nonce += T::Nonce::one();

		frame_system::Account::<T>::insert(who, account);

		Ok(())
	}
}<|MERGE_RESOLUTION|>--- conflicted
+++ resolved
@@ -17,19 +17,18 @@
 	missing_docs
 )]
 
+use common_primitives::utils::wrap_binary_data;
 use frame_support::{
 	dispatch::{GetDispatchInfo, PostDispatchInfo},
 	pallet_prelude::*,
 	traits::{Contains, IsSubType},
 };
 use frame_system::pallet_prelude::*;
-<<<<<<< HEAD
-use sp_runtime::traits::{Dispatchable, One};
-use sp_std::vec;
-=======
-use sp_runtime::traits::{Convert, Dispatchable, Verify};
-use sp_std::vec::Vec;
->>>>>>> a116aa01
+use sp_runtime::{
+	traits::{Convert, Dispatchable, One, Verify},
+	AccountId32, MultiSignature,
+};
+use sp_std::{vec, vec::Vec};
 
 #[cfg(test)]
 mod mock;
@@ -50,8 +49,6 @@
 
 #[frame_support::pallet]
 pub mod module {
-	use common_primitives::utils::wrap_binary_data;
-	use sp_runtime::{AccountId32, MultiSignature};
 
 	use super::*;
 
@@ -74,13 +71,11 @@
 		/// Weight information for extrinsics in this pallet.
 		type WeightInfo: WeightInfo;
 
-<<<<<<< HEAD
+		/// AccountId truncated to 32 bytes
+		type ConvertIntoAccountId32: Convert<Self::AccountId, AccountId32>;
+
 		/// Filters the inner calls for passkey which is set in runtime
 		type PasskeyCallFilter: Contains<<Self as Config>::RuntimeCall>;
-=======
-		/// AccountId truncated to 32 bytes
-		type ConvertIntoAccountId32: Convert<Self::AccountId, AccountId32>;
->>>>>>> a116aa01
 	}
 
 	#[pallet::error]
@@ -137,61 +132,16 @@
 	impl<T: Config> ValidateUnsigned for Pallet<T> {
 		type Call = Call<T>;
 		fn validate_unsigned(_source: TransactionSource, call: &Self::Call) -> TransactionValidity {
-<<<<<<< HEAD
 			let payload = Self::filter_valid_calls(&call)?;
+			Self::validate_signatures(&payload)?;
 			Self::validate_nonce(&payload)
 		}
 
 		fn pre_dispatch(call: &Self::Call) -> Result<(), TransactionValidityError> {
+			Self::validate_unsigned(TransactionSource::InBlock, call)?;
+
 			let payload = Self::filter_valid_calls(&call)?;
 			Self::pre_dispatch_nonce(&payload)
-=======
-			Self::validate_signatures(call)?;
-			Ok(ValidTransaction::default())
->>>>>>> a116aa01
-		}
-	}
-
-	impl<T: Config> Pallet<T> {
-		fn validate_signatures(call: &Call<T>) -> TransactionValidity {
-			match call {
-				Call::proxy { payload } => {
-					let signed_data = payload.passkey_public_key;
-					let signature = payload.passkey_call.account_ownership_proof.clone();
-					let signer = &payload.passkey_call.account_id;
-					match Self::check_account_signature(signer, &signed_data.into(), &signature) {
-						Ok(_) => Ok(ValidTransaction::default()),
-						Err(_e) => InvalidTransaction::BadSigner.into(),
-					}
-				},
-				_ => InvalidTransaction::Call.into(),
-			}
-		}
-
-		/// Check the signature on passkey public key by the account id
-		/// Returns Ok(()) if the signature is valid
-		/// Returns Err(InvalidAccountSignature) if the signature is invalid
-		/// # Arguments
-		/// * `signer` - The account id of the signer
-		/// * `signed_data` - The signed data
-		/// * `signature` - The signature
-		/// # Return
-		/// * `Ok(())` if the signature is valid
-		/// * `Err(InvalidAccountSignature)` if the signature is invalid
-		fn check_account_signature(
-			signer: &T::AccountId,
-			signed_data: &Vec<u8>,
-			signature: &MultiSignature,
-		) -> DispatchResult {
-			let key: AccountId32 = T::ConvertIntoAccountId32::convert((*signer).clone());
-			let signed_payload: Vec<u8> = wrap_binary_data(signed_data.clone().into());
-
-			let verified = signature.verify(&signed_payload[..], &key);
-			if verified {
-				Ok(())
-			} else {
-				Err(Error::<T>::InvalidAccountSignature.into())
-			}
 		}
 	}
 }
@@ -257,4 +207,40 @@
 
 		Ok(())
 	}
+
+	fn validate_signatures(payload: &PasskeyPayload<T>) -> TransactionValidity {
+		let signed_data = payload.passkey_public_key;
+		let signature = payload.passkey_call.account_ownership_proof.clone();
+		let signer = &payload.passkey_call.account_id;
+		match Self::check_account_signature(signer, &signed_data.into(), &signature) {
+			Ok(_) => Ok(ValidTransaction::default()),
+			Err(_e) => InvalidTransaction::BadSigner.into(),
+		}
+	}
+
+	/// Check the signature on passkey public key by the account id
+	/// Returns Ok(()) if the signature is valid
+	/// Returns Err(InvalidAccountSignature) if the signature is invalid
+	/// # Arguments
+	/// * `signer` - The account id of the signer
+	/// * `signed_data` - The signed data
+	/// * `signature` - The signature
+	/// # Return
+	/// * `Ok(())` if the signature is valid
+	/// * `Err(InvalidAccountSignature)` if the signature is invalid
+	fn check_account_signature(
+		signer: &T::AccountId,
+		signed_data: &Vec<u8>,
+		signature: &MultiSignature,
+	) -> DispatchResult {
+		let key = T::ConvertIntoAccountId32::convert((*signer).clone());
+		let signed_payload: Vec<u8> = wrap_binary_data(signed_data.clone().into());
+
+		let verified = signature.verify(&signed_payload[..], &key);
+		if verified {
+			Ok(())
+		} else {
+			Err(Error::<T>::InvalidAccountSignature.into())
+		}
+	}
 }