--- conflicted
+++ resolved
@@ -16,10 +16,7 @@
 	rustdoc::invalid_codeblock_attributes,
 	missing_docs
 )]
-use common_runtime::{
-	extensions::check_nonce::CheckNonce,
-	signature::check_signature
-};
+use common_runtime::{extensions::check_nonce::CheckNonce, signature::check_signature};
 use frame_support::{
 	dispatch::{DispatchInfo, GetDispatchInfo, PostDispatchInfo, RawOrigin},
 	pallet_prelude::*,
@@ -192,13 +189,6 @@
 
 		/// Validating the regular checks of an extrinsic plus verifying the P256 Passkey signature
 		/// The majority of these checks are the same as `SignedExtra` list in defined in runtime
-		/// TODO: pass source down....
-		/// TODO: in the new system it looks like you are not meant to call other, non-unsigned
-		/// validations outside your pallet. Other validations now require additional parameters
-		/// but most extensions will not use them:
-		/// 	_self_implicit: Self::Implicit,
-		// 		_inherited_implication: &impl Encode,
-		// 		_source: TransactionSource,
 		fn validate_unsigned(source: TransactionSource, call: &Self::Call) -> TransactionValidity {
 			let valid_tx = ValidTransaction::default();
 			let (payload, is_legacy_call) = Self::filter_valid_calls(&call)?;
@@ -235,12 +225,8 @@
 			FrameSystemChecks(payload.passkey_call.account_id.clone(), call.clone())
 				.pre_dispatch()?;
 			PasskeyNonceCheck::new(payload.passkey_call.clone()).pre_dispatch()?;
-<<<<<<< HEAD
 			PasskeyWeightCheck::new(payload.passkey_call.account_id.clone(), call.clone())
 				.pre_dispatch()?;
-=======
-			PasskeyWeightCheck::new(call.clone()).pre_dispatch()?;
->>>>>>> 195b4ceb
 
 			ChargeTransactionPayment::<T>(payload.passkey_call.account_id.clone(), call.clone())
 				.pre_dispatch()?;
@@ -293,9 +279,7 @@
 		let info = &some_call.get_dispatch_info();
 
 		let passkey_nonce = CheckNonce::<T>::from(nonce);
-		// FIXME the others return a completely different Result<> and this doesn't satisfy trait bounds
-		// passkey_nonce.validate_and_prepare(&who, &some_call.clone().into(), info, 0usize)
-		Ok(Default::default())
+		passkey_nonce.validate(&who, &some_call.clone().into(), info, 0usize)
 	}
 
 	pub fn pre_dispatch(&self) -> Result<(), TransactionValidityError> {
@@ -305,9 +289,7 @@
 		let info = &some_call.get_dispatch_info();
 
 		let passkey_nonce = CheckNonce::<T>::from(nonce);
-		// FIXME the others return a completely different Result<> and this doesn't satisfy trait bounds
-		// passkey_nonce.validate_and_prepare(&who, &some_call.clone().into(), info, 0usize)
-		Ok(Default::default())
+		passkey_nonce.pre_dispatch(&who, &some_call.clone().into(), info, 0usize)
 	}
 }
 
@@ -405,25 +387,8 @@
 
 		let raw_origin = RawOrigin::from(Some(self.0.clone()));
 		let who = <T as frame_system::Config>::RuntimeOrigin::from(raw_origin);
-<<<<<<< HEAD
 		pallet_transaction_payment::ChargeTransactionPayment::<T>::from(Zero::zero())
 			.validate_and_prepare(who, &runtime_call, info, len, 4)?;
-=======
-		// FIXME: this is just to get it to build
-		let val = Val::Charge {
-			tip: Zero::zero(), // tip not allowed in Passkey call
-			who: self.0.clone(),
-			fee: Zero::zero(), // FIXME: how to get this?
-		};
-		//
-		pallet_transaction_payment::ChargeTransactionPayment::<T>::from(Zero::zero()).prepare(
-			val,
-			&who,
-			&runtime_call,
-			info,
-			len,
-		)?;
->>>>>>> 195b4ceb
 		Ok(())
 	}
 
@@ -433,7 +398,6 @@
 		let len = self.1.using_encoded(|c| c.len());
 		let runtime_call: <T as frame_system::Config>::RuntimeCall =
 			<T as frame_system::Config>::RuntimeCall::from(self.1.clone());
-<<<<<<< HEAD
 		let raw_origin = RawOrigin::from(Some(self.0.clone()));
 		let who = <T as frame_system::Config>::RuntimeOrigin::from(raw_origin);
 
@@ -446,22 +410,6 @@
 			&TxBaseImplication(runtime_call.clone()), // implication
 			TransactionSource::External,
 		)?;
-=======
-
-		let raw_origin = RawOrigin::from(Some(self.0.clone()));
-		let who = <T as frame_system::Config>::RuntimeOrigin::from(raw_origin);
-
-		// https://docs.rs/sp-runtime/40.1.0/sp_runtime/traits/transaction_extension/trait.TransactionExtension.html#method.validate
-		// pallet_transaction_payment::ChargeTransactionPayment::<T>::from(Zero::zero()).validate(
-		// 	&who,
-		// 	&runtime_call,
-		// 	info,
-		// 	len,
-		// 	(),
-		// 	&(self.1.clone(), ()), // implication
-		// 	self.2
-		// ).unwrap()?
->>>>>>> 195b4ceb
 		Ok(ValidTransaction::default())
 	}
 }
@@ -518,7 +466,6 @@
 		let era_check = frame_system::CheckEra::<T>::from(Era::immortal());
 
 		// FIXME: give these the right params
-<<<<<<< HEAD
 		let (non_zero_sender_validity, _, origin) = non_zero_sender_check.validate(
 			who.clone(),
 			&runtime_call,
@@ -574,25 +521,6 @@
 			.combine_with(tx_version_validity)
 			.combine_with(genesis_hash_validity)
 			.combine_with(era_validity))
-=======
-		// let non_zero_sender_validity = frame_system::CheckNonZeroSender::<T>::validate(
-		// 	&non_zero_sender_check, &who, &runtime_call, info, len, (), (), self.2)?;
-		// let era_validity = era_check.validate(&who, &runtime_call, info, len, (), (), self.2)?;
-
-		// currently (in stable2412) these implement default version of `validate`, which always returns Ok(...)
-		// let tx_version_validity = tx_version_check.validate(&who, &runtime_call, info, len, (), (), self.2)?;
-		// let genesis_hash_validity = genesis_hash_check.validate(&who, &runtime_call, info, len, (), (), self.2)?;
-		// let spec_version_validity = frame_system::CheckSpecVersion::<T>::validate(
-		// 	&spec_version_check, &who, &runtime_call, info, len, (), (), self.2)?;
-
-		// Ok(non_zero_sender_validity
-		// .combine_with(spec_version_validity)
-		// .combine_with(tx_version_validity)
-		// .combine_with(genesis_hash_validity)
-		// .combine_with(era_validity)
-		// )
-		Ok(ValidTransaction::default())
->>>>>>> 195b4ceb
 	}
 }
 
@@ -621,7 +549,6 @@
 		let raw_origin = RawOrigin::from(Some(self.0.clone()));
 		let who = <T as frame_system::Config>::RuntimeOrigin::from(raw_origin);
 
-<<<<<<< HEAD
 		let check_weight = CheckWeight::<T>::new();
 		let (result, _, _) = check_weight.validate(
 			who,
@@ -633,15 +560,6 @@
 			TransactionSource::External,
 		)?;
 		Ok(result)
-=======
-		// FIXME: this is not a thing any more
-		// CheckWeight::<T>::validate_unsigned(
-		// 	&self.0.clone().into(),
-		// 	&self.0.get_dispatch_info(),
-		// 	len,
-		// )
-		Ok(ValidTransaction::default())
->>>>>>> 195b4ceb
 	}
 
 	/// Pre-dispatch transaction checks
@@ -650,26 +568,11 @@
 	// weren't private:
 	// let next_len = CheckWeight::<T>::check_block_length(info, len)?;
 	pub fn pre_dispatch(&self) -> Result<(), TransactionValidityError> {
-<<<<<<< HEAD
 		let info = &self.1.get_dispatch_info();
 		let len = self.1.using_encoded(|c| c.len());
 		let runtime_call: <T as frame_system::Config>::RuntimeCall =
 			<T as frame_system::Config>::RuntimeCall::from(self.1.clone());
 
 		CheckWeight::<T>::bare_validate_and_prepare(&runtime_call, info, len)
-=======
-		let len = self.0.encode().len();
-		let check_weight: CheckWeight<T> = CheckWeight::new();
-
-		// FIXME: this needs the extra 3 params
-		// check_weight.prepare(
-		// 	next_len,
-		// 	&self.1.clone(),
-		// 	&self.0.clone(),
-		// 	&self.0.get_dispatch_info(),
-		// 	len,
-		// )
-		Ok(())
->>>>>>> 195b4ceb
 	}
 }