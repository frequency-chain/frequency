--- conflicted
+++ resolved
@@ -1,12 +1,8 @@
 //! Unit tests for the passkey module.
 use super::*;
-<<<<<<< HEAD
 use crate::mock::Passkey;
+use common_primitives::utils::wrap_binary_data;
 use frame_support::{assert_err, assert_noop, assert_ok};
-=======
-use common_primitives::utils::wrap_binary_data;
-use frame_support::{assert_noop, assert_ok};
->>>>>>> a116aa01
 use frame_system::Call as SystemCall;
 use mock::*;
 use pallet_balances::Call as BalancesCall;
@@ -81,13 +77,6 @@
 }
 
 #[test]
-<<<<<<< HEAD
-fn validate_unsigned_with_unsupported_call_should_fail() {
-	new_test_ext().execute_with(|| {
-		// arrange
-		let (test_account_1_key_pair, _) = sr25519::Pair::generate();
-		let signature: MultiSignature = test_account_1_key_pair.sign(b"sdsds").into();
-=======
 fn test_proxy_call_with_bad_signature_should_fail() {
 	new_test_ext().execute_with(|| {
 		// arrange
@@ -96,31 +85,52 @@
 		let wrapped_binary = wrap_binary_data("bad data".as_bytes().to_vec());
 		let signature: MultiSignature =
 			test_account_1_key_pair.sign(wrapped_binary.as_slice()).into();
->>>>>>> a116aa01
 		let call: PasskeyCall<Test> = PasskeyCall {
 			account_id: test_account_1_key_pair.public().into(),
 			account_nonce: 3,
 			account_ownership_proof: signature,
-<<<<<<< HEAD
+			call: Box::new(RuntimeCall::System(SystemCall::remark { remark: vec![1, 2, 3u8] })),
+		};
+		let payload = PasskeyPayload {
+			passkey_public_key,
+			verifiable_passkey_signature: VerifiablePasskeySignature {
+				signature: PasskeySignature::default(),
+				client_data_json: PasskeyClientDataJson::default(),
+				authenticator_data: PasskeyAuthenticatorData::default(),
+			},
+			passkey_call: call,
+		};
+		let res = Passkey::validate_unsigned(TransactionSource::InBlock, &Call::proxy { payload });
+		// assert
+		assert_eq!(res, InvalidTransaction::BadSigner.into());
+	});
+}
+
+#[test]
+fn validate_unsigned_with_unsupported_call_should_fail() {
+	new_test_ext().execute_with(|| {
+		// arrange
+		let (test_account_1_key_pair, _) = sr25519::Pair::generate();
+		let wrapped_binary = wrap_binary_data("data".as_bytes().to_vec());
+		let signature: MultiSignature = test_account_1_key_pair.sign(&wrapped_binary).into();
+		let call: PasskeyCall<Test> = PasskeyCall {
+			account_id: test_account_1_key_pair.public().into(),
+			account_nonce: 3,
+			account_ownership_proof: signature,
 			// remark is an unsupported call
-			call: Box::new(RuntimeCall::System(SystemCall::remark_with_event { remark: vec![1, 2, 3u8] })),
+			call: Box::new(RuntimeCall::System(SystemCall::remark_with_event {
+				remark: vec![1, 2, 3u8],
+			})),
 		};
 		let payload = PasskeyPayload {
 			passkey_public_key: [0u8; 33],
-=======
-			call: Box::new(RuntimeCall::System(SystemCall::remark { remark: vec![1, 2, 3u8] })),
-		};
-		let payload = PasskeyPayload {
-			passkey_public_key,
->>>>>>> a116aa01
-			verifiable_passkey_signature: VerifiablePasskeySignature {
-				signature: PasskeySignature::default(),
-				client_data_json: PasskeyClientDataJson::default(),
-				authenticator_data: PasskeyAuthenticatorData::default(),
-			},
-			passkey_call: call,
-		};
-<<<<<<< HEAD
+			verifiable_passkey_signature: VerifiablePasskeySignature {
+				signature: PasskeySignature::default(),
+				client_data_json: PasskeyClientDataJson::default(),
+				authenticator_data: PasskeyAuthenticatorData::default(),
+			},
+			passkey_call: call,
+		};
 
 		// act
 		let v = Passkey::validate_unsigned(TransactionSource::InBlock, &Call::proxy { payload });
@@ -143,7 +153,10 @@
 		account.nonce += 1;
 		frame_system::Account::<Test>::insert(who, account);
 
-		let signature: MultiSignature = test_account_1_key_pair.sign(b"sdsds").into();
+		let passkey_public_key = [0u8; 33];
+		let wrapped_binary = wrap_binary_data(passkey_public_key.to_vec());
+		let signature: MultiSignature = test_account_1_key_pair.sign(&wrapped_binary).into();
+
 		let call: PasskeyCall<Test> = PasskeyCall {
 			account_id: test_account_1_key_pair.public().into(),
 			account_nonce: 0,
@@ -154,7 +167,7 @@
 			})),
 		};
 		let payload = PasskeyPayload {
-			passkey_public_key: [0u8; 33],
+			passkey_public_key,
 			verifiable_passkey_signature: VerifiablePasskeySignature {
 				signature: PasskeySignature::default(),
 				client_data_json: PasskeyClientDataJson::default(),
@@ -184,7 +197,10 @@
 		account.nonce += 1;
 		frame_system::Account::<Test>::insert(who.clone(), account);
 
-		let signature: MultiSignature = test_account_1_key_pair.sign(b"sdsds").into();
+		let passkey_public_key = [0u8; 33];
+		let wrapped_binary = wrap_binary_data(passkey_public_key.to_vec());
+		let signature: MultiSignature = test_account_1_key_pair.sign(&wrapped_binary).into();
+
 		let call: PasskeyCall<Test> = PasskeyCall {
 			account_id: test_account_1_key_pair.public().into(),
 			account_nonce: 2,
@@ -195,7 +211,7 @@
 			})),
 		};
 		let payload = PasskeyPayload {
-			passkey_public_key: [0u8; 33],
+			passkey_public_key,
 			verifiable_passkey_signature: VerifiablePasskeySignature {
 				signature: PasskeySignature::default(),
 				client_data_json: PasskeyClientDataJson::default(),
@@ -235,7 +251,10 @@
 		account.nonce += 1;
 		frame_system::Account::<Test>::insert(who, account);
 
-		let signature: MultiSignature = test_account_1_key_pair.sign(b"sdsds").into();
+		let passkey_public_key = [0u8; 33];
+		let wrapped_binary = wrap_binary_data(passkey_public_key.to_vec());
+		let signature: MultiSignature = test_account_1_key_pair.sign(&wrapped_binary).into();
+
 		let call: PasskeyCall<Test> = PasskeyCall {
 			account_id: test_account_1_key_pair.public().into(),
 			account_nonce: 0,
@@ -246,7 +265,7 @@
 			})),
 		};
 		let payload = PasskeyPayload {
-			passkey_public_key: [0u8; 33],
+			passkey_public_key,
 			verifiable_passkey_signature: VerifiablePasskeySignature {
 				signature: PasskeySignature::default(),
 				client_data_json: PasskeyClientDataJson::default(),
@@ -270,7 +289,9 @@
 		// arrange
 		let (test_account_1_key_pair, _) = sr25519::Pair::generate();
 		let (test_account_2_key_pair, _) = sr25519::Pair::generate();
-		let signature: MultiSignature = test_account_1_key_pair.sign(b"sdsds").into();
+		let passkey_public_key = [0u8; 33];
+		let wrapped_binary = wrap_binary_data(passkey_public_key.to_vec());
+		let signature: MultiSignature = test_account_1_key_pair.sign(&wrapped_binary).into();
 		let call: PasskeyCall<Test> = PasskeyCall {
 			account_id: test_account_1_key_pair.public().into(),
 			account_nonce: 2,
@@ -281,7 +302,7 @@
 			})),
 		};
 		let payload = PasskeyPayload {
-			passkey_public_key: [0u8; 33],
+			passkey_public_key,
 			verifiable_passkey_signature: VerifiablePasskeySignature {
 				signature: PasskeySignature::default(),
 				client_data_json: PasskeyClientDataJson::default(),
@@ -307,7 +328,9 @@
 		let account_1_pk: <Test as frame_system::Config>::AccountId =
 			test_account_1_key_pair.public().into();
 		let (test_account_2_key_pair, _) = sr25519::Pair::generate();
-		let signature: MultiSignature = test_account_1_key_pair.sign(b"sdsds").into();
+		let passkey_public_key = [0u8; 33];
+		let wrapped_binary = wrap_binary_data(passkey_public_key.to_vec());
+		let signature: MultiSignature = test_account_1_key_pair.sign(&wrapped_binary).into();
 		let call: PasskeyCall<Test> = PasskeyCall {
 			account_id: account_1_pk.clone(),
 			account_nonce: 0,
@@ -318,7 +341,7 @@
 			})),
 		};
 		let payload = PasskeyPayload {
-			passkey_public_key: [0u8; 33],
+			passkey_public_key,
 			verifiable_passkey_signature: VerifiablePasskeySignature {
 				signature: PasskeySignature::default(),
 				client_data_json: PasskeyClientDataJson::default(),
@@ -332,10 +355,5 @@
 
 		let account = frame_system::Account::<Test>::get(&account_1_pk);
 		assert_eq!(account.nonce, <Test as frame_system::Config>::Nonce::one());
-=======
-		let res = Passkey::validate_unsigned(TransactionSource::InBlock, &Call::proxy { payload });
-		// assert
-		assert_eq!(res, InvalidTransaction::BadSigner.into());
->>>>>>> a116aa01
 	});
 }