--- conflicted
+++ resolved
@@ -83,23 +83,19 @@
 	new_test_ext().execute_with(|| {
 		// arrange
 		let (test_account_1_key_pair, _) = sr25519::Pair::generate();
-<<<<<<< HEAD
-		let secret = p256::SecretKey::from_slice(&[
-			1, 2, 3, 4, 5, 6, 7, 8, 1, 2, 3, 4, 5, 6, 7, 8, 1, 2, 3, 4, 5, 6, 7, 8,
-		])
-		.unwrap();
-		let passkey_public_key = get_p256_public_key(&secret).unwrap();
-=======
-		// fund the account with 10 units
+		let secret = p256::SecretKey::from_slice(&[
+			1, 2, 3, 4, 5, 6, 7, 8, 1, 2, 3, 4, 5, 6, 7, 8, 1, 2, 3, 4, 5, 6, 7, 8,
+		])
+		.unwrap();
+		// fund the account
 		assert_ok!(Balances::force_set_balance(
 			RawOrigin::Root.into(),
 			test_account_1_key_pair.public().into(),
-			1000000000u32.into()
+			10000000000
 		));
 		let balance_after = Balances::free_balance(&test_account_1_key_pair.public().into());
-		assert_eq!(balance_after, 1000000000);
-		let passkey_public_key = [0u8; 33];
->>>>>>> dc4057c2
+		assert_eq!(balance_after, 10000000000);
+		let passkey_public_key = get_p256_public_key(&secret).unwrap();
 		let wrapped_binary = wrap_binary_data("bad data".as_bytes().to_vec());
 		let signature: MultiSignature =
 			test_account_1_key_pair.sign(wrapped_binary.as_slice()).into();
@@ -135,6 +131,12 @@
 	new_test_ext().execute_with(|| {
 		// arrange
 		let (test_account_1_key_pair, _) = sr25519::Pair::generate();
+		// fund the account
+		assert_ok!(Balances::force_set_balance(
+			RawOrigin::Root.into(),
+			test_account_1_key_pair.public().into(),
+			10000000000
+		));
 		let secret = p256::SecretKey::from_slice(&[
 			1, 2, 3, 4, 5, 6, 7, 8, 1, 2, 3, 4, 5, 6, 7, 8, 1, 2, 3, 4, 5, 6, 7, 8,
 		])
@@ -169,31 +171,39 @@
 		// assert
 		assert_eq!(res, InvalidTransaction::BadSigner.into());
 		let balance_after = Balances::free_balance(&test_account_1_key_pair.public().into());
-		assert_eq!(balance_after, 1000000000);
-	});
-}
-
-#[test]
-fn test_proxy_call_with_low_funds_should_fail() {
-	new_test_ext().execute_with(|| {
-		// arrange
-		let (test_account_1_key_pair, _) = sr25519::Pair::generate();
-		let passkey_public_key = [0u8; 33];
-		let wrapped_binary = wrap_binary_data(passkey_public_key.to_vec());
-		let signature: MultiSignature =
-			test_account_1_key_pair.sign(wrapped_binary.as_slice()).into();
+		assert_eq!(balance_after, 10000000000);
+	});
+}
+
+#[test]
+fn validate_unsigned_with_low_funds_should_fail() {
+	new_test_ext().execute_with(|| {
+		// arrange
+		let (test_account_1_key_pair, _) = sr25519::Pair::generate();
+		let secret = p256::SecretKey::from_slice(&[
+			1, 2, 3, 4, 5, 6, 7, 8, 1, 2, 3, 4, 5, 6, 7, 8, 1, 2, 3, 4, 5, 6, 7, 8,
+		])
+		.unwrap();
+		let passkey_public_key = get_p256_public_key(&secret).unwrap();
+		let wrapped_binary = wrap_binary_data(passkey_public_key.inner().to_vec());
+		let signature: MultiSignature =
+			test_account_1_key_pair.sign(wrapped_binary.as_slice()).into();
+		let client_data = base64_url::decode(REPLACED_CLIENT_DATA_JSON).unwrap();
+		let authenticator = base64_url::decode(AUTHENTICATOR_DATA).unwrap();
 		let call: PasskeyCall<Test> = PasskeyCall {
 			account_id: test_account_1_key_pair.public().into(),
 			account_nonce: 3,
 			account_ownership_proof: signature,
 			call: Box::new(RuntimeCall::System(SystemCall::remark { remark: vec![1, 2, 3u8] })),
 		};
-		let payload = PasskeyPayload {
-			passkey_public_key,
-			verifiable_passkey_signature: VerifiablePasskeySignature {
-				signature: PasskeySignature::default(),
-				client_data_json: PasskeyClientDataJson::default(),
-				authenticator_data: PasskeyAuthenticatorData::default(),
+		let passkey_signature =
+			passkey_sign(&secret, &call.encode(), &client_data, &authenticator).unwrap();
+		let payload = PasskeyPayload {
+			passkey_public_key,
+			verifiable_passkey_signature: VerifiablePasskeySignature {
+				signature: passkey_signature,
+				client_data_json: client_data.try_into().unwrap(),
+				authenticator_data: authenticator.try_into().unwrap(),
 			},
 			passkey_call: call,
 		};
@@ -204,34 +214,42 @@
 }
 
 #[test]
-fn test_proxy_call_with_funds_should_pass() {
-	new_test_ext().execute_with(|| {
-		// arrange
-		let (test_account_1_key_pair, _) = sr25519::Pair::generate();
-		// fund the account with 10 units
+fn validate_unsigned_with_funds_should_pass() {
+	new_test_ext().execute_with(|| {
+		// arrange
+		let (test_account_1_key_pair, _) = sr25519::Pair::generate();
+		let secret = p256::SecretKey::from_slice(&[
+			1, 2, 3, 4, 5, 6, 7, 8, 1, 2, 3, 4, 5, 6, 7, 8, 1, 2, 3, 4, 5, 6, 7, 8,
+		])
+		.unwrap();
+		// fund the account
 		assert_ok!(Balances::force_set_balance(
 			RawOrigin::Root.into(),
 			test_account_1_key_pair.public().into(),
-			1000000000u32.into()
+			10000000000
 		));
 		let balance_after = Balances::free_balance(&test_account_1_key_pair.public().into());
-		assert_eq!(balance_after, 1000000000);
-		let passkey_public_key = [0u8; 33];
-		let wrapped_binary = wrap_binary_data(passkey_public_key.to_vec());
-		let signature: MultiSignature =
-			test_account_1_key_pair.sign(wrapped_binary.as_slice()).into();
+		assert_eq!(balance_after, 10000000000);
+		let passkey_public_key = get_p256_public_key(&secret).unwrap();
+		let wrapped_binary = wrap_binary_data(passkey_public_key.inner().to_vec());
+		let signature: MultiSignature =
+			test_account_1_key_pair.sign(wrapped_binary.as_slice()).into();
+		let client_data = base64_url::decode(REPLACED_CLIENT_DATA_JSON).unwrap();
+		let authenticator = base64_url::decode(AUTHENTICATOR_DATA).unwrap();
 		let call: PasskeyCall<Test> = PasskeyCall {
 			account_id: test_account_1_key_pair.public().into(),
 			account_nonce: 3,
 			account_ownership_proof: signature,
 			call: Box::new(RuntimeCall::System(SystemCall::remark { remark: vec![1, 2, 3u8] })),
 		};
-		let payload = PasskeyPayload {
-			passkey_public_key,
-			verifiable_passkey_signature: VerifiablePasskeySignature {
-				signature: PasskeySignature::default(),
-				client_data_json: PasskeyClientDataJson::default(),
-				authenticator_data: PasskeyAuthenticatorData::default(),
+		let passkey_signature =
+			passkey_sign(&secret, &call.encode(), &client_data, &authenticator).unwrap();
+		let payload = PasskeyPayload {
+			passkey_public_key,
+			verifiable_passkey_signature: VerifiablePasskeySignature {
+				signature: passkey_signature,
+				client_data_json: client_data.try_into().unwrap(),
+				authenticator_data: authenticator.try_into().unwrap(),
 			},
 			passkey_call: call,
 		};
@@ -242,34 +260,42 @@
 }
 
 #[test]
-fn test_pre_dispatch_with_funds_should_pass() {
-	new_test_ext().execute_with(|| {
-		// arrange
-		let (test_account_1_key_pair, _) = sr25519::Pair::generate();
-		// fund the account with 10 units
+fn pre_dispatch_with_funds_should_pass() {
+	new_test_ext().execute_with(|| {
+		// arrange
+		let (test_account_1_key_pair, _) = sr25519::Pair::generate();
+		let secret = p256::SecretKey::from_slice(&[
+			1, 2, 3, 4, 5, 6, 7, 8, 1, 2, 3, 4, 5, 6, 7, 8, 1, 2, 3, 4, 5, 6, 7, 8,
+		])
+		.unwrap();
+		// fund the account
 		assert_ok!(Balances::force_set_balance(
 			RawOrigin::Root.into(),
 			test_account_1_key_pair.public().into(),
-			1000000000u32.into()
+			10000000000
 		));
 		let balance_after = Balances::free_balance(&test_account_1_key_pair.public().into());
-		assert_eq!(balance_after, 1000000000);
-		let passkey_public_key = [0u8; 33];
-		let wrapped_binary = wrap_binary_data(passkey_public_key.to_vec());
-		let signature: MultiSignature =
-			test_account_1_key_pair.sign(wrapped_binary.as_slice()).into();
+		assert_eq!(balance_after, 10000000000);
+		let passkey_public_key = get_p256_public_key(&secret).unwrap();
+		let wrapped_binary = wrap_binary_data(passkey_public_key.inner().to_vec());
+		let signature: MultiSignature =
+			test_account_1_key_pair.sign(wrapped_binary.as_slice()).into();
+		let client_data = base64_url::decode(REPLACED_CLIENT_DATA_JSON).unwrap();
+		let authenticator = base64_url::decode(AUTHENTICATOR_DATA).unwrap();
 		let call: PasskeyCall<Test> = PasskeyCall {
 			account_id: test_account_1_key_pair.public().into(),
 			account_nonce: 0,
 			account_ownership_proof: signature,
 			call: Box::new(RuntimeCall::System(SystemCall::remark { remark: vec![1, 2, 3u8] })),
 		};
-		let payload = PasskeyPayload {
-			passkey_public_key,
-			verifiable_passkey_signature: VerifiablePasskeySignature {
-				signature: PasskeySignature::default(),
-				client_data_json: PasskeyClientDataJson::default(),
-				authenticator_data: PasskeyAuthenticatorData::default(),
+		let passkey_signature =
+			passkey_sign(&secret, &call.encode(), &client_data, &authenticator).unwrap();
+		let payload = PasskeyPayload {
+			passkey_public_key,
+			verifiable_passkey_signature: VerifiablePasskeySignature {
+				signature: passkey_signature,
+				client_data_json: client_data.try_into().unwrap(),
+				authenticator_data: authenticator.try_into().unwrap(),
 			},
 			passkey_call: call,
 		};
@@ -280,26 +306,34 @@
 }
 
 #[test]
-fn test_pre_dispatch_with_low_funds_should_fail() {
-	new_test_ext().execute_with(|| {
-		// arrange
-		let (test_account_1_key_pair, _) = sr25519::Pair::generate();
-		let passkey_public_key = [0u8; 33];
-		let wrapped_binary = wrap_binary_data(passkey_public_key.to_vec());
-		let signature: MultiSignature =
-			test_account_1_key_pair.sign(wrapped_binary.as_slice()).into();
+fn pre_dispatch_with_low_funds_should_fail() {
+	new_test_ext().execute_with(|| {
+		// arrange
+		let (test_account_1_key_pair, _) = sr25519::Pair::generate();
+		let secret = p256::SecretKey::from_slice(&[
+			1, 2, 3, 4, 5, 6, 7, 8, 1, 2, 3, 4, 5, 6, 7, 8, 1, 2, 3, 4, 5, 6, 7, 8,
+		])
+		.unwrap();
+		let passkey_public_key = get_p256_public_key(&secret).unwrap();
+		let wrapped_binary = wrap_binary_data(passkey_public_key.inner().to_vec());
+		let signature: MultiSignature =
+			test_account_1_key_pair.sign(wrapped_binary.as_slice()).into();
+		let client_data = base64_url::decode(REPLACED_CLIENT_DATA_JSON).unwrap();
+		let authenticator = base64_url::decode(AUTHENTICATOR_DATA).unwrap();
 		let call: PasskeyCall<Test> = PasskeyCall {
 			account_id: test_account_1_key_pair.public().into(),
 			account_nonce: 0,
 			account_ownership_proof: signature,
 			call: Box::new(RuntimeCall::System(SystemCall::remark { remark: vec![1, 2, 3u8] })),
 		};
-		let payload = PasskeyPayload {
-			passkey_public_key,
-			verifiable_passkey_signature: VerifiablePasskeySignature {
-				signature: PasskeySignature::default(),
-				client_data_json: PasskeyClientDataJson::default(),
-				authenticator_data: PasskeyAuthenticatorData::default(),
+		let passkey_signature =
+			passkey_sign(&secret, &call.encode(), &client_data, &authenticator).unwrap();
+		let payload = PasskeyPayload {
+			passkey_public_key,
+			verifiable_passkey_signature: VerifiablePasskeySignature {
+				signature: passkey_signature,
+				client_data_json: client_data.try_into().unwrap(),
+				authenticator_data: authenticator.try_into().unwrap(),
 			},
 			passkey_call: call,
 		};
@@ -311,7 +345,7 @@
 }
 
 #[test]
-fn fee_removed_on_successful_validation() {
+fn validate_unsigned_should_fee_removed_on_successful_validation() {
 	new_test_ext().execute_with(|| {
 		// arrange
 		let (test_account_1_key_pair, _) = sr25519::Pair::generate();
@@ -323,13 +357,19 @@
 		assert_ok!(Balances::force_set_balance(
 			RawOrigin::Root.into(),
 			account_id.clone(),
-			1000000000u32.into()
+			10000000000
 		));
 		let initial_balance = Balances::free_balance(&account_id);
-
-		let passkey_public_key = [0u8; 33];
-		let wrapped_binary = wrap_binary_data(passkey_public_key.to_vec());
-		let signature: MultiSignature = test_account_1_key_pair.sign(&wrapped_binary).into();
+		let secret = p256::SecretKey::from_slice(&[
+			1, 2, 3, 4, 5, 6, 7, 8, 1, 2, 3, 4, 5, 6, 7, 8, 1, 2, 3, 4, 5, 6, 7, 8,
+		])
+		.unwrap();
+		let passkey_public_key = get_p256_public_key(&secret).unwrap();
+		let wrapped_binary = wrap_binary_data(passkey_public_key.inner().to_vec());
+		let signature: MultiSignature =
+			test_account_1_key_pair.sign(wrapped_binary.as_slice()).into();
+		let client_data = base64_url::decode(REPLACED_CLIENT_DATA_JSON).unwrap();
+		let authenticator = base64_url::decode(AUTHENTICATOR_DATA).unwrap();
 
 		let call: PasskeyCall<Test> = PasskeyCall {
 			account_id: account_id.clone(),
@@ -340,12 +380,14 @@
 				value: 10000,
 			})),
 		};
-		let payload = PasskeyPayload {
-			passkey_public_key,
-			verifiable_passkey_signature: VerifiablePasskeySignature {
-				signature: PasskeySignature::default(),
-				client_data_json: PasskeyClientDataJson::default(),
-				authenticator_data: PasskeyAuthenticatorData::default(),
+		let passkey_signature =
+			passkey_sign(&secret, &call.encode(), &client_data, &authenticator).unwrap();
+		let payload = PasskeyPayload {
+			passkey_public_key,
+			verifiable_passkey_signature: VerifiablePasskeySignature {
+				signature: passkey_signature,
+				client_data_json: client_data.try_into().unwrap(),
+				authenticator_data: authenticator.try_into().unwrap(),
 			},
 			passkey_call: call,
 		};
@@ -371,13 +413,20 @@
 		assert_ok!(Balances::force_set_balance(
 			RawOrigin::Root.into(),
 			account_id.clone(),
-			1000000000u32.into()
+			10000000000
 		));
 		let initial_balance = Balances::free_balance(&account_id);
 
-		let passkey_public_key = [0u8; 33];
-		let wrapped_binary = wrap_binary_data(passkey_public_key.to_vec());
-		let signature: MultiSignature = test_account_1_key_pair.sign(&wrapped_binary).into();
+		let secret = p256::SecretKey::from_slice(&[
+			1, 2, 3, 4, 5, 6, 7, 8, 1, 2, 3, 4, 5, 6, 7, 8, 1, 2, 3, 4, 5, 6, 7, 8,
+		])
+		.unwrap();
+		let passkey_public_key = get_p256_public_key(&secret).unwrap();
+		let wrapped_binary = wrap_binary_data(passkey_public_key.inner().to_vec());
+		let signature: MultiSignature =
+			test_account_1_key_pair.sign(wrapped_binary.as_slice()).into();
+		let client_data = base64_url::decode(REPLACED_CLIENT_DATA_JSON).unwrap();
+		let authenticator = base64_url::decode(AUTHENTICATOR_DATA).unwrap();
 
 		let call: PasskeyCall<Test> = PasskeyCall {
 			account_id: account_id.clone(),
@@ -385,31 +434,31 @@
 			account_ownership_proof: signature,
 			call: Box::new(RuntimeCall::Balances(BalancesCall::transfer_allow_death {
 				dest: account_id.clone(),
-				value: 1000000000,
+				value: 10000000000,
 			})),
 		};
-		let payload = PasskeyPayload {
-			passkey_public_key,
-			verifiable_passkey_signature: VerifiablePasskeySignature {
-				signature: PasskeySignature::default(),
-				client_data_json: PasskeyClientDataJson::default(),
-				authenticator_data: PasskeyAuthenticatorData::default(),
+		let passkey_signature =
+			passkey_sign(&secret, &call.encode(), &client_data, &authenticator).unwrap();
+		let payload = PasskeyPayload {
+			passkey_public_key,
+			verifiable_passkey_signature: VerifiablePasskeySignature {
+				signature: passkey_signature,
+				client_data_json: client_data.try_into().unwrap(),
+				authenticator_data: authenticator.try_into().unwrap(),
 			},
 			passkey_call: call,
 		};
 
 		// act
-		let res = Passkey::validate_unsigned(
+		let validate_result = Passkey::validate_unsigned(
 			TransactionSource::InBlock,
 			&Call::proxy { payload: payload.clone() },
 		);
-
-		// assert
-		assert!(res.is_ok());
-
-		// Call the proxy
-		let res = Passkey::proxy(RuntimeOrigin::none(), payload);
-		assert!(res.is_err());
+		let extrinsic_result = Passkey::proxy(RuntimeOrigin::none(), payload);
+
+		// assert
+		assert!(validate_result.is_ok());
+		assert!(extrinsic_result.is_err());
 		let final_balance = Balances::free_balance(&account_id);
 		assert!(final_balance < initial_balance);
 	});
@@ -426,13 +475,19 @@
 		assert_ok!(Balances::force_set_balance(
 			RawOrigin::Root.into(),
 			account_id.clone(),
-			1000000000u32.into()
+			10000000000
 		));
 		let initial_balance = Balances::free_balance(&account_id);
-
-		let passkey_public_key = [0u8; 33];
+		let secret = p256::SecretKey::from_slice(&[
+			1, 2, 3, 4, 5, 6, 7, 8, 1, 2, 3, 4, 5, 6, 7, 8, 1, 2, 3, 4, 5, 6, 7, 8,
+		])
+		.unwrap();
+		let passkey_public_key = get_p256_public_key(&secret).unwrap();
 		let wrapped_binary = wrap_binary_data("invalid data".as_bytes().to_vec());
-		let signature: MultiSignature = test_account_1_key_pair.sign(&wrapped_binary).into();
+		let signature: MultiSignature =
+			test_account_1_key_pair.sign(wrapped_binary.as_slice()).into();
+		let client_data = base64_url::decode(REPLACED_CLIENT_DATA_JSON).unwrap();
+		let authenticator = base64_url::decode(AUTHENTICATOR_DATA).unwrap();
 
 		let call: PasskeyCall<Test> = PasskeyCall {
 			account_id: account_id.clone(),
@@ -440,12 +495,14 @@
 			account_ownership_proof: signature,
 			call: Box::new(RuntimeCall::System(SystemCall::remark { remark: vec![1, 2, 3u8] })),
 		};
-		let payload = PasskeyPayload {
-			passkey_public_key,
-			verifiable_passkey_signature: VerifiablePasskeySignature {
-				signature: PasskeySignature::default(),
-				client_data_json: PasskeyClientDataJson::default(),
-				authenticator_data: PasskeyAuthenticatorData::default(),
+		let passkey_signature =
+			passkey_sign(&secret, &call.encode(), &client_data, &authenticator).unwrap();
+		let payload = PasskeyPayload {
+			passkey_public_key,
+			verifiable_passkey_signature: VerifiablePasskeySignature {
+				signature: passkey_signature,
+				client_data_json: client_data.try_into().unwrap(),
+				authenticator_data: authenticator.try_into().unwrap(),
 			},
 			passkey_call: call,
 		};
@@ -505,7 +562,7 @@
 		assert_ok!(Balances::force_set_balance(
 			RawOrigin::Root.into(),
 			test_account_1_key_pair.public().into(),
-			1000000000u32.into()
+			10000000000
 		));
 		let who: <Test as frame_system::Config>::AccountId =
 			test_account_1_key_pair.public().into();
@@ -559,11 +616,11 @@
 		// arrange
 		let (test_account_1_key_pair, _) = sr25519::Pair::generate();
 		let (test_account_2_key_pair, _) = sr25519::Pair::generate();
-		// Fund
+		// Fund the account
 		assert_ok!(Balances::force_set_balance(
 			RawOrigin::Root.into(),
 			test_account_1_key_pair.public().into(),
-			1000000000u32.into()
+			10000000000
 		));
 		let who: <Test as frame_system::Config>::AccountId =
 			test_account_1_key_pair.public().into();
@@ -611,7 +668,7 @@
 		assert_eq!(
 			v,
 			Ok(ValidTransaction {
-				priority: 2815,
+				priority: 758,
 				requires: vec![Encode::encode(&(who.clone(), 1u64))],
 				provides: vec![Encode::encode(&(who, 2u64))],
 				longevity: TransactionLongevity::max_value(),
@@ -631,7 +688,7 @@
 		assert_ok!(Balances::force_set_balance(
 			RawOrigin::Root.into(),
 			test_account_1_key_pair.public().into(),
-			1000000000u32.into()
+			10000000000
 		));
 		let who: <Test as frame_system::Config>::AccountId =
 			test_account_1_key_pair.public().into();
@@ -685,24 +742,18 @@
 		// arrange
 		let (test_account_1_key_pair, _) = sr25519::Pair::generate();
 		let (test_account_2_key_pair, _) = sr25519::Pair::generate();
-<<<<<<< HEAD
-
-		let secret = p256::SecretKey::from_slice(&[
-			1, 2, 3, 4, 5, 6, 7, 8, 1, 2, 3, 4, 5, 6, 7, 8, 1, 2, 3, 4, 5, 6, 7, 8,
-		])
-		.unwrap();
-		let passkey_public_key = get_p256_public_key(&secret).unwrap();
-		let wrapped_binary = wrap_binary_data(passkey_public_key.inner().to_vec());
-=======
 		// Fund
 		assert_ok!(Balances::force_set_balance(
 			RawOrigin::Root.into(),
 			test_account_1_key_pair.public().into(),
-			1000000000u32.into()
-		));
-		let passkey_public_key = [0u8; 33];
-		let wrapped_binary = wrap_binary_data(passkey_public_key.to_vec());
->>>>>>> dc4057c2
+			10000000000
+		));
+		let secret = p256::SecretKey::from_slice(&[
+			1, 2, 3, 4, 5, 6, 7, 8, 1, 2, 3, 4, 5, 6, 7, 8, 1, 2, 3, 4, 5, 6, 7, 8,
+		])
+		.unwrap();
+		let passkey_public_key = get_p256_public_key(&secret).unwrap();
+		let wrapped_binary = wrap_binary_data(passkey_public_key.inner().to_vec());
 		let signature: MultiSignature = test_account_1_key_pair.sign(&wrapped_binary).into();
 		let client_data = base64_url::decode(REPLACED_CLIENT_DATA_JSON).unwrap();
 		let authenticator = base64_url::decode(AUTHENTICATOR_DATA).unwrap();
@@ -748,7 +799,7 @@
 		assert_ok!(Balances::force_set_balance(
 			RawOrigin::Root.into(),
 			account_1_pk.clone(),
-			1000000000u32.into()
+			10000000000
 		));
 		let (test_account_2_key_pair, _) = sr25519::Pair::generate();
 
