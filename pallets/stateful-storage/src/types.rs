//! Types for the Stateful Storage Pallet
use crate::Config;
use common_primitives::{
	schema::SchemaId,
	stateful_storage::{PageHash, PageId, PageNonce},
};
use frame_support::pallet_prelude::*;
use frame_system::pallet_prelude::*;
use parity_scale_codec::{Decode, Encode, MaxEncodedLen};
use scale_info::TypeInfo;
use sp_core::bounded::BoundedVec;
extern crate alloc;
use alloc::{collections::btree_map::BTreeMap, vec::Vec};
use core::{
	cmp::*,
	fmt::Debug,
	hash::{Hash, Hasher},
};

use twox_hash::XxHash64;

/// Migration page size
pub const MIGRATION_PAGE_SIZE: u32 = 20;
/// Current storage version of the pallet.
pub const STATEFUL_STORAGE_VERSION: StorageVersion = StorageVersion::new(1);
/// pallet storage prefix
pub const PALLET_STORAGE_PREFIX: &[u8] = b"stateful-storage";
/// itemized storage prefix
pub const ITEMIZED_STORAGE_PREFIX: &[u8] = b"itemized";
/// paginated storage prefix
pub const PAGINATED_STORAGE_PREFIX: &[u8] = b"paginated";

/// MultipartKey type for Itemized storage
pub type ItemizedKey = (SchemaId,);
/// MultipartKey type for Paginated storage (full key)
pub type PaginatedKey = (SchemaId, PageId);
/// MultipartKey type for Paginated storage (prefix lookup)
pub type PaginatedPrefixKey = (SchemaId,);
/// Itemized page type
pub type ItemizedPage<T> = Page<<T as Config>::MaxItemizedPageSizeBytes>;
/// Paginated Page type
pub type PaginatedPage<T> = Page<<T as Config>::MaxPaginatedPageSizeBytes>;

/// Operations on Itemized storage
pub trait ItemizedOperations<T: Config> {
	/// Applies all actions to specified page and returns the updated page
	fn apply_item_actions(
		&self,
		actions: &[ItemAction<T::MaxItemizedBlobSizeBytes>],
	) -> Result<ItemizedPage<T>, PageError>;

	/// Parses all the items inside an ItemPage
	fn try_parse(&self, include_header: bool) -> Result<ParsedItemPage, PageError>;
}
/// Defines the actions that can be applied to an Itemized storage
#[derive(Clone, Encode, Decode, DecodeWithMemTracking, Debug, TypeInfo, MaxEncodedLen, PartialEq)]
#[scale_info(skip_type_params(DataSize))]
#[codec(mel_bound(DataSize: MaxEncodedLen))]
pub enum ItemAction<DataSize: Get<u32> + Clone + core::fmt::Debug + PartialEq> {
	/// Adding new Item into page
	Add {
		/// The data to add
		data: BoundedVec<u8, DataSize>,
	},
	/// Removing an existing item by index number. Index number starts from 0
	Delete {
		/// Index (0+) to delete
		index: u16,
	},
}

/// This header is used to specify the byte size of an item stored inside the buffer
/// All items will require this header to be inserted before the item data
#[derive(Encode, Decode, PartialEq, MaxEncodedLen, Debug)]
pub struct ItemHeader {
	/// The length of this item, not including the size of this header.
	pub payload_len: u16,
}

/// Errors dedicated to parsing or modifying pages
#[derive(Debug, PartialEq)]
pub enum PageError {
	/// Unable to decode the data in the item
	ErrorParsing(&'static str),
	/// Add or Delete Operation was not possible
	InvalidAction(&'static str),
	/// ItemPage count overflow catch
	ArithmeticOverflow,
	/// Page byte length over the max size
	PageSizeOverflow,
}

<<<<<<< HEAD
/// Warning: This struct is `deprecated`. please use `ItemizedSignaturePayloadV2` instead
/// Payload containing all necessary fields to verify Itemized related signatures
#[derive(Encode, Decode, DecodeWithMemTracking, TypeInfo, MaxEncodedLen, PartialEq, RuntimeDebugNoBound, Clone)]
#[scale_info(skip_type_params(T))]
pub struct ItemizedSignaturePayload<T: Config> {
	/// Message Source Account identifier
	#[codec(compact)]
	pub msa_id: MessageSourceId,

	/// Schema id of this storage
	#[codec(compact)]
	pub schema_id: SchemaId,

	/// Hash of targeted page to avoid race conditions
	#[codec(compact)]
	pub target_hash: PageHash,

	/// The block number at which the signed proof will expire
	pub expiration: BlockNumberFor<T>,

	/// Actions to apply to storage from possible: [`ItemAction`]
	pub actions: BoundedVec<
		ItemAction<<T as Config>::MaxItemizedBlobSizeBytes>,
		<T as Config>::MaxItemizedActionsCount,
	>,
}
=======
// REMOVED ItemizedSignaturePayload
>>>>>>> 85c4e962

/// Payload containing all necessary fields to verify Itemized related signatures
#[derive(Encode, Decode, DecodeWithMemTracking, TypeInfo, MaxEncodedLen, PartialEq, RuntimeDebugNoBound, Clone)]
#[scale_info(skip_type_params(T))]
pub struct ItemizedSignaturePayloadV2<T: Config> {
	/// Schema id of this storage
	#[codec(compact)]
	pub schema_id: SchemaId,

	/// Hash of targeted page to avoid race conditions
	#[codec(compact)]
	pub target_hash: PageHash,

	/// The block number at which the signed proof will expire
	pub expiration: BlockNumberFor<T>,

	/// Actions to apply to storage from possible: [`ItemAction`]
	pub actions: BoundedVec<
		ItemAction<<T as Config>::MaxItemizedBlobSizeBytes>,
		<T as Config>::MaxItemizedActionsCount,
	>,
}

<<<<<<< HEAD
/// Warning: This struct is `deprecated`. please use `PaginatedUpsertSignaturePayloadV2` instead
/// Payload containing all necessary fields to verify signatures to upsert a Paginated storage
#[derive(Encode, Decode, DecodeWithMemTracking, TypeInfo, MaxEncodedLen, PartialEq, RuntimeDebugNoBound, Clone)]
#[scale_info(skip_type_params(T))]
pub struct PaginatedUpsertSignaturePayload<T: Config> {
	/// Message Source Account identifier
	#[codec(compact)]
	pub msa_id: MessageSourceId,

	/// Schema id of this storage
	#[codec(compact)]
	pub schema_id: SchemaId,

	/// Page id of this storage
	#[codec(compact)]
	pub page_id: PageId,

	/// Hash of targeted page to avoid race conditions
	#[codec(compact)]
	pub target_hash: PageHash,

	/// The block number at which the signed proof will expire
	pub expiration: BlockNumberFor<T>,

	/// payload to update the page with
	pub payload: BoundedVec<u8, <T as Config>::MaxPaginatedPageSizeBytes>,
}
=======
// REMOVED PaginatedSignaturePayload
>>>>>>> 85c4e962

/// Payload containing all necessary fields to verify signatures to upsert a Paginated storage
#[derive(Encode, Decode, DecodeWithMemTracking, TypeInfo, MaxEncodedLen, PartialEq, RuntimeDebugNoBound, Clone)]
#[scale_info(skip_type_params(T))]
pub struct PaginatedUpsertSignaturePayloadV2<T: Config> {
	/// Schema id of this storage
	#[codec(compact)]
	pub schema_id: SchemaId,

	/// Page id of this storage
	#[codec(compact)]
	pub page_id: PageId,

	/// Hash of targeted page to avoid race conditions
	#[codec(compact)]
	pub target_hash: PageHash,

	/// The block number at which the signed proof will expire
	pub expiration: BlockNumberFor<T>,

	/// payload to update the page with
	pub payload: BoundedVec<u8, <T as Config>::MaxPaginatedPageSizeBytes>,
}

<<<<<<< HEAD
/// Warning: This struct is `deprecated`. please use `PaginatedDeleteSignaturePayloadV2` instead
/// Payload containing all necessary fields to verify signatures to delete a Paginated storage
#[derive(Encode, Decode, DecodeWithMemTracking, TypeInfo, MaxEncodedLen, PartialEq, RuntimeDebugNoBound, Clone)]
#[scale_info(skip_type_params(T))]
pub struct PaginatedDeleteSignaturePayload<T: Config> {
	/// Message Source Account identifier
	#[codec(compact)]
	pub msa_id: MessageSourceId,

	/// Schema id of this storage
	#[codec(compact)]
	pub schema_id: SchemaId,

	/// Page id of this storage
	#[codec(compact)]
	pub page_id: PageId,

	/// Hash of targeted page to avoid race conditions
	#[codec(compact)]
	pub target_hash: PageHash,

	/// The block number at which the signed proof will expire
	pub expiration: BlockNumberFor<T>,
}
=======
// REMOVED PaginatedDeleteSignaturePayload
>>>>>>> 85c4e962

/// Payload containing all necessary fields to verify signatures to delete a Paginated storage
#[derive(Encode, Decode, DecodeWithMemTracking, TypeInfo, MaxEncodedLen, PartialEq, RuntimeDebugNoBound, Clone)]
#[scale_info(skip_type_params(T))]
pub struct PaginatedDeleteSignaturePayloadV2<T: Config> {
	/// Schema id of this storage
	#[codec(compact)]
	pub schema_id: SchemaId,

	/// Page id of this storage
	#[codec(compact)]
	pub page_id: PageId,

	/// Hash of targeted page to avoid race conditions
	#[codec(compact)]
	pub target_hash: PageHash,

	/// The block number at which the signed proof will expire
	pub expiration: BlockNumberFor<T>,
}

/// A generic page of data which supports both Itemized and Paginated
#[derive(Encode, Decode, TypeInfo, MaxEncodedLen, Debug, Default)]
#[scale_info(skip_type_params(PageDataSize))]
#[codec(mel_bound(PageDataSize: MaxEncodedLen))]
pub struct Page<PageDataSize: Get<u32>> {
	/// Incremental nonce to eliminate of signature replay attacks
	pub nonce: PageNonce,
	/// Data for the page
	/// - Itemized is limited by [`Config::MaxItemizedPageSizeBytes`]
	/// - Paginated is limited by [`Config::MaxPaginatedPageSizeBytes`]
	pub data: BoundedVec<u8, PageDataSize>,
}

/// An internal struct which contains the parsed items in a page
#[derive(Debug, PartialEq)]
pub struct ParsedItemPage<'a> {
	/// Page current size
	pub page_size: usize,
	/// A map of item index to a slice of blob (including header is optional)
	pub items: BTreeMap<u16, &'a [u8]>,
}

impl<PageDataSize: Get<u32>> Page<PageDataSize> {
	/// Check if the page is empty
	pub fn is_empty(&self) -> bool {
		self.data.is_empty()
	}

	/// Retrieve the hash of the page
	pub fn get_hash(&self) -> PageHash {
		if self.is_empty() {
			return PageHash::default();
		}
		let mut hasher = XxHash64::with_seed(0);
		self.hash(&mut hasher);
		let value_bytes: [u8; 4] =
			hasher.finish().to_be_bytes()[..4].try_into().expect("incorrect hash size");
		PageHash::from_be_bytes(value_bytes)
	}
}

/// PartialEq and Hash should be both derived or implemented manually based on clippy rules
impl<PageDataSize: Get<u32>> Hash for Page<PageDataSize> {
	fn hash<H: Hasher>(&self, state: &mut H) {
		state.write(&self.nonce.encode());
		state.write(&self.data[..]);
	}
}

/// PartialEq and Hash should be both derived or implemented manually based on clippy rules
impl<PageDataSize: Get<u32>> PartialEq for Page<PageDataSize> {
	fn eq(&self, other: &Self) -> bool {
		self.nonce.eq(&other.nonce) && self.data.eq(&other.data)
	}
}

/// Deserializing a Page from a BoundedVec is used for the input payload--
/// so there is no nonce to be read, just the raw data.
impl<PageDataSize: Get<u32>> From<BoundedVec<u8, PageDataSize>> for Page<PageDataSize> {
	fn from(bounded: BoundedVec<u8, PageDataSize>) -> Self {
		Self { nonce: PageNonce::default(), data: bounded }
	}
}

/// Deserializing a Page from a `Vec<u8>` is used for reading from storage--
/// so we must first read the nonce, then the data payload.
impl<PageDataSize: Get<u32>> TryFrom<Vec<u8>> for Page<PageDataSize> {
	type Error = ();

	fn try_from(data: Vec<u8>) -> Result<Self, Self::Error> {
		let nonce: PageNonce =
			PageNonce::decode(&mut &data[..PageNonce::max_encoded_len()]).map_err(|_| ())?;
		let bounded: BoundedVec<u8, PageDataSize> =
			BoundedVec::try_from(data[PageNonce::max_encoded_len()..].to_vec()).map_err(|_| ())?;
		Ok(Self { nonce, data: bounded })
	}
}

impl<T: Config> ItemizedOperations<T> for ItemizedPage<T> {
	/// Applies all actions to specified page and returns the updated page
	/// This has O(n) complexity when n is the number of all the bytes in that itemized storage
	fn apply_item_actions(
		&self,
		actions: &[ItemAction<T::MaxItemizedBlobSizeBytes>],
	) -> Result<Self, PageError> {
		let mut parsed = ItemizedOperations::<T>::try_parse(self, true)?;

		let mut updated_page_buffer = Vec::with_capacity(parsed.page_size);
		let mut add_buffer = Vec::new();

		for action in actions {
			match action {
				ItemAction::Delete { index } => {
					ensure!(
						parsed.items.contains_key(&index),
						PageError::InvalidAction("item index is invalid")
					);
					parsed.items.remove(&index);
				},
				ItemAction::Add { data } => {
					let header = ItemHeader {
						payload_len: data
							.len()
							.try_into()
							.map_err(|_| PageError::InvalidAction("invalid payload size"))?,
					};
					add_buffer.extend_from_slice(&header.encode()[..]);
					add_buffer.extend_from_slice(&data[..]);
				},
			}
		}

		// since BTreeMap is sorted by key, all items will be kept in their existing order
		for (_, slice) in parsed.items.iter() {
			updated_page_buffer.extend_from_slice(slice);
		}
		updated_page_buffer.append(&mut add_buffer);

		Ok(ItemizedPage::<T>::from(
			BoundedVec::try_from(updated_page_buffer).map_err(|_| PageError::PageSizeOverflow)?,
		))
	}

	/// Parses all the items inside an ItemPage
	/// This has O(n) complexity when n is the number of all the bytes in that itemized storage
	fn try_parse(&self, include_header: bool) -> Result<ParsedItemPage, PageError> {
		let mut count = 0u16;
		let mut items = BTreeMap::new();
		let mut offset = 0;
		while offset < self.data.len() {
			ensure!(
				offset + ItemHeader::max_encoded_len() <= self.data.len(),
				PageError::ErrorParsing("wrong header size")
			);
			let header = <ItemHeader>::decode(&mut &self.data[offset..])
				.map_err(|_| PageError::ErrorParsing("decoding header"))?;
			let item_total_length = ItemHeader::max_encoded_len() + header.payload_len as usize;
			ensure!(
				offset + item_total_length <= self.data.len(),
				PageError::ErrorParsing("wrong payload size")
			);

			items.insert(
				count,
				match include_header {
					true => &self.data[offset..(offset + item_total_length)],
					false =>
						&self.data
							[(offset + ItemHeader::max_encoded_len())..(offset + item_total_length)],
				},
			);
			offset += item_total_length;
			count = count.checked_add(1).ok_or(PageError::ArithmeticOverflow)?;
		}

		Ok(ParsedItemPage { page_size: self.data.len(), items })
	}
}<|MERGE_RESOLUTION|>--- conflicted
+++ resolved
@@ -90,16 +90,12 @@
 	PageSizeOverflow,
 }
 
-<<<<<<< HEAD
-/// Warning: This struct is `deprecated`. please use `ItemizedSignaturePayloadV2` instead
+// REMOVED ItemizedSignaturePayload
+
 /// Payload containing all necessary fields to verify Itemized related signatures
 #[derive(Encode, Decode, DecodeWithMemTracking, TypeInfo, MaxEncodedLen, PartialEq, RuntimeDebugNoBound, Clone)]
 #[scale_info(skip_type_params(T))]
-pub struct ItemizedSignaturePayload<T: Config> {
-	/// Message Source Account identifier
-	#[codec(compact)]
-	pub msa_id: MessageSourceId,
-
+pub struct ItemizedSignaturePayloadV2<T: Config> {
 	/// Schema id of this storage
 	#[codec(compact)]
 	pub schema_id: SchemaId,
@@ -117,63 +113,8 @@
 		<T as Config>::MaxItemizedActionsCount,
 	>,
 }
-=======
-// REMOVED ItemizedSignaturePayload
->>>>>>> 85c4e962
-
-/// Payload containing all necessary fields to verify Itemized related signatures
-#[derive(Encode, Decode, DecodeWithMemTracking, TypeInfo, MaxEncodedLen, PartialEq, RuntimeDebugNoBound, Clone)]
-#[scale_info(skip_type_params(T))]
-pub struct ItemizedSignaturePayloadV2<T: Config> {
-	/// Schema id of this storage
-	#[codec(compact)]
-	pub schema_id: SchemaId,
-
-	/// Hash of targeted page to avoid race conditions
-	#[codec(compact)]
-	pub target_hash: PageHash,
-
-	/// The block number at which the signed proof will expire
-	pub expiration: BlockNumberFor<T>,
-
-	/// Actions to apply to storage from possible: [`ItemAction`]
-	pub actions: BoundedVec<
-		ItemAction<<T as Config>::MaxItemizedBlobSizeBytes>,
-		<T as Config>::MaxItemizedActionsCount,
-	>,
-}
-
-<<<<<<< HEAD
-/// Warning: This struct is `deprecated`. please use `PaginatedUpsertSignaturePayloadV2` instead
-/// Payload containing all necessary fields to verify signatures to upsert a Paginated storage
-#[derive(Encode, Decode, DecodeWithMemTracking, TypeInfo, MaxEncodedLen, PartialEq, RuntimeDebugNoBound, Clone)]
-#[scale_info(skip_type_params(T))]
-pub struct PaginatedUpsertSignaturePayload<T: Config> {
-	/// Message Source Account identifier
-	#[codec(compact)]
-	pub msa_id: MessageSourceId,
-
-	/// Schema id of this storage
-	#[codec(compact)]
-	pub schema_id: SchemaId,
-
-	/// Page id of this storage
-	#[codec(compact)]
-	pub page_id: PageId,
-
-	/// Hash of targeted page to avoid race conditions
-	#[codec(compact)]
-	pub target_hash: PageHash,
-
-	/// The block number at which the signed proof will expire
-	pub expiration: BlockNumberFor<T>,
-
-	/// payload to update the page with
-	pub payload: BoundedVec<u8, <T as Config>::MaxPaginatedPageSizeBytes>,
-}
-=======
+
 // REMOVED PaginatedSignaturePayload
->>>>>>> 85c4e962
 
 /// Payload containing all necessary fields to verify signatures to upsert a Paginated storage
 #[derive(Encode, Decode, DecodeWithMemTracking, TypeInfo, MaxEncodedLen, PartialEq, RuntimeDebugNoBound, Clone)]
@@ -198,34 +139,7 @@
 	pub payload: BoundedVec<u8, <T as Config>::MaxPaginatedPageSizeBytes>,
 }
 
-<<<<<<< HEAD
-/// Warning: This struct is `deprecated`. please use `PaginatedDeleteSignaturePayloadV2` instead
-/// Payload containing all necessary fields to verify signatures to delete a Paginated storage
-#[derive(Encode, Decode, DecodeWithMemTracking, TypeInfo, MaxEncodedLen, PartialEq, RuntimeDebugNoBound, Clone)]
-#[scale_info(skip_type_params(T))]
-pub struct PaginatedDeleteSignaturePayload<T: Config> {
-	/// Message Source Account identifier
-	#[codec(compact)]
-	pub msa_id: MessageSourceId,
-
-	/// Schema id of this storage
-	#[codec(compact)]
-	pub schema_id: SchemaId,
-
-	/// Page id of this storage
-	#[codec(compact)]
-	pub page_id: PageId,
-
-	/// Hash of targeted page to avoid race conditions
-	#[codec(compact)]
-	pub target_hash: PageHash,
-
-	/// The block number at which the signed proof will expire
-	pub expiration: BlockNumberFor<T>,
-}
-=======
 // REMOVED PaginatedDeleteSignaturePayload
->>>>>>> 85c4e962
 
 /// Payload containing all necessary fields to verify signatures to delete a Paginated storage
 #[derive(Encode, Decode, DecodeWithMemTracking, TypeInfo, MaxEncodedLen, PartialEq, RuntimeDebugNoBound, Clone)]
