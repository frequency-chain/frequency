use crate::Config;
use codec::{Decode, Encode, MaxEncodedLen};
<<<<<<< HEAD
use common_primitives::{msa::MessageSourceId, schema::SchemaId, stateful_storage::PageId};
use frame_support::pallet_prelude::*;
use scale_info::TypeInfo;
use sp_core::bounded::BoundedVec;
use sp_std::{cmp::*, collections::btree_map::BTreeMap, fmt::Debug, prelude::*};

/// Type of Itemized Storage key
pub type ItemizedKey = (SchemaId,);
/// Type of Paginated Storage key
pub type PaginatedKey = (SchemaId, PageId);
/// Type of Paginated Storage prefix key
=======
use common_primitives::{
	msa::MessageSourceId,
	schema::SchemaId,
	stateful_storage::{PageHash, PageId},
};
use frame_support::pallet_prelude::*;
use scale_info::TypeInfo;
use sp_core::bounded::BoundedVec;
use sp_std::{
	cmp::*,
	collections::btree_map::BTreeMap,
	fmt::Debug,
	hash::{Hash, Hasher},
	prelude::*,
};
use twox_hash::XxHash32;

/// MultipartKey type for Itemized storage
pub type ItemizedKey = (SchemaId,);
/// MultipartKey type for Paginated storage (full key)
pub type PaginatedKey = (SchemaId, PageId);
/// MultipartKey type for Paginated storage (prefix lookup)
>>>>>>> 2d7546f3
pub type PaginatedPrefixKey = (SchemaId,);
/// Itemized page type
pub type ItemizedPage<T> = Page<<T as Config>::MaxItemizedPageSizeBytes>;
/// Paginated Page type
pub type PaginatedPage<T> = Page<<T as Config>::MaxPaginatedPageSizeBytes>;
/// Type used in calculating hash of pages
pub type PageHash = u32;

/// Defines the actions that can be applied to an Itemized storage
#[derive(Clone, Encode, Decode, PartialEq, Debug, TypeInfo, Eq, PartialOrd, Ord)]
pub enum ItemAction {
	/// Adding new Item into page
	Add { data: Vec<u8> },
	/// removing a new item by index number. Index number starts from 0
	Delete { index: u16 },
}

/// This header is used to specify the byte size of an item stored inside the buffer
/// All items will require this header to be inserted before the item data
#[derive(Encode, Decode, PartialEq, MaxEncodedLen, Debug)]
pub struct ItemHeader {
	/// The length of this item, not including the size of this header.
	pub payload_len: u16,
}

/// Errors dedicated to parsing or modifying pages
#[derive(Debug, PartialEq)]
pub enum PageError {
	ErrorParsing(&'static str),
	InvalidAction(&'static str),
	ArithmeticOverflow,
	PageSizeOverflow,
}

/// Payload containing all necessary fields to verify Itemized related signatures
#[derive(Encode, Decode, TypeInfo, MaxEncodedLen, PartialEq, RuntimeDebugNoBound, Clone)]
#[scale_info(skip_type_params(T))]
pub struct ItemizedSignaturePayload<T: Config> {
	#[codec(compact)]
	pub msa_id: MessageSourceId,
	#[codec(compact)]
	pub schema_id: SchemaId,
	pub target_hash: PageHash,
	pub expiration: T::BlockNumber,
	pub actions: BoundedVec<ItemAction, <T as Config>::MaxItemizedActionsCount>,
}

/// Payload containing all necessary fields to verify signatures to upsert a Paginated storage
#[derive(Encode, Decode, TypeInfo, MaxEncodedLen, PartialEq, RuntimeDebugNoBound, Clone)]
#[scale_info(skip_type_params(T))]
pub struct PaginatedUpsertSignaturePayload<T: Config> {
	#[codec(compact)]
	pub msa_id: MessageSourceId,
	#[codec(compact)]
	pub schema_id: SchemaId,
	#[codec(compact)]
	pub page_id: PageId,
	pub target_hash: PageHash,
	pub expiration: T::BlockNumber,
	pub payload: BoundedVec<u8, <T as Config>::MaxPaginatedPageSizeBytes>,
}

/// Payload containing all necessary fields to verify signatures to delete a Paginated storage
#[derive(Encode, Decode, TypeInfo, MaxEncodedLen, PartialEq, RuntimeDebugNoBound, Clone)]
#[scale_info(skip_type_params(T))]
pub struct PaginatedDeleteSignaturePayload<T: Config> {
	#[codec(compact)]
	pub msa_id: MessageSourceId,
	#[codec(compact)]
	pub schema_id: SchemaId,
	#[codec(compact)]
	pub page_id: PageId,
	pub target_hash: PageHash,
	pub expiration: T::BlockNumber,
}

/// A generic page of data which supports both Itemized and Paginated
#[derive(Encode, Decode, TypeInfo, MaxEncodedLen, PartialEq, Debug, Default)]
#[scale_info(skip_type_params(PageDataSize))]
#[codec(mel_bound(PageDataSize: MaxEncodedLen))]
pub struct Page<PageDataSize: Get<u32>> {
	pub data: BoundedVec<u8, PageDataSize>,
}

/// An internal struct which contains the parsed items in a page
#[derive(Debug, PartialEq)]
pub struct ParsedItemPage<'a> {
	/// page current size
	pub page_size: usize,
	/// a map of item index to a slice of blob (including header is optional)
	pub items: BTreeMap<u16, &'a [u8]>,
}

impl<PageDataSize: Get<u32>> Page<PageDataSize> {
	pub fn is_empty(&self) -> bool {
		self.data.is_empty()
	}

	pub fn get_hash(&self) -> PageHash {
		if self.is_empty() {
			return PageHash::default()
		}
		let mut hasher = XxHash32::with_seed(0);
		self.hash(&mut hasher);
		hasher.finish() as PageHash
	}
}

impl<PageDataSize: Get<u32>> Hash for Page<PageDataSize> {
	fn hash<H: Hasher>(&self, state: &mut H) {
		state.write(&self.data[..]);
	}
}

impl<PageDataSize: Get<u32>> From<BoundedVec<u8, PageDataSize>> for Page<PageDataSize> {
	fn from(bounded: BoundedVec<u8, PageDataSize>) -> Self {
		Self { data: bounded }
	}
}

impl<PageDataSize: Get<u32>> TryFrom<Vec<u8>> for Page<PageDataSize> {
	type Error = ();

	fn try_from(data: Vec<u8>) -> Result<Self, Self::Error> {
		let bounded: BoundedVec<u8, PageDataSize> = BoundedVec::try_from(data).map_err(|_| ())?;
		Ok(Page::from(bounded))
	}
}

impl<PageDataSize: Get<u32>> Page<PageDataSize> {
	/// applies all actions to specified page and returns the updated page
	pub fn apply_item_actions(&self, actions: &[ItemAction]) -> Result<Self, PageError> {
		let mut parsed = self.parse_as_itemized(true)?;

		let mut updated_page_buffer = Vec::with_capacity(parsed.page_size);
		let mut add_buffer = Vec::new();

		for action in actions {
			match action {
				ItemAction::Delete { index } => {
					ensure!(
						parsed.items.contains_key(&index),
						PageError::InvalidAction("item index is invalid")
					);
					parsed.items.remove(&index);
				},
				ItemAction::Add { data } => {
					let header = ItemHeader {
						payload_len: data
							.len()
							.try_into()
							.map_err(|_| PageError::InvalidAction("invalid payload size"))?,
					};
					add_buffer.extend_from_slice(&header.encode()[..]);
					add_buffer.extend_from_slice(&data[..]);
				},
			}
		}

		// since BTreeMap is sorted by key, all items will be kept in their old order
		for (_, slice) in parsed.items.iter() {
			updated_page_buffer.extend_from_slice(slice);
		}
		updated_page_buffer.append(&mut add_buffer);

		Page::<PageDataSize>::try_from(updated_page_buffer).map_err(|_| PageError::PageSizeOverflow)
	}

	/// Parses all the items inside an ItemPage
	pub fn parse_as_itemized(&self, include_header: bool) -> Result<ParsedItemPage, PageError> {
		let mut count = 0u16;
		let mut items = BTreeMap::new();
		let mut offset = 0;
		while offset < self.data.len() {
			ensure!(
				offset + ItemHeader::max_encoded_len() <= self.data.len(),
				PageError::ErrorParsing("wrong header size")
			);
			let header = <ItemHeader>::decode(&mut &self.data[offset..])
				.map_err(|_| PageError::ErrorParsing("decoding header"))?;
			let item_total_length = ItemHeader::max_encoded_len() + header.payload_len as usize;
			ensure!(
				offset + item_total_length <= self.data.len(),
				PageError::ErrorParsing("wrong payload size")
			);

			items.insert(
				count,
				match include_header {
					true => &self.data[offset..(offset + item_total_length)],
					false =>
						&self.data
							[(offset + ItemHeader::max_encoded_len())..(offset + item_total_length)],
				},
			);
			offset += item_total_length;
			count = count.checked_add(1).ok_or(PageError::ArithmeticOverflow)?;
		}

		Ok(ParsedItemPage { page_size: self.data.len(), items })
	}
}<|MERGE_RESOLUTION|>--- conflicted
+++ resolved
@@ -1,18 +1,5 @@
 use crate::Config;
 use codec::{Decode, Encode, MaxEncodedLen};
-<<<<<<< HEAD
-use common_primitives::{msa::MessageSourceId, schema::SchemaId, stateful_storage::PageId};
-use frame_support::pallet_prelude::*;
-use scale_info::TypeInfo;
-use sp_core::bounded::BoundedVec;
-use sp_std::{cmp::*, collections::btree_map::BTreeMap, fmt::Debug, prelude::*};
-
-/// Type of Itemized Storage key
-pub type ItemizedKey = (SchemaId,);
-/// Type of Paginated Storage key
-pub type PaginatedKey = (SchemaId, PageId);
-/// Type of Paginated Storage prefix key
-=======
 use common_primitives::{
 	msa::MessageSourceId,
 	schema::SchemaId,
@@ -35,7 +22,6 @@
 /// MultipartKey type for Paginated storage (full key)
 pub type PaginatedKey = (SchemaId, PageId);
 /// MultipartKey type for Paginated storage (prefix lookup)
->>>>>>> 2d7546f3
 pub type PaginatedPrefixKey = (SchemaId,);
 /// Itemized page type
 pub type ItemizedPage<T> = Page<<T as Config>::MaxItemizedPageSizeBytes>;
