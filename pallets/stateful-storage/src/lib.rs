//! # Stateful Storage Pallet
//! The Stateful Storage pallet provides functionality for reading and writing stateful data
//! representing stateful data for which we are only ever interested in the latest state.
//!
//! ## Overview
//! For state transitions for which we only care about the latest state, Stateful Storage provides a way to store and retrieve such data
//! outside of the existing Announcement mechanism, which would require the latest state to be tracked using some kind of 3rd-party indexer.
//!
//! This pallet supports two models for storing stateful data:
//! 1. **Itemized:** Data is stored in a single **page** (max size: `MaxItemizedPageSizeBytes`) containing multiple items (max item size `MaxItemizedBlobSizeBytes`) of the associated schema.
//! Useful for schemas with a relative small item size and higher potential item count.
//! 2. **Paginated:** Data is stored in multiple **pages** of size `MaxPaginatedPageSizeBytes`, each containing a single item of the associated schema.
//! Page IDs range from 0 .. `MaxPaginatedPageId` (implying there may be at most `MaxPaginatedPageId` + 1 pages per MSA+Schema at any given time, though
//! there may be holes in that range). Useful for schemas with a larger item size and smaller potential item count.
//!
//! ## Features
//! * Provide for storage of stateful data with flexible schemas on-chain.
//! * Data stored for one MSA does not have impact read/write access times or storage costs for any data stored for another MSA.
//! * High write throughput.
//! * High read throughput.
//! * Data race condition protection
//!
//! The Stateful Storage pallet provides functions for:
//!
//! - Appending items in an **itemized** model
//! - Removing items in an **itemized** model
//! - Upserting items in a **paginated** model
//! - Removing pages in a **paginated**  model
//!
//! ## Terminology
//! * **Item:** Data payload mapping to a defined schema
//! * **Page:** Block of on-chain data of a fixed size, containing one (Paginated model) or more (Itemized model) **items**.
//!

// Ensure we're `no_std` when compiling for Wasm.
#![cfg_attr(not(feature = "std"), no_std)]
// Strong Documentation Lints
// #![deny(
// 	rustdoc::broken_intra_doc_links,
// 	rustdoc::missing_crate_level_docs,
// 	rustdoc::invalid_codeblock_attributes,
// 	missing_docs
// )]

#[cfg(test)]
mod mock;

#[cfg(test)]
mod tests;

#[cfg(feature = "runtime-benchmarks")]
mod benchmarking;
use codec::{Decode, Encode};
#[cfg(feature = "runtime-benchmarks")]
use common_primitives::benchmarks::{MsaBenchmarkHelper, SchemaBenchmarkHelper};
use sp_std::prelude::*;

mod stateful_child_tree;
pub mod types;

pub mod weights;

use crate::{
	stateful_child_tree::{StatefulChildTree, StatefulPageKeyPart},
	types::*,
};
use common_primitives::{
	msa::{DelegatorId, MessageSourceId, MsaValidator, ProviderId, SchemaGrantValidator},
	schema::{PayloadLocation, SchemaId, SchemaProvider},
<<<<<<< HEAD
	stateful_storage::{PageId, StatefulStorageResponse},
=======
	stateful_storage::{
		ItemizedStoragePageResponse, ItemizedStorageResponse, PageId, PaginatedStorageResponse,
	},
>>>>>>> 894112d0
};
use frame_support::{dispatch::DispatchResult, ensure, traits::Get};
pub use pallet::*;
use sp_runtime::DispatchError;
pub use weights::*;

#[frame_support::pallet]
pub mod pallet {
	use super::*;
	use crate::{
		stateful_child_tree::{StatefulChildTree, StatefulPageKeyPart},
		types::ItemAction,
	};
	use common_primitives::{
		msa::{MessageSourceId, MsaLookup, MsaValidator, SchemaGrantValidator},
		schema::{SchemaId, SchemaProvider},
		stateful_storage::PageId,
	};
	use frame_support::pallet_prelude::*;
	use frame_system::pallet_prelude::*;

	#[pallet::config]
	pub trait Config: frame_system::Config {
		/// The overarching event type.
		type RuntimeEvent: From<Event<Self>> + IsType<<Self as frame_system::Config>::RuntimeEvent>;

		/// Weight information for extrinsics in this pallet.
		type WeightInfo: WeightInfo;

		/// A type that will supply MSA related information
		type MsaInfoProvider: MsaLookup + MsaValidator<AccountId = Self::AccountId>;

		/// A type that will validate schema grants
		type SchemaGrantValidator: SchemaGrantValidator<Self::BlockNumber>;

		/// A type that will supply schema related information.
		type SchemaProvider: SchemaProvider<SchemaId>;

		/// The maximum size of a page (in bytes) for an Itemized storage model
		#[pallet::constant]
		type MaxItemizedPageSizeBytes: Get<u32> + Default;

		/// The maximum size of a page (in bytes) for a Paginated storage model
		#[pallet::constant]
		type MaxPaginatedPageSizeBytes: Get<u32>;

		/// The maximum size of a single item in an itemized storage model (in bytes)
		#[pallet::constant]
		type MaxItemizedBlobSizeBytes: Get<u32>;

		/// The maximum number of pages in a Paginated storage model
		#[pallet::constant]
		type MaxPaginatedPageId: Get<u32>;

		/// The maximum number of actions in itemized actions
		#[pallet::constant]
		type MaxItemizedActionsCount: Get<u32>;

		#[cfg(feature = "runtime-benchmarks")]
		/// A set of helper functions for benchmarking.
		type MsaBenchmarkHelper: MsaBenchmarkHelper<Self::AccountId>;

		#[cfg(feature = "runtime-benchmarks")]
		/// A set of helper functions for benchmarking.
		type SchemaBenchmarkHelper: SchemaBenchmarkHelper;
	}

	// Simple declaration of the `Pallet` type. It is placeholder we use to implement traits and
	// method.
	#[pallet::pallet]
	#[pallet::generate_store(pub (super) trait Store)]
	pub struct Pallet<T>(_);

	#[pallet::error]
	pub enum Error<T> {
		/// Item payload exceeds max item blob size
		ItemExceedsMaxBlobSizeBytes,

		/// Page would exceed the highest allowable PageId
		PageIdExceedsMaxAllowed,

		/// Page size exceeds max allowable page size
		PageExceedsMaxPageSizeBytes,

		/// Invalid SchemaId or Schema not found
		InvalidSchemaId,

		/// Schema is not valid for storage model
		SchemaPayloadLocationMismatch,

		/// Invalid Message Source Account
		InvalidMessageSourceAccount,

		/// UnAuthorizedDelegate
		UnAuthorizedDelegate,

		/// Corrupted State
		CorruptedState,

		/// Invalid item action
		InvalidItemAction,
	}

	#[pallet::event]
	#[pallet::generate_deposit(pub(super) fn deposit_event)]
	pub enum Event<T: Config> {
		ItemizedPageUpdated { msa_id: MessageSourceId, schema_id: SchemaId },
		ItemizedPageDeleted { msa_id: MessageSourceId, schema_id: SchemaId },
		PaginatedPageUpdated { msa_id: MessageSourceId, schema_id: SchemaId, page_id: PageId },
		PaginatedPageDeleted { msa_id: MessageSourceId, schema_id: SchemaId, page_id: PageId },
	}

	#[pallet::call]
	impl<T: Config> Pallet<T> {
		/// Applies the Add or Delete Actions on the requested Itemized page
		#[pallet::call_index(0)]
		#[pallet::weight(T::WeightInfo::apply_item_actions( actions.len() as u32 ,
			actions.iter().fold(0, |acc, a| acc + match a {
				ItemAction::Add { data } => data.len() as u32,
				_ => 0,
			})
		))]
		pub fn apply_item_actions(
			origin: OriginFor<T>,
			#[pallet::compact] state_owner_msa_id: MessageSourceId,
			#[pallet::compact] schema_id: SchemaId,
			actions: BoundedVec<ItemAction, T::MaxItemizedActionsCount>,
		) -> DispatchResult {
			let provider_key = ensure_signed(origin)?;
			ensure!(
				actions.as_slice().iter().all(|a| match a {
					ItemAction::Add { data } =>
						data.len() <= T::MaxItemizedBlobSizeBytes::get() as usize,
					_ => true,
				}),
				Error::<T>::ItemExceedsMaxBlobSizeBytes
			);

			Self::check_schema_and_grants(
				provider_key,
				state_owner_msa_id,
				schema_id,
				PayloadLocation::Itemized,
			)?;

			let storage_key = &schema_id.encode()[..];
			let keys = vec![storage_key.to_vec()];
			let updated_page =
				StatefulChildTree::try_read::<ItemizedPage<T>>(&state_owner_msa_id, &keys)
					.map_err(|_| {
						log::warn!(
							"failed decoding Itemized msa={:?} schema_id={:?}",
							state_owner_msa_id,
							schema_id
						);
						Error::<T>::CorruptedState
					})?
					.unwrap_or_default()
					.apply_item_actions(&actions[..])
					.map_err(|_| Error::<T>::InvalidItemAction)?;

			match updated_page.is_empty() {
				true => {
					StatefulChildTree::kill(&state_owner_msa_id, &keys);
					Self::deposit_event(Event::ItemizedPageDeleted {
						msa_id: state_owner_msa_id,
						schema_id,
					});
				},
				false => {
					StatefulChildTree::write(&state_owner_msa_id, &keys, updated_page);
					Self::deposit_event(Event::ItemizedPageUpdated {
						msa_id: state_owner_msa_id,
						schema_id,
					});
				},
			};
			Ok(())
		}

		/// Creates or updates an Paginated storage with new payload
		#[pallet::call_index(1)]
		#[pallet::weight(T::WeightInfo::upsert_page(payload.len() as u32))]
		pub fn upsert_page(
			origin: OriginFor<T>,
			#[pallet::compact] state_owner_msa_id: MessageSourceId,
			#[pallet::compact] schema_id: SchemaId,
			#[pallet::compact] page_id: PageId,
			payload: Vec<u8>,
		) -> DispatchResult {
			let provider_key = ensure_signed(origin)?;
			let page = PaginatedPage::<T>::try_from(payload)
				.map_err(|_| Error::<T>::PageExceedsMaxPageSizeBytes)?;
			ensure!(
				page_id as u32 <= T::MaxPaginatedPageId::get(),
				Error::<T>::PageIdExceedsMaxAllowed
			);

			Self::check_schema_and_grants(
				provider_key,
				state_owner_msa_id,
				schema_id,
				PayloadLocation::Paginated,
			)?;

			let schema_key: StatefulPageKeyPart = schema_id.encode();
			let page_key: StatefulPageKeyPart = page_id.encode();

			StatefulChildTree::write(&state_owner_msa_id, &[schema_key, page_key], page);
			Self::deposit_event(Event::PaginatedPageUpdated {
				msa_id: state_owner_msa_id,
				schema_id,
				page_id,
			});
			Ok(())
		}

		/// Deletes a Paginated storage
		#[pallet::call_index(2)]
		#[pallet::weight(T::WeightInfo::delete_page())]
		pub fn delete_page(
			origin: OriginFor<T>,
			#[pallet::compact] state_owner_msa_id: MessageSourceId,
			#[pallet::compact] schema_id: SchemaId,
			#[pallet::compact] page_id: PageId,
		) -> DispatchResult {
			let provider_key = ensure_signed(origin)?;
			ensure!(
				page_id as u32 <= T::MaxPaginatedPageId::get(),
				Error::<T>::PageIdExceedsMaxAllowed
			);
			Self::check_schema_and_grants(
				provider_key,
				state_owner_msa_id,
				schema_id,
				PayloadLocation::Paginated,
			)?;

			let schema_key = schema_id.encode();
			let page_key = page_id.encode();

			StatefulChildTree::kill(&state_owner_msa_id, &[schema_key, page_key]);
			Self::deposit_event(Event::PaginatedPageDeleted {
				msa_id: state_owner_msa_id,
				schema_id,
				page_id,
			});
			Ok(())
		}
	}
}
<<<<<<< HEAD

impl<T: Config> Pallet<T> {
	/// This function returns all the pages associated with `msa_id` and `schema_id` params
	/// and support both storage types
	/// Itemized - For this storage it parses all the items and returns each item with its index
	/// Paginated - For this storage it finds all the pages and return each page with its pageId
	///
	/// [Warning] since this function iterates over all the potential keys it should never called
	/// from runtime.
	pub fn get_pages(msa_id: MessageSourceId, schema_id: SchemaId) -> Vec<StatefulStorageResponse> {
		let encoded = vec![schema_id.encode()];
		let mut result = Vec::new();
		if let Some(schema) = T::SchemaProvider::get_schema_by_id(schema_id) {
			match schema.payload_location {
				PayloadLocation::Itemized => {
					if let Ok(Some(page)) =
						StatefulChildTree::try_read::<ItemizedPage<T>>(&msa_id, &encoded[..])
					{
						match page.parse_as_itemized(false) {
							Ok(parsed) => {
								let mut pages: Vec<StatefulStorageResponse> = parsed
									.items
									.iter()
									.map(|(key, v)| {
										StatefulStorageResponse::new(
											*key,
											msa_id,
											schema_id,
											v.to_vec(),
										)
									})
									.collect();
								result.append(&mut pages);
							},
							Err(e) => {
								log::debug!(
								"error parsing itemized page for msa_id {} and schema_id {} with error {:?}",
								msa_id,
								schema_id,
								e);
							},
						}
					}
				},
				PayloadLocation::Paginated => {
					let keys: Vec<StatefulPageKeyPart> = vec![schema_id.encode().to_vec()];
					let mut pages: Vec<StatefulStorageResponse> =
						StatefulChildTree::prefix_iterator::<PaginatedPage<T>>(&msa_id, &keys[..])
							.filter_map(|(key, v)| match <PageId>::decode(&mut &key[..]) {
								Ok(k) => Some(StatefulStorageResponse::new(
									k,
									msa_id,
									schema_id,
									v.data.into_inner(),
								)),
								Err(_) => {
									log::debug!(
								"error parsing pageId from key {:?} for msa_id {} and schema_id {}",
								key,
								msa_id,
								schema_id
							);
									None
								},
							})
							.collect();
					result.append(&mut pages);
				},
				PayloadLocation::OnChain | PayloadLocation::IPFS => {
					// ignoring these locations, since they are not associated with stateful pallet
				},
			};
		}
		result
	}

=======

impl<T: Config> Pallet<T> {
	/// This function returns all the paginated storages associated with `msa_id` and `schema_id`
	///
	/// [Warning] since this function iterates over all the potential keys it should never called
	/// from runtime.
	pub fn get_paginated_storages(
		msa_id: MessageSourceId,
		schema_id: SchemaId,
	) -> Result<Vec<PaginatedStorageResponse>, DispatchError> {
		let schema =
			T::SchemaProvider::get_schema_by_id(schema_id).ok_or(Error::<T>::InvalidSchemaId)?;
		ensure!(
			schema.payload_location == PayloadLocation::Paginated,
			Error::<T>::SchemaPayloadLocationMismatch
		);
		let keys: Vec<StatefulPageKeyPart> = vec![schema_id.encode().to_vec()];
		Ok(StatefulChildTree::prefix_iterator::<PaginatedPage<T>>(&msa_id, &keys[..])
			.filter_map(|(key, v)| match <PageId>::decode(&mut &key[..]) {
				Ok(k) =>
					Some(PaginatedStorageResponse::new(k, msa_id, schema_id, v.data.into_inner())),
				Err(_) => {
					log::debug!(
						"error parsing pageId from key {:?} for msa_id {} and schema_id {}",
						key,
						msa_id,
						schema_id
					);
					None
				},
			})
			.collect())
	}

	/// This function returns all the itemized storages associated with `msa_id` and `schema_id`
	pub fn get_itemized_storages(
		msa_id: MessageSourceId,
		schema_id: SchemaId,
	) -> Result<ItemizedStoragePageResponse, DispatchError> {
		let schema =
			T::SchemaProvider::get_schema_by_id(schema_id).ok_or(Error::<T>::InvalidSchemaId)?;
		ensure!(
			schema.payload_location == PayloadLocation::Itemized,
			Error::<T>::SchemaPayloadLocationMismatch
		);
		let keys: Vec<StatefulPageKeyPart> = vec![schema_id.encode().to_vec()];
		let items: Vec<ItemizedStorageResponse> =
			StatefulChildTree::try_read::<ItemizedPage<T>>(&msa_id, &keys[..])
				.map_err(|_| Error::<T>::CorruptedState)?
				.unwrap_or_default()
				.parse_as_itemized(false)
				.map_err(|_| Error::<T>::CorruptedState)?
				.items
				.iter()
				.map(|(key, v)| ItemizedStorageResponse::new(*key, v.to_vec()))
				.collect();
		Ok(ItemizedStoragePageResponse::new(msa_id, schema_id, items))
	}

>>>>>>> 894112d0
	fn check_schema_and_grants(
		provider_key: T::AccountId,
		state_owner_msa_id: MessageSourceId,
		schema_id: SchemaId,
		payload_location: PayloadLocation,
	) -> DispatchResult {
		let provider_msa_id = T::MsaInfoProvider::ensure_valid_msa_key(&provider_key)
			.map_err(|_| Error::<T>::InvalidMessageSourceAccount)?;
		let schema =
			T::SchemaProvider::get_schema_by_id(schema_id).ok_or(Error::<T>::InvalidSchemaId)?;
		ensure!(
			schema.payload_location == payload_location,
			Error::<T>::SchemaPayloadLocationMismatch
		);

		let current_block = frame_system::Pallet::<T>::block_number();
		Ok(T::SchemaGrantValidator::ensure_valid_schema_grant(
			ProviderId(provider_msa_id),
			DelegatorId(state_owner_msa_id),
			schema_id,
			current_block,
		)
		.map_err(|_| Error::<T>::UnAuthorizedDelegate)?)
	}

	#[cfg(feature = "runtime-benchmarks")]
	pub fn get_itemized_page(
		msa_id: MessageSourceId,
		schema_id: SchemaId,
	) -> Option<ItemizedPage<T>> {
		let storage_key = &schema_id.encode()[..];
		let keys = vec![storage_key.to_vec()];
		StatefulChildTree::try_read::<ItemizedPage<T>>(&msa_id, &keys).unwrap_or(None)
	}

	#[cfg(feature = "runtime-benchmarks")]
	pub fn get_paginated_page(
		msa_id: MessageSourceId,
		schema_id: SchemaId,
		page_id: PageId,
	) -> Option<PaginatedPage<T>> {
		let schema_key: StatefulPageKeyPart = schema_id.encode();
		let page_key: StatefulPageKeyPart = page_id.encode();
		StatefulChildTree::try_read::<PaginatedPage<T>>(&msa_id, &[schema_key, page_key])
			.unwrap_or(None)
	}
}<|MERGE_RESOLUTION|>--- conflicted
+++ resolved
@@ -67,13 +67,9 @@
 use common_primitives::{
 	msa::{DelegatorId, MessageSourceId, MsaValidator, ProviderId, SchemaGrantValidator},
 	schema::{PayloadLocation, SchemaId, SchemaProvider},
-<<<<<<< HEAD
-	stateful_storage::{PageId, StatefulStorageResponse},
-=======
 	stateful_storage::{
 		ItemizedStoragePageResponse, ItemizedStorageResponse, PageId, PaginatedStorageResponse,
 	},
->>>>>>> 894112d0
 };
 use frame_support::{dispatch::DispatchResult, ensure, traits::Get};
 pub use pallet::*;
@@ -325,84 +321,6 @@
 		}
 	}
 }
-<<<<<<< HEAD
-
-impl<T: Config> Pallet<T> {
-	/// This function returns all the pages associated with `msa_id` and `schema_id` params
-	/// and support both storage types
-	/// Itemized - For this storage it parses all the items and returns each item with its index
-	/// Paginated - For this storage it finds all the pages and return each page with its pageId
-	///
-	/// [Warning] since this function iterates over all the potential keys it should never called
-	/// from runtime.
-	pub fn get_pages(msa_id: MessageSourceId, schema_id: SchemaId) -> Vec<StatefulStorageResponse> {
-		let encoded = vec![schema_id.encode()];
-		let mut result = Vec::new();
-		if let Some(schema) = T::SchemaProvider::get_schema_by_id(schema_id) {
-			match schema.payload_location {
-				PayloadLocation::Itemized => {
-					if let Ok(Some(page)) =
-						StatefulChildTree::try_read::<ItemizedPage<T>>(&msa_id, &encoded[..])
-					{
-						match page.parse_as_itemized(false) {
-							Ok(parsed) => {
-								let mut pages: Vec<StatefulStorageResponse> = parsed
-									.items
-									.iter()
-									.map(|(key, v)| {
-										StatefulStorageResponse::new(
-											*key,
-											msa_id,
-											schema_id,
-											v.to_vec(),
-										)
-									})
-									.collect();
-								result.append(&mut pages);
-							},
-							Err(e) => {
-								log::debug!(
-								"error parsing itemized page for msa_id {} and schema_id {} with error {:?}",
-								msa_id,
-								schema_id,
-								e);
-							},
-						}
-					}
-				},
-				PayloadLocation::Paginated => {
-					let keys: Vec<StatefulPageKeyPart> = vec![schema_id.encode().to_vec()];
-					let mut pages: Vec<StatefulStorageResponse> =
-						StatefulChildTree::prefix_iterator::<PaginatedPage<T>>(&msa_id, &keys[..])
-							.filter_map(|(key, v)| match <PageId>::decode(&mut &key[..]) {
-								Ok(k) => Some(StatefulStorageResponse::new(
-									k,
-									msa_id,
-									schema_id,
-									v.data.into_inner(),
-								)),
-								Err(_) => {
-									log::debug!(
-								"error parsing pageId from key {:?} for msa_id {} and schema_id {}",
-								key,
-								msa_id,
-								schema_id
-							);
-									None
-								},
-							})
-							.collect();
-					result.append(&mut pages);
-				},
-				PayloadLocation::OnChain | PayloadLocation::IPFS => {
-					// ignoring these locations, since they are not associated with stateful pallet
-				},
-			};
-		}
-		result
-	}
-
-=======
 
 impl<T: Config> Pallet<T> {
 	/// This function returns all the paginated storages associated with `msa_id` and `schema_id`
@@ -462,7 +380,6 @@
 		Ok(ItemizedStoragePageResponse::new(msa_id, schema_id, items))
 	}
 
->>>>>>> 894112d0
 	fn check_schema_and_grants(
 		provider_key: T::AccountId,
 		state_owner_msa_id: MessageSourceId,
