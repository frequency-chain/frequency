//! # Stateful Storage Pallet
//! The Stateful Storage pallet provides functionality for reading and writing stateful data
//! representing stateful data for which we are only ever interested in the latest state.
//!
//! ## Overview
//! For state transitions for which we only care about the latest state, Stateful Storage provides a way to store and retrieve such data
//! outside of the existing Announcement mechanism, which would require the latest state to be tracked using some kind of 3rd-party indexer.
//!
//! This pallet supports two models for storing stateful data:
//! 1. **Itemized:** Data is stored in a single **page** (max size: `MaxItemizedPageSizeBytes`) containing multiple items (max item size `MaxItemizedBlobSizeBytes`) of the associated schema.
//! Useful for schemas with a relative small item size and higher potential item count.
//! 2. **Paginated:** Data is stored in multiple **pages** of size `MaxPaginatedPageSizeBytes`, each containing a single item of the associated schema.
//! Page IDs range from 0 .. `MaxPaginatedPageId` (implying there may be at most `MaxPaginatedPageId` + 1 pages per MSA+Schema at any given time, though
//! there may be holes in that range). Useful for schemas with a larger item size and smaller potential item count.
//!
//! ## Features
//! * Provide for storage of stateful data with flexible schemas on-chain.
//! * Data stored for one MSA does not have impact read/write access times or storage costs for any data stored for another MSA.
//! * High write throughput.
//! * High read throughput.
//! * Data race condition protection
//!
//! The Stateful Storage pallet provides functions for:
//!
//! - Appending items in an **itemized** model
//! - Removing items in an **itemized** model
//! - Upserting items in a **paginated** model
//! - Removing pages in a **paginated**  model
//!
//! ## Terminology
//! * **Item:** Data payload mapping to a defined schema
//! * **Page:** Block of on-chain data of a fixed size, containing one (Paginated model) or more (Itemized model) **items**.
//!

// Ensure we're `no_std` when compiling for Wasm.
#![cfg_attr(not(feature = "std"), no_std)]
// Strong Documentation Lints
// #![deny(
// 	rustdoc::broken_intra_doc_links,
// 	rustdoc::missing_crate_level_docs,
// 	rustdoc::invalid_codeblock_attributes,
// 	missing_docs
// )]

#[cfg(any(feature = "runtime-benchmarks", test))]
mod test_common;

#[cfg(test)]
mod mock;

#[cfg(test)]
mod tests;

#[cfg(feature = "runtime-benchmarks")]
mod benchmarking;
#[cfg(feature = "runtime-benchmarks")]
use common_primitives::benchmarks::{MsaBenchmarkHelper, SchemaBenchmarkHelper};
use sp_std::prelude::*;

mod stateful_child_tree;
pub mod types;

pub mod weights;

use crate::{stateful_child_tree::StatefulChildTree, types::*};
// Weird compiler issue--warns about unused PageId import when building, but if missing here, `cargo test` fails due to missing import.
#[allow(unused_imports)]
use common_primitives::stateful_storage::PageId;
use common_primitives::{
	msa::{DelegatorId, MessageSourceId, MsaValidator, ProviderId, SchemaGrantValidator},
	node::Verify,
<<<<<<< HEAD
	schema::{PayloadLocation, SchemaId, SchemaProvider, SchemaSetting},
=======
	schema::{PayloadLocation, SchemaId, SchemaProvider},
>>>>>>> d0ebf9e7
	stateful_storage::{
		ItemizedStoragePageResponse, ItemizedStorageResponse, PageHash, PaginatedStorageResponse,
	},
	utils::wrap_binary_data,
};
use frame_support::{dispatch::DispatchResult, ensure, traits::Get};
pub use pallet::*;
use sp_core::bounded::BoundedVec;
use sp_runtime::{traits::Convert, DispatchError, MultiSignature};
pub use weights::*;

#[frame_support::pallet]
pub mod pallet {
	use super::*;
	use common_primitives::{
		msa::{MessageSourceId, MsaLookup, MsaValidator, SchemaGrantValidator},
		schema::{SchemaId, SchemaProvider},
		stateful_storage::{PageHash, PageId},
	};
	use frame_support::pallet_prelude::*;
	use frame_system::pallet_prelude::*;
	use sp_core::crypto::AccountId32;
	use sp_runtime::{traits::Convert, MultiSignature};

	#[pallet::config]
	pub trait Config: frame_system::Config {
		/// The overarching event type.
		type RuntimeEvent: From<Event<Self>> + IsType<<Self as frame_system::Config>::RuntimeEvent>;

		/// Weight information for extrinsics in this pallet.
		type WeightInfo: WeightInfo;

		/// A type that will supply MSA related information
		type MsaInfoProvider: MsaLookup + MsaValidator<AccountId = Self::AccountId>;

		/// A type that will validate schema grants
		type SchemaGrantValidator: SchemaGrantValidator<Self::BlockNumber>;

		/// A type that will supply schema related information.
		type SchemaProvider: SchemaProvider<SchemaId>;

		/// The maximum size of a page (in bytes) for an Itemized storage model
		#[pallet::constant]
		type MaxItemizedPageSizeBytes: Get<u32> + Default;

		/// The maximum size of a page (in bytes) for a Paginated storage model
		#[pallet::constant]
		type MaxPaginatedPageSizeBytes: Get<u32> + Default;

		/// The maximum size of a single item in an itemized storage model (in bytes)
		#[pallet::constant]
		type MaxItemizedBlobSizeBytes: Get<u32>;

		/// The maximum number of pages in a Paginated storage model
		#[pallet::constant]
		type MaxPaginatedPageId: Get<u32>;

		/// The maximum number of actions in itemized actions
		#[pallet::constant]
		type MaxItemizedActionsCount: Get<u32>;

		#[cfg(feature = "runtime-benchmarks")]
		/// A set of helper functions for benchmarking.
		type MsaBenchmarkHelper: MsaBenchmarkHelper<Self::AccountId>;

		#[cfg(feature = "runtime-benchmarks")]
		/// A set of helper functions for benchmarking.
		type SchemaBenchmarkHelper: SchemaBenchmarkHelper;

		/// Hasher to use for MultipartKey
		type KeyHasher: stateful_child_tree::MultipartKeyStorageHasher;

		/// AccountId truncated to 32 bytes
		type ConvertIntoAccountId32: Convert<Self::AccountId, AccountId32>;

		/// The number of blocks that we allow for a signed payload to be valid. This is mainly used
		/// to make sure a signed payload would not be replayable.
		#[pallet::constant]
		type MortalityWindowSize: Get<u32>;
	}

	// Simple declaration of the `Pallet` type. It is placeholder we use to implement traits and
	// method.
	#[pallet::pallet]
	#[pallet::generate_store(pub (super) trait Store)]
	pub struct Pallet<T>(_);

	#[pallet::error]
	pub enum Error<T> {
		/// Item payload exceeds max item blob size
		ItemExceedsMaxBlobSizeBytes,

		/// Page would exceed the highest allowable PageId
		PageIdExceedsMaxAllowed,

		/// Page size exceeds max allowable page size
		PageExceedsMaxPageSizeBytes,

		/// Invalid SchemaId or Schema not found
		InvalidSchemaId,

		/// Unsupported schema
		SchemaNotSupported,

		/// Schema is not valid for storage model
		SchemaPayloadLocationMismatch,

		/// Invalid Message Source Account
		InvalidMessageSourceAccount,

		/// UnAuthorizedDelegate
		UnAuthorizedDelegate,

		/// Corrupted State
		CorruptedState,

		/// Invalid item action
		InvalidItemAction,

		/// Target page hash does not match current page hash
		StalePageState,

		/// Invalid Signature for payload
		InvalidSignature,

		/// The submitted proof has expired; the current block is less the expiration block
		ProofHasExpired,

		/// The submitted proof expiration block is too far in the future
		ProofNotYetValid,
	}

	#[pallet::event]
	#[pallet::generate_deposit(pub(super) fn deposit_event)]
	pub enum Event<T: Config> {
		/// An event for when an itemized storage is updated
		ItemizedPageUpdated {
			/// message source id of storage owner
			msa_id: MessageSourceId,
			/// schema related to the storage
			schema_id: SchemaId,
			/// previous content hash before update
			prev_content_hash: PageHash,
			/// current content hash after update
			curr_content_hash: PageHash,
		},

		/// An event for when an itemized storage is deleted
		ItemizedPageDeleted {
			/// message source id of storage owner
			msa_id: MessageSourceId,
			/// schema related to the storage
			schema_id: SchemaId,
			/// previous content hash before removal
			prev_content_hash: PageHash,
		},

		/// An event for when an paginated storage is updated
		PaginatedPageUpdated {
			/// message source id of storage owner
			msa_id: MessageSourceId,
			/// schema related to the storage
			schema_id: SchemaId,
			/// id of updated page
			page_id: PageId,
			/// previous content hash before update
			prev_content_hash: PageHash,
			/// current content hash after update
			curr_content_hash: PageHash,
		},

		/// An event for when an paginated storage is deleted
		PaginatedPageDeleted {
			/// message source id of storage owner
			msa_id: MessageSourceId,
			/// schema related to the storage
			schema_id: SchemaId,
			/// id of updated page
			page_id: PageId,
			/// previous content hash before removal
			prev_content_hash: PageHash,
		},
	}

	#[pallet::call]
	impl<T: Config> Pallet<T> {
		/// Applies the Add or Delete Actions on the requested Itemized page
		#[pallet::call_index(0)]
		#[pallet::weight(T::WeightInfo::apply_item_actions( actions.len() as u32 ,
			actions.iter().fold(0, |acc, a| acc + match a {
				ItemAction::Add { data } => data.len() as u32,
				_ => 0,
			}),
		    0
		))]
		pub fn apply_item_actions(
			origin: OriginFor<T>,
			#[pallet::compact] state_owner_msa_id: MessageSourceId,
			#[pallet::compact] schema_id: SchemaId,
			#[pallet::compact] target_hash: PageHash,
			actions: BoundedVec<ItemAction, T::MaxItemizedActionsCount>,
		) -> DispatchResult {
			let provider_key = ensure_signed(origin)?;
<<<<<<< HEAD
			let is_pruning = actions.iter().any(|a| matches!(a, ItemAction::Delete { .. }));
			Self::check_actions(&actions)?;
			Self::check_schema(schema_id, PayloadLocation::Itemized, false, is_pruning)?;
=======
			Self::check_actions(&actions)?;
			Self::check_schema(schema_id, PayloadLocation::Itemized)?;
>>>>>>> d0ebf9e7
			Self::check_grants(provider_key, state_owner_msa_id, schema_id)?;
			Self::modify_itemized(state_owner_msa_id, schema_id, target_hash, actions)?;
			Ok(())
		}

		/// Creates or updates an Paginated storage with new payload
		#[pallet::call_index(1)]
		#[pallet::weight(T::WeightInfo::upsert_page(payload.len() as u32))]
		pub fn upsert_page(
			origin: OriginFor<T>,
			#[pallet::compact] state_owner_msa_id: MessageSourceId,
			#[pallet::compact] schema_id: SchemaId,
			#[pallet::compact] page_id: PageId,
			#[pallet::compact] target_hash: PageHash,
			payload: BoundedVec<u8, <T>::MaxPaginatedPageSizeBytes>,
		) -> DispatchResult {
			let provider_key = ensure_signed(origin)?;
			ensure!(
				page_id as u32 <= T::MaxPaginatedPageId::get(),
				Error::<T>::PageIdExceedsMaxAllowed
			);
<<<<<<< HEAD
			Self::check_schema(schema_id, PayloadLocation::Paginated, false, false)?;
=======
			Self::check_schema(schema_id, PayloadLocation::Paginated)?;
>>>>>>> d0ebf9e7
			Self::check_grants(provider_key, state_owner_msa_id, schema_id)?;
			Self::modify_paginated(
				state_owner_msa_id,
				schema_id,
				page_id,
				target_hash,
				PaginatedPage::<T>::from(payload),
			)?;
			Ok(())
		}

		/// Deletes a Paginated storage
		#[pallet::call_index(2)]
		#[pallet::weight(T::WeightInfo::delete_page())]
		pub fn delete_page(
			origin: OriginFor<T>,
			#[pallet::compact] state_owner_msa_id: MessageSourceId,
			#[pallet::compact] schema_id: SchemaId,
			#[pallet::compact] page_id: PageId,
			#[pallet::compact] target_hash: PageHash,
		) -> DispatchResult {
			let provider_key = ensure_signed(origin)?;
			ensure!(
				page_id as u32 <= T::MaxPaginatedPageId::get(),
				Error::<T>::PageIdExceedsMaxAllowed
			);
<<<<<<< HEAD
			Self::check_schema(schema_id, PayloadLocation::Paginated, false, true)?;
=======
			Self::check_schema(schema_id, PayloadLocation::Paginated)?;
>>>>>>> d0ebf9e7
			Self::check_grants(provider_key, state_owner_msa_id, schema_id)?;
			Self::delete_paginated(state_owner_msa_id, schema_id, page_id, target_hash)?;
			Ok(())
		}

<<<<<<< HEAD
		#[pallet::call_index(3)]
		#[pallet::weight(T::WeightInfo::apply_item_actions( payload.actions.len() as u32 ,
			payload.actions.iter().fold(0, |acc, a| acc + match a {
			ItemAction::Add { data } => data.len() as u32,
			_ => 0,
			}),
			0
=======
		/// Applies the Add or Delete Actions on the requested Itemized page that requires signature
		/// since the signature of delegator is checked there is no need for delegation validation
		#[pallet::call_index(3)]
		#[pallet::weight(T::WeightInfo::apply_item_actions_with_signature( payload.actions.len() as u32 ,
			payload.actions.iter().fold(0, |acc, a| acc + match a {
			ItemAction::Add { data } => data.len() as u32,
			_ => 0,
			})
>>>>>>> d0ebf9e7
		))]
		pub fn apply_item_actions_with_signature(
			origin: OriginFor<T>,
			delegator_key: T::AccountId,
			proof: MultiSignature,
			payload: ItemizedSignaturePayload<T>,
		) -> DispatchResult {
			ensure_signed(origin)?;
<<<<<<< HEAD

			let is_pruning = payload.actions.iter().any(|a| matches!(a, ItemAction::Delete { .. }));
=======
>>>>>>> d0ebf9e7
			Self::check_actions(&payload.actions)?;
			Self::check_payload_expiration(
				frame_system::Pallet::<T>::block_number(),
				payload.expiration,
			)?;
			Self::check_signature(&proof, &delegator_key.clone(), payload.encode())?;
			Self::check_msa(delegator_key, payload.msa_id)?;
<<<<<<< HEAD
			Self::check_schema(payload.schema_id, PayloadLocation::Itemized, true, is_pruning)?;
=======
			Self::check_schema(payload.schema_id, PayloadLocation::Itemized)?;
>>>>>>> d0ebf9e7
			Self::modify_itemized(
				payload.msa_id,
				payload.schema_id,
				payload.target_hash,
				payload.actions,
			)?;
			Ok(())
		}
<<<<<<< HEAD

		#[pallet::call_index(4)]
		#[pallet::weight(T::WeightInfo::upsert_page(payload.payload.len() as u32))]
		pub fn upsert_page_with_signature(
			origin: OriginFor<T>,
			delegator_key: T::AccountId,
			proof: MultiSignature,
			payload: PaginatedUpsertSignaturePayload<T>,
		) -> DispatchResult {
			ensure_signed(origin)?;
			ensure!(
				payload.page_id as u32 <= T::MaxPaginatedPageId::get(),
				Error::<T>::PageIdExceedsMaxAllowed
			);
			Self::check_payload_expiration(
				frame_system::Pallet::<T>::block_number(),
				payload.expiration,
			)?;
			Self::check_signature(&proof, &delegator_key.clone(), payload.encode())?;
			Self::check_msa(delegator_key, payload.msa_id)?;
			Self::check_schema(payload.schema_id, PayloadLocation::Paginated, true, false)?;
			Self::modify_paginated(
				payload.msa_id,
				payload.schema_id,
				payload.page_id,
				payload.target_hash,
				PaginatedPage::<T>::from(payload.payload),
			)?;
			Ok(())
		}

		/// Deletes a Paginated storage
		#[pallet::call_index(5)]
		#[pallet::weight(T::WeightInfo::delete_page())]
=======

		/// Creates or updates an Paginated storage with new payload that requires signature
		/// since the signature of delegator is checked there is no need for delegation validation
		#[pallet::call_index(4)]
		#[pallet::weight(T::WeightInfo::upsert_page_with_signature(payload.payload.len() as u32))]
		pub fn upsert_page_with_signature(
			origin: OriginFor<T>,
			delegator_key: T::AccountId,
			proof: MultiSignature,
			payload: PaginatedUpsertSignaturePayload<T>,
		) -> DispatchResult {
			ensure_signed(origin)?;
			ensure!(
				payload.page_id as u32 <= T::MaxPaginatedPageId::get(),
				Error::<T>::PageIdExceedsMaxAllowed
			);
			Self::check_payload_expiration(
				frame_system::Pallet::<T>::block_number(),
				payload.expiration,
			)?;
			Self::check_signature(&proof, &delegator_key.clone(), payload.encode())?;
			Self::check_msa(delegator_key, payload.msa_id)?;
			Self::check_schema(payload.schema_id, PayloadLocation::Paginated)?;
			Self::modify_paginated(
				payload.msa_id,
				payload.schema_id,
				payload.page_id,
				payload.target_hash,
				PaginatedPage::<T>::from(payload.payload),
			)?;
			Ok(())
		}

		/// Deletes a Paginated storage that requires signature
		/// since the signature of delegator is checked there is no need for delegation validation
		#[pallet::call_index(5)]
		#[pallet::weight(T::WeightInfo::delete_page_with_signature())]
>>>>>>> d0ebf9e7
		pub fn delete_page_with_signature(
			origin: OriginFor<T>,
			delegator_key: T::AccountId,
			proof: MultiSignature,
			payload: PaginatedDeleteSignaturePayload<T>,
		) -> DispatchResult {
			ensure_signed(origin)?;
			ensure!(
				payload.page_id as u32 <= T::MaxPaginatedPageId::get(),
				Error::<T>::PageIdExceedsMaxAllowed
			);
			Self::check_payload_expiration(
				frame_system::Pallet::<T>::block_number(),
				payload.expiration,
			)?;
			Self::check_signature(&proof, &delegator_key.clone(), payload.encode())?;
			Self::check_msa(delegator_key, payload.msa_id)?;
<<<<<<< HEAD
			Self::check_schema(payload.schema_id, PayloadLocation::Paginated, true, true)?;
=======
			Self::check_schema(payload.schema_id, PayloadLocation::Paginated)?;
>>>>>>> d0ebf9e7
			Self::delete_paginated(
				payload.msa_id,
				payload.schema_id,
				payload.page_id,
				payload.target_hash,
			)?;
			Ok(())
		}
	}
}

impl<T: Config> Pallet<T> {
	/// This function returns all the paginated storages associated with `msa_id` and `schema_id`
	///
	/// [Warning] since this function iterates over all the potential keys it should never called
	/// from runtime.
	pub fn get_paginated_storages(
		msa_id: MessageSourceId,
		schema_id: SchemaId,
	) -> Result<Vec<PaginatedStorageResponse>, DispatchError> {
<<<<<<< HEAD
		Self::check_schema(schema_id, PayloadLocation::Paginated, false, false)?;
=======
		Self::check_schema(schema_id, PayloadLocation::Paginated)?;
>>>>>>> d0ebf9e7
		let prefix: PaginatedPrefixKey = (schema_id,);
		Ok(StatefulChildTree::<T::KeyHasher>::prefix_iterator::<
			PaginatedPage<T>,
			PaginatedKey,
			PaginatedPrefixKey,
		>(&msa_id, &prefix)
		.map(|(k, v)| {
			let content_hash = v.get_hash();
			PaginatedStorageResponse::new(k.1, msa_id, schema_id, v.data.into_inner(), content_hash)
		})
		.collect())
	}

	/// This function returns all the itemized storages associated with `msa_id` and `schema_id`
	pub fn get_itemized_storages(
		msa_id: MessageSourceId,
		schema_id: SchemaId,
	) -> Result<ItemizedStoragePageResponse, DispatchError> {
<<<<<<< HEAD
		Self::check_schema(schema_id, PayloadLocation::Itemized, false, false)?;
=======
		Self::check_schema(schema_id, PayloadLocation::Itemized)?;
>>>>>>> d0ebf9e7
		let key: ItemizedKey = (schema_id,);
		let page = StatefulChildTree::<T::KeyHasher>::try_read::<ItemizedKey, ItemizedPage<T>>(
			&msa_id, &key,
		)
		.map_err(|_| Error::<T>::CorruptedState)?
		.unwrap_or_default();
		let items: Vec<ItemizedStorageResponse> = page
			.parse_as_itemized(false)
			.map_err(|_| Error::<T>::CorruptedState)?
			.items
			.iter()
			.map(|(key, v)| ItemizedStorageResponse::new(*key, v.to_vec()))
			.collect();
		Ok(ItemizedStoragePageResponse::new(msa_id, schema_id, page.get_hash(), items))
	}

<<<<<<< HEAD
=======
	/// This function checks to ensure `payload_expire_block` is in a valid range
	///
	/// # Errors
	/// * [`Error::ProofHasExpired`]
	/// * [`Error::ProofNotYetValid`]
	///
>>>>>>> d0ebf9e7
	pub fn check_payload_expiration(
		current_block: T::BlockNumber,
		payload_expire_block: T::BlockNumber,
	) -> Result<(), DispatchError> {
		ensure!(payload_expire_block > current_block, Error::<T>::ProofHasExpired);
		let max_supported_signature_block = Self::mortality_block_limit(current_block);
		ensure!(payload_expire_block < max_supported_signature_block, Error::<T>::ProofNotYetValid);
		Ok(())
	}

	/// Verify the `signature` was signed by `signer` on `payload` by a wallet
	/// Note the `wrap_binary_data` follows the Polkadot wallet pattern of wrapping with `<Byte>` tags.
	///
	/// # Errors
	/// * [`Error::InvalidSignature`]
	///
	pub fn check_signature(
		signature: &MultiSignature,
		signer: &T::AccountId,
		payload: Vec<u8>,
	) -> DispatchResult {
		let key = T::ConvertIntoAccountId32::convert((*signer).clone());
		let wrapped_payload = wrap_binary_data(payload);

		ensure!(signature.verify(&wrapped_payload[..], &key), Error::<T>::InvalidSignature);

		Ok(())
	}

	/// The furthest in the future a mortality_block value is allowed
	/// to be for current_block
	/// This is calculated to be past the risk of a replay attack
	fn mortality_block_limit(current_block: T::BlockNumber) -> T::BlockNumber {
		current_block + T::BlockNumber::from(T::MortalityWindowSize::get())
	}

<<<<<<< HEAD
	fn check_schema(
		schema_id: SchemaId,
		expected_payload_location: PayloadLocation,
		is_payload_signed: bool,
		is_deleting: bool,
=======
	/// Verifies the existence and payload location of the schema
	///
	/// # Errors
	/// * [`Error::InvalidSchemaId`]
	/// * [`Error::SchemaPayloadLocationMismatch`]
	///
	fn check_schema(
		schema_id: SchemaId,
		expected_payload_location: PayloadLocation,
>>>>>>> d0ebf9e7
	) -> DispatchResult {
		let schema =
			T::SchemaProvider::get_schema_by_id(schema_id).ok_or(Error::<T>::InvalidSchemaId)?;

		// Ensure that the schema's payload location matches the expected location.
		ensure!(
			schema.payload_location == expected_payload_location,
			Error::<T>::SchemaPayloadLocationMismatch
		);
		Ok(())
	}

	/// Verifies if the provider key has an Msa and if provider msa is different from state owner
	/// msa it checks for active delegation for schema id
	///
	/// # Errors
	/// * [`Error::InvalidMessageSourceAccount`]
	/// * [`Error::UnAuthorizedDelegate`]
	///
	fn check_grants(
		provider_key: T::AccountId,
		state_owner_msa_id: MessageSourceId,
		schema_id: SchemaId,
	) -> Result<MessageSourceId, DispatchError> {
		let provider_msa_id = T::MsaInfoProvider::ensure_valid_msa_key(&provider_key)
			.map_err(|_| Error::<T>::InvalidMessageSourceAccount)?;

		// Ensure that the schema allows signed payloads.
		// If so, calling extrinsic must be of signature type.
		if schema.settings.contains(&SchemaSetting::SignatureRequired) {
			ensure!(is_payload_signed, Error::<T>::SchemaNotSupported);
		}

		// Ensure that the schema does not allow deletion for AppendOnly SchemaSetting.
		if schema.settings.contains(&SchemaSetting::AppendOnly) {
			ensure!(!is_deleting, Error::<T>::SchemaNotSupported);
		}

		Ok(())
	}

	fn check_grants(
		provider_key: T::AccountId,
		state_owner_msa_id: MessageSourceId,
		schema_id: SchemaId,
	) -> Result<MessageSourceId, DispatchError> {
		let provider_msa_id = T::MsaInfoProvider::ensure_valid_msa_key(&provider_key)
			.map_err(|_| Error::<T>::InvalidMessageSourceAccount)?;

		// if provider and owner are the same no delegation is needed
		if provider_msa_id != state_owner_msa_id {
			let current_block = frame_system::Pallet::<T>::block_number();
			T::SchemaGrantValidator::ensure_valid_schema_grant(
				ProviderId(provider_msa_id),
				DelegatorId(state_owner_msa_id),
				schema_id,
				current_block,
			)
			.map_err(|_| Error::<T>::UnAuthorizedDelegate)?;
		}

		Ok(provider_msa_id)
	}

<<<<<<< HEAD
=======
	/// Verifies if the key has an Msa and if it matches with expected one
	///
	/// # Errors
	/// * [`Error::InvalidMessageSourceAccount`]
	///
>>>>>>> d0ebf9e7
	fn check_msa(key: T::AccountId, expected_msa_id: MessageSourceId) -> DispatchResult {
		let state_owner_msa_id = T::MsaInfoProvider::ensure_valid_msa_key(&key)
			.map_err(|_| Error::<T>::InvalidMessageSourceAccount)?;
		ensure!(state_owner_msa_id == expected_msa_id, Error::<T>::InvalidMessageSourceAccount);
		Ok(())
	}

<<<<<<< HEAD
=======
	/// Verifies the actions size
	///
	/// # Errors
	/// * [`Error::ItemExceedsMaxBlobSizeBytes`]
	///
>>>>>>> d0ebf9e7
	fn check_actions(
		actions: &BoundedVec<ItemAction, T::MaxItemizedActionsCount>,
	) -> DispatchResult {
		ensure!(
			actions.iter().all(|a| match a {
				ItemAction::Add { data } =>
					data.len() <= T::MaxItemizedBlobSizeBytes::get() as usize,
				_ => true,
			}),
			Error::<T>::ItemExceedsMaxBlobSizeBytes
		);
		Ok(())
	}

<<<<<<< HEAD
=======
	/// Modifies an itemized storage by applying provided actions and deposit events
>>>>>>> d0ebf9e7
	fn modify_itemized(
		state_owner_msa_id: MessageSourceId,
		schema_id: SchemaId,
		target_hash: PageHash,
		actions: BoundedVec<ItemAction, T::MaxItemizedActionsCount>,
	) -> DispatchResult {
		let key: ItemizedKey = (schema_id,);
		let existing_page = StatefulChildTree::<T::KeyHasher>::try_read::<_, ItemizedPage<T>>(
			&state_owner_msa_id,
			&key,
		)
		.map_err(|_| Error::<T>::CorruptedState)?
		.unwrap_or_default();

		let prev_content_hash = existing_page.get_hash();
		ensure!(target_hash == prev_content_hash, Error::<T>::StalePageState);

		let updated_page = existing_page.apply_item_actions(&actions[..]).map_err(|e| match e {
			PageError::ErrorParsing(err) => {
				log::warn!(
					"failed parsing Itemized msa={:?} schema_id={:?} {:?}",
					state_owner_msa_id,
					schema_id,
					err
				);
				Error::<T>::CorruptedState
			},
			_ => Error::<T>::InvalidItemAction,
		})?;

		match updated_page.is_empty() {
			true => {
				StatefulChildTree::<T::KeyHasher>::kill(&state_owner_msa_id, &key);
				Self::deposit_event(Event::ItemizedPageDeleted {
					msa_id: state_owner_msa_id,
					schema_id,
					prev_content_hash,
				});
			},
			false => {
				StatefulChildTree::<T::KeyHasher>::write(&state_owner_msa_id, &key, &updated_page);
				Self::deposit_event(Event::ItemizedPageUpdated {
					msa_id: state_owner_msa_id,
					schema_id,
					curr_content_hash: updated_page.get_hash(),
					prev_content_hash,
				});
			},
		};
		Ok(())
	}

<<<<<<< HEAD
=======
	/// Modifies an paginated storage by provided new page and deposit events
>>>>>>> d0ebf9e7
	fn modify_paginated(
		state_owner_msa_id: MessageSourceId,
		schema_id: SchemaId,
		page_id: PageId,
		target_hash: PageHash,
		new_page: PaginatedPage<T>,
	) -> DispatchResult {
		let keys: PaginatedKey = (schema_id, page_id);
		let existing_page: PaginatedPage<T> =
			StatefulChildTree::<T::KeyHasher>::try_read(&state_owner_msa_id, &keys)
				.map_err(|_| Error::<T>::CorruptedState)?
				.unwrap_or_default();

		let prev_content_hash: PageHash = existing_page.get_hash();
		ensure!(target_hash == prev_content_hash, Error::<T>::StalePageState);

		StatefulChildTree::<T::KeyHasher>::write(&state_owner_msa_id, &keys, &new_page);
		Self::deposit_event(Event::PaginatedPageUpdated {
			msa_id: state_owner_msa_id,
			schema_id,
			page_id,
			curr_content_hash: new_page.get_hash(),
			prev_content_hash,
		});
		Ok(())
	}

<<<<<<< HEAD
=======
	/// Deletes an paginated storage and deposit events
>>>>>>> d0ebf9e7
	fn delete_paginated(
		state_owner_msa_id: MessageSourceId,
		schema_id: SchemaId,
		page_id: PageId,
		target_hash: PageHash,
	) -> DispatchResult {
		let keys: PaginatedKey = (schema_id, page_id);
		if let Some(existing_page) = StatefulChildTree::<T::KeyHasher>::try_read::<
			_,
			PaginatedPage<T>,
		>(&state_owner_msa_id, &keys)
		.map_err(|_| Error::<T>::CorruptedState)?
		{
			let prev_content_hash: PageHash = existing_page.get_hash();
			ensure!(target_hash == prev_content_hash, Error::<T>::StalePageState);
			StatefulChildTree::<T::KeyHasher>::kill(&state_owner_msa_id, &keys);
			Self::deposit_event(Event::PaginatedPageDeleted {
				msa_id: state_owner_msa_id,
				schema_id,
				page_id,
				prev_content_hash,
			});
		}

		Ok(())
	}

	#[cfg(feature = "runtime-benchmarks")]
	pub fn get_itemized_page(
		msa_id: MessageSourceId,
		schema_id: SchemaId,
	) -> Option<ItemizedPage<T>> {
		let key: ItemizedKey = (schema_id,);
		StatefulChildTree::<T::KeyHasher>::try_read::<_, ItemizedPage<T>>(&msa_id, &key)
			.unwrap_or(None)
	}

	#[cfg(feature = "runtime-benchmarks")]
	pub fn get_paginated_page(
		msa_id: MessageSourceId,
		schema_id: SchemaId,
		page_id: PageId,
	) -> Option<PaginatedPage<T>> {
		let key: PaginatedKey = (schema_id, page_id);
		StatefulChildTree::<T::KeyHasher>::try_read::<_, PaginatedPage<T>>(&msa_id, &key)
			.unwrap_or(None)
	}
}<|MERGE_RESOLUTION|>--- conflicted
+++ resolved
@@ -69,11 +69,7 @@
 use common_primitives::{
 	msa::{DelegatorId, MessageSourceId, MsaValidator, ProviderId, SchemaGrantValidator},
 	node::Verify,
-<<<<<<< HEAD
 	schema::{PayloadLocation, SchemaId, SchemaProvider, SchemaSetting},
-=======
-	schema::{PayloadLocation, SchemaId, SchemaProvider},
->>>>>>> d0ebf9e7
 	stateful_storage::{
 		ItemizedStoragePageResponse, ItemizedStorageResponse, PageHash, PaginatedStorageResponse,
 	},
@@ -277,14 +273,9 @@
 			actions: BoundedVec<ItemAction, T::MaxItemizedActionsCount>,
 		) -> DispatchResult {
 			let provider_key = ensure_signed(origin)?;
-<<<<<<< HEAD
 			let is_pruning = actions.iter().any(|a| matches!(a, ItemAction::Delete { .. }));
 			Self::check_actions(&actions)?;
 			Self::check_schema(schema_id, PayloadLocation::Itemized, false, is_pruning)?;
-=======
-			Self::check_actions(&actions)?;
-			Self::check_schema(schema_id, PayloadLocation::Itemized)?;
->>>>>>> d0ebf9e7
 			Self::check_grants(provider_key, state_owner_msa_id, schema_id)?;
 			Self::modify_itemized(state_owner_msa_id, schema_id, target_hash, actions)?;
 			Ok(())
@@ -306,11 +297,7 @@
 				page_id as u32 <= T::MaxPaginatedPageId::get(),
 				Error::<T>::PageIdExceedsMaxAllowed
 			);
-<<<<<<< HEAD
 			Self::check_schema(schema_id, PayloadLocation::Paginated, false, false)?;
-=======
-			Self::check_schema(schema_id, PayloadLocation::Paginated)?;
->>>>>>> d0ebf9e7
 			Self::check_grants(provider_key, state_owner_msa_id, schema_id)?;
 			Self::modify_paginated(
 				state_owner_msa_id,
@@ -337,25 +324,12 @@
 				page_id as u32 <= T::MaxPaginatedPageId::get(),
 				Error::<T>::PageIdExceedsMaxAllowed
 			);
-<<<<<<< HEAD
 			Self::check_schema(schema_id, PayloadLocation::Paginated, false, true)?;
-=======
-			Self::check_schema(schema_id, PayloadLocation::Paginated)?;
->>>>>>> d0ebf9e7
 			Self::check_grants(provider_key, state_owner_msa_id, schema_id)?;
 			Self::delete_paginated(state_owner_msa_id, schema_id, page_id, target_hash)?;
 			Ok(())
 		}
 
-<<<<<<< HEAD
-		#[pallet::call_index(3)]
-		#[pallet::weight(T::WeightInfo::apply_item_actions( payload.actions.len() as u32 ,
-			payload.actions.iter().fold(0, |acc, a| acc + match a {
-			ItemAction::Add { data } => data.len() as u32,
-			_ => 0,
-			}),
-			0
-=======
 		/// Applies the Add or Delete Actions on the requested Itemized page that requires signature
 		/// since the signature of delegator is checked there is no need for delegation validation
 		#[pallet::call_index(3)]
@@ -364,7 +338,6 @@
 			ItemAction::Add { data } => data.len() as u32,
 			_ => 0,
 			})
->>>>>>> d0ebf9e7
 		))]
 		pub fn apply_item_actions_with_signature(
 			origin: OriginFor<T>,
@@ -373,11 +346,8 @@
 			payload: ItemizedSignaturePayload<T>,
 		) -> DispatchResult {
 			ensure_signed(origin)?;
-<<<<<<< HEAD
 
 			let is_pruning = payload.actions.iter().any(|a| matches!(a, ItemAction::Delete { .. }));
-=======
->>>>>>> d0ebf9e7
 			Self::check_actions(&payload.actions)?;
 			Self::check_payload_expiration(
 				frame_system::Pallet::<T>::block_number(),
@@ -385,11 +355,7 @@
 			)?;
 			Self::check_signature(&proof, &delegator_key.clone(), payload.encode())?;
 			Self::check_msa(delegator_key, payload.msa_id)?;
-<<<<<<< HEAD
 			Self::check_schema(payload.schema_id, PayloadLocation::Itemized, true, is_pruning)?;
-=======
-			Self::check_schema(payload.schema_id, PayloadLocation::Itemized)?;
->>>>>>> d0ebf9e7
 			Self::modify_itemized(
 				payload.msa_id,
 				payload.schema_id,
@@ -398,10 +364,11 @@
 			)?;
 			Ok(())
 		}
-<<<<<<< HEAD
-
+
+		/// Creates or updates an Paginated storage with new payload that requires signature
+		/// since the signature of delegator is checked there is no need for delegation validation
 		#[pallet::call_index(4)]
-		#[pallet::weight(T::WeightInfo::upsert_page(payload.payload.len() as u32))]
+		#[pallet::weight(T::WeightInfo::upsert_page_with_signature(payload.payload.len() as u32))]
 		pub fn upsert_page_with_signature(
 			origin: OriginFor<T>,
 			delegator_key: T::AccountId,
@@ -430,48 +397,10 @@
 			Ok(())
 		}
 
-		/// Deletes a Paginated storage
-		#[pallet::call_index(5)]
-		#[pallet::weight(T::WeightInfo::delete_page())]
-=======
-
-		/// Creates or updates an Paginated storage with new payload that requires signature
-		/// since the signature of delegator is checked there is no need for delegation validation
-		#[pallet::call_index(4)]
-		#[pallet::weight(T::WeightInfo::upsert_page_with_signature(payload.payload.len() as u32))]
-		pub fn upsert_page_with_signature(
-			origin: OriginFor<T>,
-			delegator_key: T::AccountId,
-			proof: MultiSignature,
-			payload: PaginatedUpsertSignaturePayload<T>,
-		) -> DispatchResult {
-			ensure_signed(origin)?;
-			ensure!(
-				payload.page_id as u32 <= T::MaxPaginatedPageId::get(),
-				Error::<T>::PageIdExceedsMaxAllowed
-			);
-			Self::check_payload_expiration(
-				frame_system::Pallet::<T>::block_number(),
-				payload.expiration,
-			)?;
-			Self::check_signature(&proof, &delegator_key.clone(), payload.encode())?;
-			Self::check_msa(delegator_key, payload.msa_id)?;
-			Self::check_schema(payload.schema_id, PayloadLocation::Paginated)?;
-			Self::modify_paginated(
-				payload.msa_id,
-				payload.schema_id,
-				payload.page_id,
-				payload.target_hash,
-				PaginatedPage::<T>::from(payload.payload),
-			)?;
-			Ok(())
-		}
-
 		/// Deletes a Paginated storage that requires signature
 		/// since the signature of delegator is checked there is no need for delegation validation
 		#[pallet::call_index(5)]
 		#[pallet::weight(T::WeightInfo::delete_page_with_signature())]
->>>>>>> d0ebf9e7
 		pub fn delete_page_with_signature(
 			origin: OriginFor<T>,
 			delegator_key: T::AccountId,
@@ -489,11 +418,7 @@
 			)?;
 			Self::check_signature(&proof, &delegator_key.clone(), payload.encode())?;
 			Self::check_msa(delegator_key, payload.msa_id)?;
-<<<<<<< HEAD
 			Self::check_schema(payload.schema_id, PayloadLocation::Paginated, true, true)?;
-=======
-			Self::check_schema(payload.schema_id, PayloadLocation::Paginated)?;
->>>>>>> d0ebf9e7
 			Self::delete_paginated(
 				payload.msa_id,
 				payload.schema_id,
@@ -514,11 +439,7 @@
 		msa_id: MessageSourceId,
 		schema_id: SchemaId,
 	) -> Result<Vec<PaginatedStorageResponse>, DispatchError> {
-<<<<<<< HEAD
 		Self::check_schema(schema_id, PayloadLocation::Paginated, false, false)?;
-=======
-		Self::check_schema(schema_id, PayloadLocation::Paginated)?;
->>>>>>> d0ebf9e7
 		let prefix: PaginatedPrefixKey = (schema_id,);
 		Ok(StatefulChildTree::<T::KeyHasher>::prefix_iterator::<
 			PaginatedPage<T>,
@@ -537,11 +458,7 @@
 		msa_id: MessageSourceId,
 		schema_id: SchemaId,
 	) -> Result<ItemizedStoragePageResponse, DispatchError> {
-<<<<<<< HEAD
 		Self::check_schema(schema_id, PayloadLocation::Itemized, false, false)?;
-=======
-		Self::check_schema(schema_id, PayloadLocation::Itemized)?;
->>>>>>> d0ebf9e7
 		let key: ItemizedKey = (schema_id,);
 		let page = StatefulChildTree::<T::KeyHasher>::try_read::<ItemizedKey, ItemizedPage<T>>(
 			&msa_id, &key,
@@ -558,15 +475,12 @@
 		Ok(ItemizedStoragePageResponse::new(msa_id, schema_id, page.get_hash(), items))
 	}
 
-<<<<<<< HEAD
-=======
 	/// This function checks to ensure `payload_expire_block` is in a valid range
 	///
 	/// # Errors
 	/// * [`Error::ProofHasExpired`]
 	/// * [`Error::ProofNotYetValid`]
 	///
->>>>>>> d0ebf9e7
 	pub fn check_payload_expiration(
 		current_block: T::BlockNumber,
 		payload_expire_block: T::BlockNumber,
@@ -603,23 +517,11 @@
 		current_block + T::BlockNumber::from(T::MortalityWindowSize::get())
 	}
 
-<<<<<<< HEAD
 	fn check_schema(
 		schema_id: SchemaId,
 		expected_payload_location: PayloadLocation,
 		is_payload_signed: bool,
 		is_deleting: bool,
-=======
-	/// Verifies the existence and payload location of the schema
-	///
-	/// # Errors
-	/// * [`Error::InvalidSchemaId`]
-	/// * [`Error::SchemaPayloadLocationMismatch`]
-	///
-	fn check_schema(
-		schema_id: SchemaId,
-		expected_payload_location: PayloadLocation,
->>>>>>> d0ebf9e7
 	) -> DispatchResult {
 		let schema =
 			T::SchemaProvider::get_schema_by_id(schema_id).ok_or(Error::<T>::InvalidSchemaId)?;
@@ -629,23 +531,6 @@
 			schema.payload_location == expected_payload_location,
 			Error::<T>::SchemaPayloadLocationMismatch
 		);
-		Ok(())
-	}
-
-	/// Verifies if the provider key has an Msa and if provider msa is different from state owner
-	/// msa it checks for active delegation for schema id
-	///
-	/// # Errors
-	/// * [`Error::InvalidMessageSourceAccount`]
-	/// * [`Error::UnAuthorizedDelegate`]
-	///
-	fn check_grants(
-		provider_key: T::AccountId,
-		state_owner_msa_id: MessageSourceId,
-		schema_id: SchemaId,
-	) -> Result<MessageSourceId, DispatchError> {
-		let provider_msa_id = T::MsaInfoProvider::ensure_valid_msa_key(&provider_key)
-			.map_err(|_| Error::<T>::InvalidMessageSourceAccount)?;
 
 		// Ensure that the schema allows signed payloads.
 		// If so, calling extrinsic must be of signature type.
@@ -684,14 +569,11 @@
 		Ok(provider_msa_id)
 	}
 
-<<<<<<< HEAD
-=======
 	/// Verifies if the key has an Msa and if it matches with expected one
 	///
 	/// # Errors
 	/// * [`Error::InvalidMessageSourceAccount`]
 	///
->>>>>>> d0ebf9e7
 	fn check_msa(key: T::AccountId, expected_msa_id: MessageSourceId) -> DispatchResult {
 		let state_owner_msa_id = T::MsaInfoProvider::ensure_valid_msa_key(&key)
 			.map_err(|_| Error::<T>::InvalidMessageSourceAccount)?;
@@ -699,14 +581,11 @@
 		Ok(())
 	}
 
-<<<<<<< HEAD
-=======
 	/// Verifies the actions size
 	///
 	/// # Errors
 	/// * [`Error::ItemExceedsMaxBlobSizeBytes`]
 	///
->>>>>>> d0ebf9e7
 	fn check_actions(
 		actions: &BoundedVec<ItemAction, T::MaxItemizedActionsCount>,
 	) -> DispatchResult {
@@ -721,10 +600,7 @@
 		Ok(())
 	}
 
-<<<<<<< HEAD
-=======
 	/// Modifies an itemized storage by applying provided actions and deposit events
->>>>>>> d0ebf9e7
 	fn modify_itemized(
 		state_owner_msa_id: MessageSourceId,
 		schema_id: SchemaId,
@@ -777,10 +653,7 @@
 		Ok(())
 	}
 
-<<<<<<< HEAD
-=======
 	/// Modifies an paginated storage by provided new page and deposit events
->>>>>>> d0ebf9e7
 	fn modify_paginated(
 		state_owner_msa_id: MessageSourceId,
 		schema_id: SchemaId,
@@ -808,10 +681,7 @@
 		Ok(())
 	}
 
-<<<<<<< HEAD
-=======
 	/// Deletes an paginated storage and deposit events
->>>>>>> d0ebf9e7
 	fn delete_paginated(
 		state_owner_msa_id: MessageSourceId,
 		schema_id: SchemaId,
