//! # Stateful Storage Pallet
//! The Stateful Storage pallet provides functionality for reading and writing stateful data
//! representing stateful data for which we are only ever interested in the latest state.
//!
//! ## Overview
//! For state transitions for which we only care about the latest state, Stateful Storage provides a way to store and retrieve such data
//! outside of the existing Announcement mechanism, which would require the latest state to be tracked using some kind of 3rd-party indexer.
//!
//! This pallet supports two models for storing stateful data:
//! 1. **Itemized:** Data is stored in a single **page** (max size: `MaxItemizedPageSizeBytes`) containing multiple items (max item size `MaxItemizedBlobSizeBytes`) of the associated schema.
//! Useful for schemas with a relative small item size and higher potential item count.
//! 2. **Paginated:** Data is stored in multiple **pages** of size `MaxPaginatedPageSizeBytes`, each containing a single item of the associated schema.
//! Page IDs range from 0 .. `MaxPaginatedPageId` (implying there may be at most `MaxPaginatedPageId` + 1 pages per MSA+Schema at any given time, though
//! there may be holes in that range). Useful for schemas with a larger item size and smaller potential item count.
//!
//! ## Features
//! * Provide for storage of stateful data with flexible schemas on-chain.
//! * Data stored for one MSA does not have impact read/write access times or storage costs for any data stored for another MSA.
//! * High write throughput.
//! * High read throughput.
//! * Data race condition protection
//!
//! The Stateful Storage pallet provides functions for:
//!
//! - Appending items in an **itemized** model
//! - Removing items in an **itemized** model
//! - Upserting items in a **paginated** model
//! - Removing pages in a **paginated**  model
//!
//! ## Terminology
//! * **Item:** Data payload mapping to a defined schema
//! * **Page:** Block of on-chain data of a fixed size, containing one (Paginated model) or more (Itemized model) **items**.
//!

// Ensure we're `no_std` when compiling for Wasm.
#![cfg_attr(not(feature = "std"), no_std)]
// Strong Documentation Lints
// #![deny(
// 	rustdoc::broken_intra_doc_links,
// 	rustdoc::missing_crate_level_docs,
// 	rustdoc::invalid_codeblock_attributes,
// 	missing_docs
// )]

#[cfg(test)]
mod mock;

#[cfg(test)]
mod tests;

#[cfg(feature = "runtime-benchmarks")]
mod benchmarking;
#[cfg(feature = "runtime-benchmarks")]
use common_primitives::benchmarks::{MsaBenchmarkHelper, SchemaBenchmarkHelper};
use sp_std::prelude::*;

mod stateful_child_tree;
pub mod types;

pub mod weights;

use crate::{stateful_child_tree::StatefulChildTree, types::*};
// Weird compiler issue--warns about unused PageId import when building, but if missing here, `cargo test` fails due to missing import.
#[allow(unused_imports)]
use common_primitives::stateful_storage::PageId;
use common_primitives::{
	msa::{DelegatorId, MessageSourceId, MsaValidator, ProviderId, SchemaGrantValidator},
	node::Verify,
	schema::{PayloadLocation, SchemaId, SchemaProvider},
	stateful_storage::{
		ItemizedStoragePageResponse, ItemizedStorageResponse, PageHash, PaginatedStorageResponse,
	},
	utils::wrap_binary_data,
};
use frame_support::{dispatch::DispatchResult, ensure, traits::Get};
pub use pallet::*;
use sp_core::bounded::BoundedVec;
use sp_runtime::{traits::Convert, DispatchError, MultiSignature};
pub use weights::*;

#[frame_support::pallet]
pub mod pallet {
	use super::*;
	use common_primitives::{
		msa::{MessageSourceId, MsaLookup, MsaValidator, SchemaGrantValidator},
		schema::{SchemaId, SchemaProvider},
		stateful_storage::{PageHash, PageId},
	};
	use frame_support::pallet_prelude::*;
	use frame_system::pallet_prelude::*;
	use sp_core::crypto::AccountId32;
	use sp_runtime::{traits::Convert, MultiSignature};

	#[pallet::config]
	pub trait Config: frame_system::Config {
		/// The overarching event type.
		type RuntimeEvent: From<Event<Self>> + IsType<<Self as frame_system::Config>::RuntimeEvent>;

		/// Weight information for extrinsics in this pallet.
		type WeightInfo: WeightInfo;

		/// A type that will supply MSA related information
		type MsaInfoProvider: MsaLookup + MsaValidator<AccountId = Self::AccountId>;

		/// A type that will validate schema grants
		type SchemaGrantValidator: SchemaGrantValidator<Self::BlockNumber>;

		/// A type that will supply schema related information.
		type SchemaProvider: SchemaProvider<SchemaId>;

		/// The maximum size of a page (in bytes) for an Itemized storage model
		#[pallet::constant]
		type MaxItemizedPageSizeBytes: Get<u32> + Default;

		/// The maximum size of a page (in bytes) for a Paginated storage model
		#[pallet::constant]
		type MaxPaginatedPageSizeBytes: Get<u32> + Default;

		/// The maximum size of a single item in an itemized storage model (in bytes)
		#[pallet::constant]
		type MaxItemizedBlobSizeBytes: Get<u32>;

		/// The maximum number of pages in a Paginated storage model
		#[pallet::constant]
		type MaxPaginatedPageId: Get<u32>;

		/// The maximum number of actions in itemized actions
		#[pallet::constant]
		type MaxItemizedActionsCount: Get<u32>;

		#[cfg(feature = "runtime-benchmarks")]
		/// A set of helper functions for benchmarking.
		type MsaBenchmarkHelper: MsaBenchmarkHelper<Self::AccountId>;

		#[cfg(feature = "runtime-benchmarks")]
		/// A set of helper functions for benchmarking.
		type SchemaBenchmarkHelper: SchemaBenchmarkHelper;

<<<<<<< HEAD
		/// Concrete storage tree type w/hasher
		type Hasher: stateful_child_tree::MultipartKeyStorageHasher;
=======
		/// Hasher to use for MultipartKey
		type KeyHasher: stateful_child_tree::MultipartKeyStorageHasher;
>>>>>>> 2d7546f3

		/// AccountId truncated to 32 bytes
		type ConvertIntoAccountId32: Convert<Self::AccountId, AccountId32>;

		/// The number of blocks that we allow for a signed payload to be valid. This is mainly used
		/// to make sure a signed payload would not be replayable.
		#[pallet::constant]
		type MortalityWindowSize: Get<u32>;
	}

	// Simple declaration of the `Pallet` type. It is placeholder we use to implement traits and
	// method.
	#[pallet::pallet]
	#[pallet::generate_store(pub (super) trait Store)]
	pub struct Pallet<T>(_);

	#[pallet::error]
	pub enum Error<T> {
		/// Item payload exceeds max item blob size
		ItemExceedsMaxBlobSizeBytes,

		/// Page would exceed the highest allowable PageId
		PageIdExceedsMaxAllowed,

		/// Page size exceeds max allowable page size
		PageExceedsMaxPageSizeBytes,

		/// Invalid SchemaId or Schema not found
		InvalidSchemaId,

		/// Schema is not valid for storage model
		SchemaPayloadLocationMismatch,

		/// Invalid Message Source Account
		InvalidMessageSourceAccount,

		/// UnAuthorizedDelegate
		UnAuthorizedDelegate,

		/// Corrupted State
		CorruptedState,

		/// Invalid item action
		InvalidItemAction,

<<<<<<< HEAD
=======
		/// Target page hash does not match current page hash
		StalePageState,

>>>>>>> 2d7546f3
		/// Invalid Signature for payload
		InvalidSignature,

		/// The submitted proof has expired; the current block is less the expiration block
		ProofHasExpired,

		/// The submitted proof expiration block is too far in the future
		ProofNotYetValid,
	}

	#[pallet::event]
	#[pallet::generate_deposit(pub(super) fn deposit_event)]
	pub enum Event<T: Config> {
		ItemizedPageUpdated {
			msa_id: MessageSourceId,
			schema_id: SchemaId,
			prev_content_hash: PageHash,
			curr_content_hash: PageHash,
		},
		ItemizedPageDeleted {
			msa_id: MessageSourceId,
			schema_id: SchemaId,
			prev_content_hash: PageHash,
		},
		PaginatedPageUpdated {
			msa_id: MessageSourceId,
			schema_id: SchemaId,
			page_id: PageId,
			prev_content_hash: PageHash,
			curr_content_hash: PageHash,
		},
		PaginatedPageDeleted {
			msa_id: MessageSourceId,
			schema_id: SchemaId,
			page_id: PageId,
			prev_content_hash: PageHash,
		},
	}

	#[pallet::call]
	impl<T: Config> Pallet<T> {
		/// Applies the Add or Delete Actions on the requested Itemized page
		#[pallet::call_index(0)]
		#[pallet::weight(T::WeightInfo::apply_item_actions( actions.len() as u32 ,
			actions.iter().fold(0, |acc, a| acc + match a {
				ItemAction::Add { data } => data.len() as u32,
				_ => 0,
			}),
		    0
		))]
		pub fn apply_item_actions(
			origin: OriginFor<T>,
			#[pallet::compact] state_owner_msa_id: MessageSourceId,
			#[pallet::compact] schema_id: SchemaId,
			#[pallet::compact] target_hash: PageHash,
			actions: BoundedVec<ItemAction, T::MaxItemizedActionsCount>,
		) -> DispatchResult {
			let provider_key = ensure_signed(origin)?;
			Self::check_actions(&actions)?;
			Self::check_schema(schema_id, PayloadLocation::Itemized)?;
			Self::check_grants(provider_key, state_owner_msa_id, schema_id)?;
<<<<<<< HEAD
			Self::modify_itemized(state_owner_msa_id, schema_id, actions)?;
=======
			Self::modify_itemized(state_owner_msa_id, schema_id, target_hash, actions)?;
>>>>>>> 2d7546f3
			Ok(())
		}

		/// Creates or updates an Paginated storage with new payload
		#[pallet::call_index(1)]
		#[pallet::weight(T::WeightInfo::upsert_page(payload.len() as u32))]
		pub fn upsert_page(
			origin: OriginFor<T>,
			#[pallet::compact] state_owner_msa_id: MessageSourceId,
			#[pallet::compact] schema_id: SchemaId,
			#[pallet::compact] page_id: PageId,
<<<<<<< HEAD
=======
			#[pallet::compact] target_hash: PageHash,
>>>>>>> 2d7546f3
			payload: BoundedVec<u8, <T>::MaxPaginatedPageSizeBytes>,
		) -> DispatchResult {
			let provider_key = ensure_signed(origin)?;
			ensure!(
				page_id as u32 <= T::MaxPaginatedPageId::get(),
				Error::<T>::PageIdExceedsMaxAllowed
			);
			Self::check_schema(schema_id, PayloadLocation::Paginated)?;
			Self::check_grants(provider_key, state_owner_msa_id, schema_id)?;
			Self::modify_paginated(
				state_owner_msa_id,
				schema_id,
				page_id,
<<<<<<< HEAD
=======
				target_hash,
>>>>>>> 2d7546f3
				PaginatedPage::<T>::from(payload),
			)?;
			Ok(())
		}

		/// Deletes a Paginated storage
		#[pallet::call_index(2)]
		#[pallet::weight(T::WeightInfo::delete_page())]
		pub fn delete_page(
			origin: OriginFor<T>,
			#[pallet::compact] state_owner_msa_id: MessageSourceId,
			#[pallet::compact] schema_id: SchemaId,
			#[pallet::compact] page_id: PageId,
			#[pallet::compact] target_hash: PageHash,
		) -> DispatchResult {
			let provider_key = ensure_signed(origin)?;
			ensure!(
				page_id as u32 <= T::MaxPaginatedPageId::get(),
				Error::<T>::PageIdExceedsMaxAllowed
			);
			Self::check_schema(schema_id, PayloadLocation::Paginated)?;
			Self::check_grants(provider_key, state_owner_msa_id, schema_id)?;
<<<<<<< HEAD
			Self::delete_paginated(state_owner_msa_id, schema_id, page_id)?;
=======
			Self::delete_paginated(state_owner_msa_id, schema_id, page_id, target_hash)?;
>>>>>>> 2d7546f3
			Ok(())
		}

		#[pallet::call_index(3)]
		#[pallet::weight(T::WeightInfo::apply_item_actions( payload.actions.len() as u32 ,
			payload.actions.iter().fold(0, |acc, a| acc + match a {
			ItemAction::Add { data } => data.len() as u32,
			_ => 0,
			}),
			0
		))]
		pub fn apply_item_actions_with_signature(
			origin: OriginFor<T>,
			delegator_key: T::AccountId,
			proof: MultiSignature,
			payload: ItemizedSignaturePayload<T>,
		) -> DispatchResult {
			ensure_signed(origin)?;
			Self::check_actions(&payload.actions)?;
			Self::check_payload_expiration(
				frame_system::Pallet::<T>::block_number(),
				payload.expiration,
<<<<<<< HEAD
			)?;
			Self::check_signature(&proof, &delegator_key.clone(), payload.encode())?;
			Self::check_msa(delegator_key, payload.msa_id)?;
			Self::check_schema(payload.schema_id, PayloadLocation::Itemized)?;
			Self::modify_itemized(payload.msa_id, payload.schema_id, payload.actions)?;
			Ok(())
		}

		#[pallet::call_index(4)]
		#[pallet::weight(T::WeightInfo::upsert_page(payload.payload.len() as u32))]
		pub fn upsert_page_with_signature(
			origin: OriginFor<T>,
			delegator_key: T::AccountId,
			proof: MultiSignature,
			payload: PaginatedUpsertSignaturePayload<T>,
		) -> DispatchResult {
			ensure_signed(origin)?;
			ensure!(
				payload.page_id as u32 <= T::MaxPaginatedPageId::get(),
				Error::<T>::PageIdExceedsMaxAllowed
			);
			Self::check_payload_expiration(
				frame_system::Pallet::<T>::block_number(),
				payload.expiration,
			)?;
			Self::check_signature(&proof, &delegator_key.clone(), payload.encode())?;
			Self::check_msa(delegator_key, payload.msa_id)?;
			Self::check_schema(payload.schema_id, PayloadLocation::Paginated)?;
			Self::modify_paginated(
				payload.msa_id,
				payload.schema_id,
				payload.page_id,
				PaginatedPage::<T>::from(payload.payload),
			)?;
			Ok(())
		}

=======
			)?;
			Self::check_signature(&proof, &delegator_key.clone(), payload.encode())?;
			Self::check_msa(delegator_key, payload.msa_id)?;
			Self::check_schema(payload.schema_id, PayloadLocation::Itemized)?;
			Self::modify_itemized(
				payload.msa_id,
				payload.schema_id,
				payload.target_hash,
				payload.actions,
			)?;
			Ok(())
		}

		#[pallet::call_index(4)]
		#[pallet::weight(T::WeightInfo::upsert_page(payload.payload.len() as u32))]
		pub fn upsert_page_with_signature(
			origin: OriginFor<T>,
			delegator_key: T::AccountId,
			proof: MultiSignature,
			payload: PaginatedUpsertSignaturePayload<T>,
		) -> DispatchResult {
			ensure_signed(origin)?;
			ensure!(
				payload.page_id as u32 <= T::MaxPaginatedPageId::get(),
				Error::<T>::PageIdExceedsMaxAllowed
			);
			Self::check_payload_expiration(
				frame_system::Pallet::<T>::block_number(),
				payload.expiration,
			)?;
			Self::check_signature(&proof, &delegator_key.clone(), payload.encode())?;
			Self::check_msa(delegator_key, payload.msa_id)?;
			Self::check_schema(payload.schema_id, PayloadLocation::Paginated)?;
			Self::modify_paginated(
				payload.msa_id,
				payload.schema_id,
				payload.page_id,
				payload.target_hash,
				PaginatedPage::<T>::from(payload.payload),
			)?;
			Ok(())
		}

>>>>>>> 2d7546f3
		/// Deletes a Paginated storage
		#[pallet::call_index(5)]
		#[pallet::weight(T::WeightInfo::delete_page())]
		pub fn delete_page_with_signature(
			origin: OriginFor<T>,
			delegator_key: T::AccountId,
			proof: MultiSignature,
			payload: PaginatedDeleteSignaturePayload<T>,
		) -> DispatchResult {
			ensure_signed(origin)?;
			ensure!(
				payload.page_id as u32 <= T::MaxPaginatedPageId::get(),
				Error::<T>::PageIdExceedsMaxAllowed
			);
			Self::check_payload_expiration(
				frame_system::Pallet::<T>::block_number(),
				payload.expiration,
			)?;
			Self::check_signature(&proof, &delegator_key.clone(), payload.encode())?;
			Self::check_msa(delegator_key, payload.msa_id)?;
			Self::check_schema(payload.schema_id, PayloadLocation::Paginated)?;
<<<<<<< HEAD
			Self::delete_paginated(payload.msa_id, payload.schema_id, payload.page_id)?;
=======
			Self::delete_paginated(
				payload.msa_id,
				payload.schema_id,
				payload.page_id,
				payload.target_hash,
			)?;
>>>>>>> 2d7546f3
			Ok(())
		}
	}
}

impl<T: Config> Pallet<T> {
	/// This function returns all the paginated storages associated with `msa_id` and `schema_id`
	///
	/// [Warning] since this function iterates over all the potential keys it should never called
	/// from runtime.
	pub fn get_paginated_storages(
		msa_id: MessageSourceId,
		schema_id: SchemaId,
	) -> Result<Vec<PaginatedStorageResponse>, DispatchError> {
		Self::check_schema(schema_id, PayloadLocation::Paginated)?;
		let prefix: PaginatedPrefixKey = (schema_id,);
		Ok(StatefulChildTree::<T::KeyHasher>::prefix_iterator::<
			PaginatedPage<T>,
			PaginatedKey,
			PaginatedPrefixKey,
		>(&msa_id, &prefix)
		.map(|(k, v)| {
			let content_hash = v.get_hash();
			PaginatedStorageResponse::new(k.1, msa_id, schema_id, v.data.into_inner(), content_hash)
		})
		.collect())
	}

	/// This function returns all the itemized storages associated with `msa_id` and `schema_id`
	pub fn get_itemized_storages(
		msa_id: MessageSourceId,
		schema_id: SchemaId,
	) -> Result<ItemizedStoragePageResponse, DispatchError> {
		Self::check_schema(schema_id, PayloadLocation::Itemized)?;
		let key: ItemizedKey = (schema_id,);
<<<<<<< HEAD
		let items: Vec<ItemizedStorageResponse> =
			StatefulChildTree::<T::Hasher>::try_read::<ItemizedKey, ItemizedPage<T>>(&msa_id, &key)
				.map_err(|_| Error::<T>::CorruptedState)?
				.unwrap_or_default()
				.parse_as_itemized(false)
				.map_err(|_| Error::<T>::CorruptedState)?
				.items
				.iter()
				.map(|(key, v)| ItemizedStorageResponse::new(*key, v.to_vec()))
				.collect();
		Ok(ItemizedStoragePageResponse::new(msa_id, schema_id, items))
	}

	pub fn check_payload_expiration(
		current_block: T::BlockNumber,
		payload_expire_block: T::BlockNumber,
	) -> Result<(), DispatchError> {
		ensure!(payload_expire_block > current_block, Error::<T>::ProofHasExpired);
		let max_supported_signature_block = Self::mortality_block_limit(current_block);
		ensure!(payload_expire_block < max_supported_signature_block, Error::<T>::ProofNotYetValid);
		Ok(())
	}

	/// Verify the `signature` was signed by `signer` on `payload` by a wallet
	/// Note the `wrap_binary_data` follows the Polkadot wallet pattern of wrapping with `<Byte>` tags.
	///
	/// # Errors
	/// * [`Error::InvalidSignature`]
	///
	pub fn check_signature(
		signature: &MultiSignature,
		signer: &T::AccountId,
		payload: Vec<u8>,
	) -> DispatchResult {
		let key = T::ConvertIntoAccountId32::convert((*signer).clone());
		let wrapped_payload = wrap_binary_data(payload);

		ensure!(signature.verify(&wrapped_payload[..], &key), Error::<T>::InvalidSignature);

		Ok(())
	}

	/// The furthest in the future a mortality_block value is allowed
	/// to be for current_block
	/// This is calculated to be past the risk of a replay attack
	fn mortality_block_limit(current_block: T::BlockNumber) -> T::BlockNumber {
		current_block + T::BlockNumber::from(T::MortalityWindowSize::get())
	}

	fn check_schema(
		schema_id: SchemaId,
		expected_payload_location: PayloadLocation,
	) -> DispatchResult {
		let schema =
			T::SchemaProvider::get_schema_by_id(schema_id).ok_or(Error::<T>::InvalidSchemaId)?;
		ensure!(
			schema.payload_location == expected_payload_location,
			Error::<T>::SchemaPayloadLocationMismatch
		);
		Ok(())
	}

	fn check_grants(
		provider_key: T::AccountId,
		state_owner_msa_id: MessageSourceId,
		schema_id: SchemaId,
=======
		let page = StatefulChildTree::<T::KeyHasher>::try_read::<ItemizedKey, ItemizedPage<T>>(
			&msa_id, &key,
		)
		.map_err(|_| Error::<T>::CorruptedState)?
		.unwrap_or_default();
		let items: Vec<ItemizedStorageResponse> = page
			.parse_as_itemized(false)
			.map_err(|_| Error::<T>::CorruptedState)?
			.items
			.iter()
			.map(|(key, v)| ItemizedStorageResponse::new(*key, v.to_vec()))
			.collect();
		Ok(ItemizedStoragePageResponse::new(msa_id, schema_id, page.get_hash(), items))
	}

	pub fn check_payload_expiration(
		current_block: T::BlockNumber,
		payload_expire_block: T::BlockNumber,
	) -> Result<(), DispatchError> {
		ensure!(payload_expire_block > current_block, Error::<T>::ProofHasExpired);
		let max_supported_signature_block = Self::mortality_block_limit(current_block);
		ensure!(payload_expire_block < max_supported_signature_block, Error::<T>::ProofNotYetValid);
		Ok(())
	}

	/// Verify the `signature` was signed by `signer` on `payload` by a wallet
	/// Note the `wrap_binary_data` follows the Polkadot wallet pattern of wrapping with `<Byte>` tags.
	///
	/// # Errors
	/// * [`Error::InvalidSignature`]
	///
	pub fn check_signature(
		signature: &MultiSignature,
		signer: &T::AccountId,
		payload: Vec<u8>,
	) -> DispatchResult {
		let key = T::ConvertIntoAccountId32::convert((*signer).clone());
		let wrapped_payload = wrap_binary_data(payload);

		ensure!(signature.verify(&wrapped_payload[..], &key), Error::<T>::InvalidSignature);

		Ok(())
	}

	/// The furthest in the future a mortality_block value is allowed
	/// to be for current_block
	/// This is calculated to be past the risk of a replay attack
	fn mortality_block_limit(current_block: T::BlockNumber) -> T::BlockNumber {
		current_block + T::BlockNumber::from(T::MortalityWindowSize::get())
	}

	fn check_schema(
		schema_id: SchemaId,
		expected_payload_location: PayloadLocation,
	) -> DispatchResult {
		let schema =
			T::SchemaProvider::get_schema_by_id(schema_id).ok_or(Error::<T>::InvalidSchemaId)?;
		ensure!(
			schema.payload_location == expected_payload_location,
			Error::<T>::SchemaPayloadLocationMismatch
		);
		Ok(())
	}

	fn check_grants(
		provider_key: T::AccountId,
		state_owner_msa_id: MessageSourceId,
		schema_id: SchemaId,
>>>>>>> 2d7546f3
	) -> Result<MessageSourceId, DispatchError> {
		let provider_msa_id = T::MsaInfoProvider::ensure_valid_msa_key(&provider_key)
			.map_err(|_| Error::<T>::InvalidMessageSourceAccount)?;

		// if provider and owner are the same no delegation is needed
		if provider_msa_id != state_owner_msa_id {
			let current_block = frame_system::Pallet::<T>::block_number();
			T::SchemaGrantValidator::ensure_valid_schema_grant(
				ProviderId(provider_msa_id),
				DelegatorId(state_owner_msa_id),
				schema_id,
				current_block,
			)
			.map_err(|_| Error::<T>::UnAuthorizedDelegate)?;
		}

		Ok(provider_msa_id)
	}

	fn check_msa(key: T::AccountId, expected_msa_id: MessageSourceId) -> DispatchResult {
		let state_owner_msa_id = T::MsaInfoProvider::ensure_valid_msa_key(&key)
			.map_err(|_| Error::<T>::InvalidMessageSourceAccount)?;
		ensure!(state_owner_msa_id == expected_msa_id, Error::<T>::InvalidMessageSourceAccount);
		Ok(())
	}

	fn check_actions(
		actions: &BoundedVec<ItemAction, T::MaxItemizedActionsCount>,
	) -> DispatchResult {
		ensure!(
			actions.iter().all(|a| match a {
				ItemAction::Add { data } =>
					data.len() <= T::MaxItemizedBlobSizeBytes::get() as usize,
				_ => true,
			}),
			Error::<T>::ItemExceedsMaxBlobSizeBytes
		);
		Ok(())
	}

	fn modify_itemized(
		state_owner_msa_id: MessageSourceId,
		schema_id: SchemaId,
<<<<<<< HEAD
		actions: BoundedVec<ItemAction, T::MaxItemizedActionsCount>,
	) -> DispatchResult {
		let key: ItemizedKey = (schema_id,);
		let updated_page = StatefulChildTree::<T::Hasher>::try_read::<_, ItemizedPage<T>>(
=======
		target_hash: PageHash,
		actions: BoundedVec<ItemAction, T::MaxItemizedActionsCount>,
	) -> DispatchResult {
		let key: ItemizedKey = (schema_id,);
		let existing_page = StatefulChildTree::<T::KeyHasher>::try_read::<_, ItemizedPage<T>>(
>>>>>>> 2d7546f3
			&state_owner_msa_id,
			&key,
		)
		.map_err(|_| Error::<T>::CorruptedState)?
<<<<<<< HEAD
		.unwrap_or_default()
		.apply_item_actions(&actions[..])
		.map_err(|e| match e {
=======
		.unwrap_or_default();

		let prev_content_hash = existing_page.get_hash();
		ensure!(target_hash == prev_content_hash, Error::<T>::StalePageState);

		let updated_page = existing_page.apply_item_actions(&actions[..]).map_err(|e| match e {
>>>>>>> 2d7546f3
			PageError::ErrorParsing(err) => {
				log::warn!(
					"failed parsing Itemized msa={:?} schema_id={:?} {:?}",
					state_owner_msa_id,
					schema_id,
					err
				);
				Error::<T>::CorruptedState
			},
			_ => Error::<T>::InvalidItemAction,
		})?;

		match updated_page.is_empty() {
			true => {
<<<<<<< HEAD
				StatefulChildTree::<T::Hasher>::kill(&state_owner_msa_id, &key);
				Self::deposit_event(Event::ItemizedPageDeleted {
					msa_id: state_owner_msa_id,
					schema_id,
				});
			},
			false => {
				StatefulChildTree::<T::Hasher>::write(&state_owner_msa_id, &key, updated_page);
				Self::deposit_event(Event::ItemizedPageUpdated {
					msa_id: state_owner_msa_id,
					schema_id,
=======
				StatefulChildTree::<T::KeyHasher>::kill(&state_owner_msa_id, &key);
				Self::deposit_event(Event::ItemizedPageDeleted {
					msa_id: state_owner_msa_id,
					schema_id,
					prev_content_hash,
				});
			},
			false => {
				StatefulChildTree::<T::KeyHasher>::write(&state_owner_msa_id, &key, &updated_page);
				Self::deposit_event(Event::ItemizedPageUpdated {
					msa_id: state_owner_msa_id,
					schema_id,
					curr_content_hash: updated_page.get_hash(),
					prev_content_hash,
>>>>>>> 2d7546f3
				});
			},
		};
		Ok(())
	}

	fn modify_paginated(
		state_owner_msa_id: MessageSourceId,
		schema_id: SchemaId,
		page_id: PageId,
<<<<<<< HEAD
		page: PaginatedPage<T>,
	) -> DispatchResult {
		let keys: PaginatedKey = (schema_id, page_id);
		StatefulChildTree::<T::Hasher>::write(&state_owner_msa_id, &keys, page);
=======
		target_hash: PageHash,
		new_page: PaginatedPage<T>,
	) -> DispatchResult {
		let keys: PaginatedKey = (schema_id, page_id);
		let existing_page: PaginatedPage<T> =
			StatefulChildTree::<T::KeyHasher>::try_read(&state_owner_msa_id, &keys)
				.map_err(|_| Error::<T>::CorruptedState)?
				.unwrap_or_default();

		let prev_content_hash: PageHash = existing_page.get_hash();
		ensure!(target_hash == prev_content_hash, Error::<T>::StalePageState);

		StatefulChildTree::<T::KeyHasher>::write(&state_owner_msa_id, &keys, &new_page);
>>>>>>> 2d7546f3
		Self::deposit_event(Event::PaginatedPageUpdated {
			msa_id: state_owner_msa_id,
			schema_id,
			page_id,
<<<<<<< HEAD
=======
			curr_content_hash: new_page.get_hash(),
			prev_content_hash,
>>>>>>> 2d7546f3
		});
		Ok(())
	}

	fn delete_paginated(
		state_owner_msa_id: MessageSourceId,
		schema_id: SchemaId,
		page_id: PageId,
<<<<<<< HEAD
	) -> DispatchResult {
		let keys: PaginatedKey = (schema_id, page_id);
		StatefulChildTree::<T::Hasher>::kill(&state_owner_msa_id, &keys);
		Self::deposit_event(Event::PaginatedPageDeleted {
			msa_id: state_owner_msa_id,
			schema_id,
			page_id,
		});
=======
		target_hash: PageHash,
	) -> DispatchResult {
		let keys: PaginatedKey = (schema_id, page_id);
		if let Some(existing_page) = StatefulChildTree::<T::KeyHasher>::try_read::<
			_,
			PaginatedPage<T>,
		>(&state_owner_msa_id, &keys)
		.map_err(|_| Error::<T>::CorruptedState)?
		{
			let prev_content_hash: PageHash = existing_page.get_hash();
			ensure!(target_hash == prev_content_hash, Error::<T>::StalePageState);
			StatefulChildTree::<T::KeyHasher>::kill(&state_owner_msa_id, &keys);
			Self::deposit_event(Event::PaginatedPageDeleted {
				msa_id: state_owner_msa_id,
				schema_id,
				page_id,
				prev_content_hash,
			});
		}

>>>>>>> 2d7546f3
		Ok(())
	}

	#[cfg(feature = "runtime-benchmarks")]
	pub fn get_itemized_page(
		msa_id: MessageSourceId,
		schema_id: SchemaId,
	) -> Option<ItemizedPage<T>> {
		let key: ItemizedKey = (schema_id,);
		StatefulChildTree::<T::KeyHasher>::try_read::<_, ItemizedPage<T>>(&msa_id, &key)
			.unwrap_or(None)
	}

	#[cfg(feature = "runtime-benchmarks")]
	pub fn get_paginated_page(
		msa_id: MessageSourceId,
		schema_id: SchemaId,
		page_id: PageId,
	) -> Option<PaginatedPage<T>> {
		let key: PaginatedKey = (schema_id, page_id);
		StatefulChildTree::<T::KeyHasher>::try_read::<_, PaginatedPage<T>>(&msa_id, &key)
			.unwrap_or(None)
	}
}<|MERGE_RESOLUTION|>--- conflicted
+++ resolved
@@ -136,13 +136,8 @@
 		/// A set of helper functions for benchmarking.
 		type SchemaBenchmarkHelper: SchemaBenchmarkHelper;
 
-<<<<<<< HEAD
-		/// Concrete storage tree type w/hasher
-		type Hasher: stateful_child_tree::MultipartKeyStorageHasher;
-=======
 		/// Hasher to use for MultipartKey
 		type KeyHasher: stateful_child_tree::MultipartKeyStorageHasher;
->>>>>>> 2d7546f3
 
 		/// AccountId truncated to 32 bytes
 		type ConvertIntoAccountId32: Convert<Self::AccountId, AccountId32>;
@@ -188,12 +183,9 @@
 		/// Invalid item action
 		InvalidItemAction,
 
-<<<<<<< HEAD
-=======
 		/// Target page hash does not match current page hash
 		StalePageState,
 
->>>>>>> 2d7546f3
 		/// Invalid Signature for payload
 		InvalidSignature,
 
@@ -255,11 +247,7 @@
 			Self::check_actions(&actions)?;
 			Self::check_schema(schema_id, PayloadLocation::Itemized)?;
 			Self::check_grants(provider_key, state_owner_msa_id, schema_id)?;
-<<<<<<< HEAD
-			Self::modify_itemized(state_owner_msa_id, schema_id, actions)?;
-=======
 			Self::modify_itemized(state_owner_msa_id, schema_id, target_hash, actions)?;
->>>>>>> 2d7546f3
 			Ok(())
 		}
 
@@ -271,10 +259,7 @@
 			#[pallet::compact] state_owner_msa_id: MessageSourceId,
 			#[pallet::compact] schema_id: SchemaId,
 			#[pallet::compact] page_id: PageId,
-<<<<<<< HEAD
-=======
 			#[pallet::compact] target_hash: PageHash,
->>>>>>> 2d7546f3
 			payload: BoundedVec<u8, <T>::MaxPaginatedPageSizeBytes>,
 		) -> DispatchResult {
 			let provider_key = ensure_signed(origin)?;
@@ -288,10 +273,7 @@
 				state_owner_msa_id,
 				schema_id,
 				page_id,
-<<<<<<< HEAD
-=======
 				target_hash,
->>>>>>> 2d7546f3
 				PaginatedPage::<T>::from(payload),
 			)?;
 			Ok(())
@@ -314,11 +296,7 @@
 			);
 			Self::check_schema(schema_id, PayloadLocation::Paginated)?;
 			Self::check_grants(provider_key, state_owner_msa_id, schema_id)?;
-<<<<<<< HEAD
-			Self::delete_paginated(state_owner_msa_id, schema_id, page_id)?;
-=======
 			Self::delete_paginated(state_owner_msa_id, schema_id, page_id, target_hash)?;
->>>>>>> 2d7546f3
 			Ok(())
 		}
 
@@ -341,45 +319,6 @@
 			Self::check_payload_expiration(
 				frame_system::Pallet::<T>::block_number(),
 				payload.expiration,
-<<<<<<< HEAD
-			)?;
-			Self::check_signature(&proof, &delegator_key.clone(), payload.encode())?;
-			Self::check_msa(delegator_key, payload.msa_id)?;
-			Self::check_schema(payload.schema_id, PayloadLocation::Itemized)?;
-			Self::modify_itemized(payload.msa_id, payload.schema_id, payload.actions)?;
-			Ok(())
-		}
-
-		#[pallet::call_index(4)]
-		#[pallet::weight(T::WeightInfo::upsert_page(payload.payload.len() as u32))]
-		pub fn upsert_page_with_signature(
-			origin: OriginFor<T>,
-			delegator_key: T::AccountId,
-			proof: MultiSignature,
-			payload: PaginatedUpsertSignaturePayload<T>,
-		) -> DispatchResult {
-			ensure_signed(origin)?;
-			ensure!(
-				payload.page_id as u32 <= T::MaxPaginatedPageId::get(),
-				Error::<T>::PageIdExceedsMaxAllowed
-			);
-			Self::check_payload_expiration(
-				frame_system::Pallet::<T>::block_number(),
-				payload.expiration,
-			)?;
-			Self::check_signature(&proof, &delegator_key.clone(), payload.encode())?;
-			Self::check_msa(delegator_key, payload.msa_id)?;
-			Self::check_schema(payload.schema_id, PayloadLocation::Paginated)?;
-			Self::modify_paginated(
-				payload.msa_id,
-				payload.schema_id,
-				payload.page_id,
-				PaginatedPage::<T>::from(payload.payload),
-			)?;
-			Ok(())
-		}
-
-=======
 			)?;
 			Self::check_signature(&proof, &delegator_key.clone(), payload.encode())?;
 			Self::check_msa(delegator_key, payload.msa_id)?;
@@ -423,7 +362,6 @@
 			Ok(())
 		}
 
->>>>>>> 2d7546f3
 		/// Deletes a Paginated storage
 		#[pallet::call_index(5)]
 		#[pallet::weight(T::WeightInfo::delete_page())]
@@ -445,16 +383,12 @@
 			Self::check_signature(&proof, &delegator_key.clone(), payload.encode())?;
 			Self::check_msa(delegator_key, payload.msa_id)?;
 			Self::check_schema(payload.schema_id, PayloadLocation::Paginated)?;
-<<<<<<< HEAD
-			Self::delete_paginated(payload.msa_id, payload.schema_id, payload.page_id)?;
-=======
 			Self::delete_paginated(
 				payload.msa_id,
 				payload.schema_id,
 				payload.page_id,
 				payload.target_hash,
 			)?;
->>>>>>> 2d7546f3
 			Ok(())
 		}
 	}
@@ -490,18 +424,19 @@
 	) -> Result<ItemizedStoragePageResponse, DispatchError> {
 		Self::check_schema(schema_id, PayloadLocation::Itemized)?;
 		let key: ItemizedKey = (schema_id,);
-<<<<<<< HEAD
-		let items: Vec<ItemizedStorageResponse> =
-			StatefulChildTree::<T::Hasher>::try_read::<ItemizedKey, ItemizedPage<T>>(&msa_id, &key)
-				.map_err(|_| Error::<T>::CorruptedState)?
-				.unwrap_or_default()
-				.parse_as_itemized(false)
-				.map_err(|_| Error::<T>::CorruptedState)?
-				.items
-				.iter()
-				.map(|(key, v)| ItemizedStorageResponse::new(*key, v.to_vec()))
-				.collect();
-		Ok(ItemizedStoragePageResponse::new(msa_id, schema_id, items))
+		let page = StatefulChildTree::<T::KeyHasher>::try_read::<ItemizedKey, ItemizedPage<T>>(
+			&msa_id, &key,
+		)
+		.map_err(|_| Error::<T>::CorruptedState)?
+		.unwrap_or_default();
+		let items: Vec<ItemizedStorageResponse> = page
+			.parse_as_itemized(false)
+			.map_err(|_| Error::<T>::CorruptedState)?
+			.items
+			.iter()
+			.map(|(key, v)| ItemizedStorageResponse::new(*key, v.to_vec()))
+			.collect();
+		Ok(ItemizedStoragePageResponse::new(msa_id, schema_id, page.get_hash(), items))
 	}
 
 	pub fn check_payload_expiration(
@@ -557,76 +492,6 @@
 		provider_key: T::AccountId,
 		state_owner_msa_id: MessageSourceId,
 		schema_id: SchemaId,
-=======
-		let page = StatefulChildTree::<T::KeyHasher>::try_read::<ItemizedKey, ItemizedPage<T>>(
-			&msa_id, &key,
-		)
-		.map_err(|_| Error::<T>::CorruptedState)?
-		.unwrap_or_default();
-		let items: Vec<ItemizedStorageResponse> = page
-			.parse_as_itemized(false)
-			.map_err(|_| Error::<T>::CorruptedState)?
-			.items
-			.iter()
-			.map(|(key, v)| ItemizedStorageResponse::new(*key, v.to_vec()))
-			.collect();
-		Ok(ItemizedStoragePageResponse::new(msa_id, schema_id, page.get_hash(), items))
-	}
-
-	pub fn check_payload_expiration(
-		current_block: T::BlockNumber,
-		payload_expire_block: T::BlockNumber,
-	) -> Result<(), DispatchError> {
-		ensure!(payload_expire_block > current_block, Error::<T>::ProofHasExpired);
-		let max_supported_signature_block = Self::mortality_block_limit(current_block);
-		ensure!(payload_expire_block < max_supported_signature_block, Error::<T>::ProofNotYetValid);
-		Ok(())
-	}
-
-	/// Verify the `signature` was signed by `signer` on `payload` by a wallet
-	/// Note the `wrap_binary_data` follows the Polkadot wallet pattern of wrapping with `<Byte>` tags.
-	///
-	/// # Errors
-	/// * [`Error::InvalidSignature`]
-	///
-	pub fn check_signature(
-		signature: &MultiSignature,
-		signer: &T::AccountId,
-		payload: Vec<u8>,
-	) -> DispatchResult {
-		let key = T::ConvertIntoAccountId32::convert((*signer).clone());
-		let wrapped_payload = wrap_binary_data(payload);
-
-		ensure!(signature.verify(&wrapped_payload[..], &key), Error::<T>::InvalidSignature);
-
-		Ok(())
-	}
-
-	/// The furthest in the future a mortality_block value is allowed
-	/// to be for current_block
-	/// This is calculated to be past the risk of a replay attack
-	fn mortality_block_limit(current_block: T::BlockNumber) -> T::BlockNumber {
-		current_block + T::BlockNumber::from(T::MortalityWindowSize::get())
-	}
-
-	fn check_schema(
-		schema_id: SchemaId,
-		expected_payload_location: PayloadLocation,
-	) -> DispatchResult {
-		let schema =
-			T::SchemaProvider::get_schema_by_id(schema_id).ok_or(Error::<T>::InvalidSchemaId)?;
-		ensure!(
-			schema.payload_location == expected_payload_location,
-			Error::<T>::SchemaPayloadLocationMismatch
-		);
-		Ok(())
-	}
-
-	fn check_grants(
-		provider_key: T::AccountId,
-		state_owner_msa_id: MessageSourceId,
-		schema_id: SchemaId,
->>>>>>> 2d7546f3
 	) -> Result<MessageSourceId, DispatchError> {
 		let provider_msa_id = T::MsaInfoProvider::ensure_valid_msa_key(&provider_key)
 			.map_err(|_| Error::<T>::InvalidMessageSourceAccount)?;
@@ -670,34 +535,21 @@
 	fn modify_itemized(
 		state_owner_msa_id: MessageSourceId,
 		schema_id: SchemaId,
-<<<<<<< HEAD
-		actions: BoundedVec<ItemAction, T::MaxItemizedActionsCount>,
-	) -> DispatchResult {
-		let key: ItemizedKey = (schema_id,);
-		let updated_page = StatefulChildTree::<T::Hasher>::try_read::<_, ItemizedPage<T>>(
-=======
 		target_hash: PageHash,
 		actions: BoundedVec<ItemAction, T::MaxItemizedActionsCount>,
 	) -> DispatchResult {
 		let key: ItemizedKey = (schema_id,);
 		let existing_page = StatefulChildTree::<T::KeyHasher>::try_read::<_, ItemizedPage<T>>(
->>>>>>> 2d7546f3
 			&state_owner_msa_id,
 			&key,
 		)
 		.map_err(|_| Error::<T>::CorruptedState)?
-<<<<<<< HEAD
-		.unwrap_or_default()
-		.apply_item_actions(&actions[..])
-		.map_err(|e| match e {
-=======
 		.unwrap_or_default();
 
 		let prev_content_hash = existing_page.get_hash();
 		ensure!(target_hash == prev_content_hash, Error::<T>::StalePageState);
 
 		let updated_page = existing_page.apply_item_actions(&actions[..]).map_err(|e| match e {
->>>>>>> 2d7546f3
 			PageError::ErrorParsing(err) => {
 				log::warn!(
 					"failed parsing Itemized msa={:?} schema_id={:?} {:?}",
@@ -712,19 +564,6 @@
 
 		match updated_page.is_empty() {
 			true => {
-<<<<<<< HEAD
-				StatefulChildTree::<T::Hasher>::kill(&state_owner_msa_id, &key);
-				Self::deposit_event(Event::ItemizedPageDeleted {
-					msa_id: state_owner_msa_id,
-					schema_id,
-				});
-			},
-			false => {
-				StatefulChildTree::<T::Hasher>::write(&state_owner_msa_id, &key, updated_page);
-				Self::deposit_event(Event::ItemizedPageUpdated {
-					msa_id: state_owner_msa_id,
-					schema_id,
-=======
 				StatefulChildTree::<T::KeyHasher>::kill(&state_owner_msa_id, &key);
 				Self::deposit_event(Event::ItemizedPageDeleted {
 					msa_id: state_owner_msa_id,
@@ -739,7 +578,6 @@
 					schema_id,
 					curr_content_hash: updated_page.get_hash(),
 					prev_content_hash,
->>>>>>> 2d7546f3
 				});
 			},
 		};
@@ -750,12 +588,6 @@
 		state_owner_msa_id: MessageSourceId,
 		schema_id: SchemaId,
 		page_id: PageId,
-<<<<<<< HEAD
-		page: PaginatedPage<T>,
-	) -> DispatchResult {
-		let keys: PaginatedKey = (schema_id, page_id);
-		StatefulChildTree::<T::Hasher>::write(&state_owner_msa_id, &keys, page);
-=======
 		target_hash: PageHash,
 		new_page: PaginatedPage<T>,
 	) -> DispatchResult {
@@ -769,16 +601,12 @@
 		ensure!(target_hash == prev_content_hash, Error::<T>::StalePageState);
 
 		StatefulChildTree::<T::KeyHasher>::write(&state_owner_msa_id, &keys, &new_page);
->>>>>>> 2d7546f3
 		Self::deposit_event(Event::PaginatedPageUpdated {
 			msa_id: state_owner_msa_id,
 			schema_id,
 			page_id,
-<<<<<<< HEAD
-=======
 			curr_content_hash: new_page.get_hash(),
 			prev_content_hash,
->>>>>>> 2d7546f3
 		});
 		Ok(())
 	}
@@ -787,16 +615,6 @@
 		state_owner_msa_id: MessageSourceId,
 		schema_id: SchemaId,
 		page_id: PageId,
-<<<<<<< HEAD
-	) -> DispatchResult {
-		let keys: PaginatedKey = (schema_id, page_id);
-		StatefulChildTree::<T::Hasher>::kill(&state_owner_msa_id, &keys);
-		Self::deposit_event(Event::PaginatedPageDeleted {
-			msa_id: state_owner_msa_id,
-			schema_id,
-			page_id,
-		});
-=======
 		target_hash: PageHash,
 	) -> DispatchResult {
 		let keys: PaginatedKey = (schema_id, page_id);
@@ -817,7 +635,6 @@
 			});
 		}
 
->>>>>>> 2d7546f3
 		Ok(())
 	}
 
