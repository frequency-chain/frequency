use super::{mock::*, Event as StatefulEvent};
use crate::{pallet, stateful_child_tree::StatefulChildTree, types::*, Config, Error};
use codec::{Decode, Encode, MaxEncodedLen};
use common_primitives::{
	schema::{ModelType, PayloadLocation, SchemaId},
	stateful_storage::{PageHash, PageId},
	utils::wrap_binary_data,
};
use frame_support::{assert_err, assert_ok, BoundedVec};
#[allow(unused_imports)]
use pretty_assertions::{assert_eq, assert_ne, assert_str_eq};
use scale_info::TypeInfo;
use sp_core::{ConstU32, Get, Pair};
use sp_runtime::MultiSignature;
use sp_std::{collections::btree_set::BTreeSet, hash::Hasher};
use twox_hash::XxHash32;

type ItemizedPageSize = <Test as Config>::MaxItemizedPageSizeBytes;
type PaginatedPageSize = <Test as Config>::MaxPaginatedPageSizeBytes;

const NONEXISTENT_PAGE_HASH: u32 = 0;

fn generate_payload_bytes<T: Get<u32>>(id: Option<u8>) -> BoundedVec<u8, T> {
	let value = id.unwrap_or(1);
	format!("{{'type':{value}, 'description':'another test description {value}'}}")
		.as_bytes()
		.to_vec()
		.try_into()
		.unwrap()
}

fn create_itemized_page_from<T: pallet::Config>(
	payloads: &[BoundedVec<u8, ItemizedPageSize>],
) -> ItemizedPage<T> {
	let mut buffer: Vec<u8> = vec![];
	for p in payloads {
		buffer.extend_from_slice(&ItemHeader { payload_len: p.len() as u16 }.encode()[..]);
		buffer.extend_from_slice(p.as_slice());
	}
	ItemizedPage::<T>::try_from(buffer).unwrap()
}

fn hash_payload(data: &[u8]) -> PageHash {
	let mut hasher: XxHash32 = XxHash32::with_seed(0);
	sp_std::hash::Hash::hash(&data, &mut hasher);
	hasher.finish() as PageHash
}

#[derive(Clone, Encode, Decode, PartialEq, Debug, TypeInfo, MaxEncodedLen)]
/// A structure defining a Schema
struct TestStruct {
	pub model_type: ModelType,
	pub payload_location: PayloadLocation,
	pub number: u64,
}

#[test]
fn upsert_page_id_out_of_bounds_errors() {
<<<<<<< HEAD
=======
	new_test_ext().execute_with(|| {
		// setup
		let caller_1 = 5;
		let msa_id = 1;
		let schema_id = 1;
		let page_id = <Test as Config>::MaxPaginatedPageId::get() + 1;
		let payload = generate_payload_bytes::<PaginatedPageSize>(Some(100));

		assert_err!(
			StatefulStoragePallet::upsert_page(
				RuntimeOrigin::signed(caller_1),
				msa_id,
				schema_id,
				page_id,
				hash_payload(&payload),
				payload
			),
			Error::<Test>::PageIdExceedsMaxAllowed
		)
	})
}

#[test]
fn upsert_page_with_invalid_msa_errors() {
>>>>>>> 2d7546f3
	new_test_ext().execute_with(|| {
		// setup
		let caller_1 = 1000; // hard-coded in mocks to return None for MSA
		let msa_id = 1;
<<<<<<< HEAD
		let schema_id = 1;
		let page_id = <Test as Config>::MaxPaginatedPageId::get() + 1;
=======
		let schema_id = PAGINATED_SCHEMA;
		let page_id = 1;
>>>>>>> 2d7546f3
		let payload = generate_payload_bytes::<PaginatedPageSize>(Some(100));

		assert_err!(
			StatefulStoragePallet::upsert_page(
				RuntimeOrigin::signed(caller_1),
				msa_id,
				schema_id,
				page_id,
				hash_payload(&payload),
				payload
			),
			Error::<Test>::InvalidMessageSourceAccount
		)
	})
}

#[test]
fn upsert_page_with_invalid_schema_id_errors() {
	new_test_ext().execute_with(|| {
		// setup
		let caller_1 = 1;
		let msa_id = 1;
<<<<<<< HEAD
		let schema_id = PAGINATED_SCHEMA;
=======
		let schema_id = INVALID_SCHEMA_ID;
>>>>>>> 2d7546f3
		let page_id = 1;
		let payload = generate_payload_bytes::<PaginatedPageSize>(Some(100));

		assert_err!(
			StatefulStoragePallet::upsert_page(
				RuntimeOrigin::signed(caller_1),
				msa_id,
				schema_id,
				page_id,
				hash_payload(&payload),
				payload
			),
			Error::<Test>::InvalidSchemaId
		)
	})
}

#[test]
fn upsert_page_with_invalid_schema_payload_location_errors() {
	new_test_ext().execute_with(|| {
		// setup
		let caller_1 = 1;
		let msa_id = 1;
		let schema_id = ITEMIZED_SCHEMA;
		let page_id = 1;
		let payload = generate_payload_bytes::<PaginatedPageSize>(Some(100));

		assert_err!(
			StatefulStoragePallet::upsert_page(
				RuntimeOrigin::signed(caller_1),
				msa_id,
				schema_id,
				page_id,
				hash_payload(&payload),
				payload
			),
			Error::<Test>::SchemaPayloadLocationMismatch
		)
	})
}

#[test]
fn upsert_page_with_no_delegation_errors() {
	new_test_ext().execute_with(|| {
		// setup
		let caller_1 = 1;
		let msa_id = 1;
		let schema_id = UNDELEGATED_PAGINATED_SCHEMA;
		let page_id = 1;
		let payload = generate_payload_bytes::<PaginatedPageSize>(Some(100));

		assert_err!(
			StatefulStoragePallet::upsert_page(
				RuntimeOrigin::signed(caller_1),
				msa_id,
				schema_id,
				page_id,
				hash_payload(&payload),
				payload
			),
			Error::<Test>::UnAuthorizedDelegate
		)
	})
}

#[test]
fn upsert_new_page_with_bad_state_hash_errors() {
	new_test_ext().execute_with(|| {
		// setup
		let caller_1 = 1;
		let msa_id = 1;
		let schema_id = PAGINATED_SCHEMA;
		let page_id = 1;
		let payload = generate_payload_bytes::<PaginatedPageSize>(Some(100));

		assert_err!(
			StatefulStoragePallet::upsert_page(
				RuntimeOrigin::signed(caller_1),
				msa_id,
				schema_id,
				page_id,
				hash_payload(&payload),
				payload
			),
			Error::<Test>::StalePageState
		)
	})
}

#[test]
fn upsert_existing_page_with_bad_state_hash_errors() {
	new_test_ext().execute_with(|| {
		// setup
		let caller_1 = 1;
		let msa_id = 1;
		let schema_id = PAGINATED_SCHEMA;
		let page_id = 1;
		let payload = generate_payload_bytes::<PaginatedPageSize>(Some(100));

		let key = (schema_id, page_id);
		<StatefulChildTree>::write(&msa_id, &key, &payload);

		assert_err!(
			StatefulStoragePallet::upsert_page(
				RuntimeOrigin::signed(caller_1),
				msa_id,
				schema_id,
				page_id,
				0u32,
				payload
			),
			Error::<Test>::StalePageState
		)
	})
}

#[test]
fn upsert_new_page_succeeds() {
	new_test_ext().execute_with(|| {
		// setup
		let caller_1 = 1;
		let msa_id = 1;
		let schema_id = PAGINATED_SCHEMA;
		let page_id = 1;
		let payload = generate_payload_bytes::<PaginatedPageSize>(Some(100));
		let page: PaginatedPage<Test> = payload.clone().into();

		assert_ok!(StatefulStoragePallet::upsert_page(
			RuntimeOrigin::signed(caller_1),
			msa_id,
			schema_id,
			page_id,
			0u32,
			payload.into()
		));

		let keys = (schema_id, page_id);
		let new_page = <StatefulChildTree>::try_read(&msa_id, &keys).unwrap();
		assert_eq!(new_page.is_some(), true, "new page is empty");
		assert_eq!(page, new_page.unwrap(), "new page contents incorrect");
	})
}

#[test]
fn upsert_existing_page_modifies_page() {
	new_test_ext().execute_with(|| {
		// setup
		let caller_1 = 1;
		let msa_id = 2;
		let schema_id: SchemaId = PAGINATED_SCHEMA;
		let page_id: PageId = 1;
		let old_content = generate_payload_bytes(Some(200));
		let new_content = generate_payload_bytes::<PaginatedPageSize>(Some(201));
		let old_page: PaginatedPage<Test> = old_content.clone().into();

		let keys = (schema_id, page_id);
		<StatefulChildTree>::write(&msa_id, &keys, old_page);
		let old_page: PaginatedPage<Test> =
			<StatefulChildTree>::try_read(&msa_id, &keys).unwrap().unwrap();

		assert_eq!(old_content, old_page.data);
		assert_ok!(StatefulStoragePallet::upsert_page(
			RuntimeOrigin::signed(caller_1),
			msa_id,
			schema_id,
			page_id,
			old_page.get_hash(),
			new_content.clone().into()
		));

		let new_page: PaginatedPage<Test> =
			<StatefulChildTree>::try_read(&msa_id, &keys).unwrap().unwrap();
		assert_eq!(new_content, new_page.data);
	})
}

#[test]
fn delete_page_id_out_of_bounds_errors() {
	new_test_ext().execute_with(|| {
		// setup
		let caller_1 = 1;
		let msa_id = 2;
		let schema_id = PAGINATED_SCHEMA;
		let page_id = <Test as Config>::MaxPaginatedPageId::get() + 1;

		assert_err!(
			StatefulStoragePallet::delete_page(
				RuntimeOrigin::signed(caller_1),
				msa_id,
				schema_id,
				page_id,
				NONEXISTENT_PAGE_HASH,
			),
			Error::<Test>::PageIdExceedsMaxAllowed
		);
	})
}

#[test]
fn delete_page_with_invalid_msa_errors() {
	new_test_ext().execute_with(|| {
		// setup
		let caller_1 = 1000; // hard-coded in mocks to return None for MSA
		let msa_id = 1;
		let schema_id = PAGINATED_SCHEMA;
		let page_id = 1;

		assert_err!(
			StatefulStoragePallet::delete_page(
				RuntimeOrigin::signed(caller_1),
				msa_id,
				schema_id,
				page_id,
				NONEXISTENT_PAGE_HASH,
			),
			Error::<Test>::InvalidMessageSourceAccount
		)
	})
}

#[test]
fn delete_page_with_invalid_schema_id_errors() {
	new_test_ext().execute_with(|| {
		// setup
		let caller_1 = 1;
		let msa_id = 1;
		let schema_id = INVALID_SCHEMA_ID;
		let page_id = 1;

		assert_err!(
			StatefulStoragePallet::delete_page(
				RuntimeOrigin::signed(caller_1),
				msa_id,
				schema_id,
				page_id,
				NONEXISTENT_PAGE_HASH,
			),
			Error::<Test>::InvalidSchemaId
		)
	})
}

#[test]
fn delete_page_with_invalid_schema_payload_location_errors() {
	new_test_ext().execute_with(|| {
		// setup
		let caller_1 = 1;
		let msa_id = 1;
		let schema_id = ITEMIZED_SCHEMA;
		let page_id = 1;

		assert_err!(
			StatefulStoragePallet::delete_page(
				RuntimeOrigin::signed(caller_1),
				msa_id,
				schema_id,
				page_id,
				NONEXISTENT_PAGE_HASH,
			),
			Error::<Test>::SchemaPayloadLocationMismatch
		)
	})
}

#[test]
fn delete_page_with_no_delegation_errors() {
	new_test_ext().execute_with(|| {
		// setup
		let caller_1 = 1;
		let msa_id = 1;
		let schema_id = UNDELEGATED_PAGINATED_SCHEMA;
		let page_id = 1;

		assert_err!(
			StatefulStoragePallet::delete_page(
				RuntimeOrigin::signed(caller_1),
				msa_id,
				schema_id,
				page_id,
				NONEXISTENT_PAGE_HASH,
			),
			Error::<Test>::UnAuthorizedDelegate
		)
	})
}

#[test]
fn delete_nonexistent_page_succeeds_noop() {
	new_test_ext().execute_with(|| {
		// setup
		let caller_1 = 1;
		let msa_id = 1;
		let schema_id = PAGINATED_SCHEMA;
		let page_id = 10;

		assert_ok!(StatefulStoragePallet::delete_page(
			RuntimeOrigin::signed(caller_1),
			msa_id,
			schema_id,
			page_id,
			NONEXISTENT_PAGE_HASH,
		));
	})
}

#[test]
fn delete_existing_page_with_bad_hash_errors() {
	new_test_ext().execute_with(|| {
		// setup
		let caller_1 = 1;
		let msa_id = 1;
		let schema_id = PAGINATED_SCHEMA;
		let page_id = 11;
		let payload = generate_payload_bytes::<PaginatedPageSize>(None);
		let page: PaginatedPage<Test> = payload.into();

		let keys = (schema_id, page_id);
		<StatefulChildTree>::write::<_, Vec<u8>>(&msa_id, &keys, page.data.into());

		assert_err!(
			StatefulStoragePallet::delete_page(
				RuntimeOrigin::signed(caller_1),
				msa_id,
				schema_id,
				page_id,
				0u32,
			),
			Error::<Test>::StalePageState
		);
	})
}

#[test]
fn delete_existing_page_succeeds() {
	new_test_ext().execute_with(|| {
		// setup
		let caller_1 = 1;
		let msa_id = 1;
		let schema_id = PAGINATED_SCHEMA;
		let page_id = 11;
		let payload = generate_payload_bytes::<PaginatedPageSize>(None);
		let page: PaginatedPage<Test> = payload.clone().into();
		let page_hash = page.get_hash();

		assert_ok!(StatefulStoragePallet::upsert_page(
			RuntimeOrigin::signed(caller_1),
			msa_id,
			schema_id,
			page_id,
			NONEXISTENT_PAGE_HASH,
			payload.into(),
		));

		assert_ok!(StatefulStoragePallet::delete_page(
			RuntimeOrigin::signed(caller_1),
			msa_id,
			schema_id,
			page_id,
			page_hash
		));

		let keys = (schema_id, page_id);
		let page: Option<PaginatedPage<Test>> =
			<StatefulChildTree>::try_read(&msa_id, &keys).unwrap();
		assert_eq!(page, None);
	})
}

#[test]
fn parsing_a_well_formed_item_page_should_work() {
	// arrange
	let payloads = vec![
		generate_payload_bytes::<ItemizedPageSize>(Some(1)),
		generate_payload_bytes::<ItemizedPageSize>(Some(2)),
	];
	let page = create_itemized_page_from::<Test>(&payloads);

	// act
	let parsed = page.parse_as_itemized(true);

	// assert
	assert_ok!(&parsed);
	assert_eq!(
		parsed.as_ref().unwrap().page_size,
		payloads.len() * ItemHeader::max_encoded_len() +
			payloads.iter().map(|p| p.len()).sum::<usize>()
	);

	let items = parsed.unwrap().items;
	for index in 0..payloads.len() {
		assert_eq!(
			items.get(&(index as u16)).unwrap()[ItemHeader::max_encoded_len()..],
			payloads[index][..]
		);
	}
}

#[test]
fn parsing_item_with_wrong_payload_size_should_return_parsing_error() {
	// arrange
	let payload = generate_payload_bytes::<ItemizedPageSize>(Some(1));
	let mut buffer: Vec<u8> = vec![];
	buffer.extend_from_slice(&ItemHeader { payload_len: (payload.len() + 1) as u16 }.encode()[..]);
	buffer.extend_from_slice(&payload);
	let page: ItemizedPage<Test> = ItemizedPage::<Test>::try_from(buffer).unwrap();

	// act
	let parsed = page.parse_as_itemized(true);

	// assert
	assert_eq!(parsed, Err(PageError::ErrorParsing("wrong payload size")));
}

#[test]
fn applying_delete_action_with_existing_index_should_delete_item() {
	// arrange
	let payloads = vec![
		generate_payload_bytes::<ItemizedPageSize>(Some(2)),
		generate_payload_bytes::<ItemizedPageSize>(Some(4)),
	];
	let page = create_itemized_page_from::<Test>(payloads.as_slice());
	let expecting_page = create_itemized_page_from::<Test>(&payloads[1..]);
	let actions = vec![ItemAction::Delete { index: 0 }];

	// act
	let result = page.apply_item_actions(&actions);

	// assert
	assert_ok!(&result);
	let updated = result.unwrap();
	assert_eq!(expecting_page.data, updated.data);
}

#[test]
fn applying_add_action_should_add_item_to_the_end_of_the_page() {
	// arrange
	let payload1 = vec![generate_payload_bytes::<ItemizedPageSize>(Some(2))];
	let page = create_itemized_page_from::<Test>(payload1.as_slice());
	let payload2 = vec![generate_payload_bytes::<ItemizedPageSize>(Some(4))];
	let expecting_page =
		create_itemized_page_from::<Test>(&vec![payload1[0].clone(), payload2[0].clone()][..]);
	let actions = vec![ItemAction::Add { data: payload2[0].clone().into() }];

	// act
	let result = page.apply_item_actions(&actions[..]);

	// assert
	assert_ok!(&result);
	let updated = result.unwrap();
	assert_eq!(expecting_page.data, updated.data);
}

#[test]
fn applying_delete_action_with_non_existing_index_should_fail() {
	// arrange
	let payloads = vec![
		generate_payload_bytes::<ItemizedPageSize>(Some(2)),
		generate_payload_bytes::<ItemizedPageSize>(Some(4)),
	];
	let page = create_itemized_page_from::<Test>(payloads.as_slice());
	let actions = vec![ItemAction::Delete { index: 2 }];

	// act
	let result = page.apply_item_actions(&actions[..]);

	// assert
	assert_eq!(result.is_err(), true);
}

#[test]
fn applying_add_action_with_full_page_should_fail() {
	// arrange
	let new_payload = generate_payload_bytes::<ItemizedPageSize>(Some(2));
	let page_len =
		ItemizedPageSize::get() as usize - ItemHeader::max_encoded_len() - new_payload.len();
	let existing_data = vec![1u8; page_len];
	let existing_payload: BoundedVec<u8, ItemizedPageSize> =
		BoundedVec::try_from(existing_data).unwrap();
	let page = create_itemized_page_from::<Test>(&[existing_payload]);
	let actions = vec![ItemAction::Add { data: new_payload.clone().into() }];

	// act
	let result = page.apply_item_actions(&actions[..]);

	// assert
	assert_eq!(result, Err(PageError::PageSizeOverflow));
}

#[test]
fn is_empty_false_for_non_empty_page() {
	let page: ItemizedPage<Test> = vec![1].try_into().unwrap();

	assert_eq!(page.is_empty(), false);
}

#[test]
fn is_empty_true_for_empty_page() {
	let page: ItemizedPage<Test> = Vec::<u8>::new().try_into().unwrap();

	assert_eq!(page.is_empty(), true);
}

#[test]
fn child_tree_write_read() {
	new_test_ext().execute_with(|| {
		// arrange
		let msa_id = 1;
		let schema_id: SchemaId = 2;
		let page_id: u8 = 3;
		let keys = &(schema_id, page_id);
		let val = TestStruct {
			model_type: ModelType::AvroBinary,
			payload_location: PayloadLocation::OnChain,
			number: 8276387272,
		};

		// act
		<StatefulChildTree>::write(&msa_id, keys, &val);

		// assert
		let read = <StatefulChildTree>::try_read(&msa_id, keys).unwrap();
		assert_eq!(Some(val), read);
	});
}

type TestKeyString = BoundedVec<u8, ConstU32<16>>;
type TestKey = (TestKeyString, TestKeyString, u64);

#[test]
fn child_tree_iterator() {
	new_test_ext().execute_with(|| {
		// arrange
		let msa_id = 1;
		let mut arr: Vec<(TestKey, TestKey)> = Vec::new();
		let prefix_1 = TestKeyString::try_from(b"part_1".to_vec()).unwrap();
		let prefix_2a = TestKeyString::try_from(b"part_2a".to_vec()).unwrap();
		let prefix_2b = TestKeyString::try_from(b"part_2b".to_vec()).unwrap();

		for i in 1u64..=10u64 {
			let k: TestKey = (
				prefix_1.clone(),
				match i % 2 {
					0 => prefix_2a.clone(),
					_ => prefix_2b.clone(),
				},
				i.clone(),
			);
			let s = k.clone();
			arr.push((k.clone(), s.clone()));
			<StatefulChildTree>::write(&msa_id, &k, s);
		}

		// Try empty prefix
		let all_nodes = <StatefulChildTree>::prefix_iterator::<TestKey, TestKey, _>(&msa_id, &());
		let r: BTreeSet<u64> = all_nodes.map(|(_k, s)| s.2).collect::<BTreeSet<u64>>();

		// Should return all items
		assert_eq!(
			r,
			arr.iter().map(|(_k, s)| s.2).collect(),
			"iterator with empty prefix should have returned all items with full key"
		);

		// Try 1-level prefix
		let prefix_key = (prefix_1.clone(),);
		let mut nodes = <StatefulChildTree>::prefix_iterator::<TestKey, TestKey, _>(
			&msa_id,
			&prefix_key.clone(),
		);
		let r0: BTreeSet<u64> = nodes.by_ref().map(|(_k, v)| v.2).collect();

		assert_eq!(
			r0,
			arr.iter().map(|(_k, s)| s.2).collect(),
			"iterator over topmost key should have returned all items"
		);

		for (k, s) in nodes {
			assert_eq!(k, (s.0, s.1, s.2), "iterated keys should have been decoded properly");
		}

		// Try 2-level prefix
		let prefix_key = (prefix_1.clone(), prefix_2a.clone());
		let nodes2 =
			<StatefulChildTree>::prefix_iterator::<TestKey, TestKey, _>(&msa_id, &prefix_key);
		let r1: BTreeSet<u64> = nodes2.map(|(_, v)| v.2).collect();

		// Should return only even-numbered items
		assert_eq!(
			r1,
			arr.iter().filter(|(k, _s)| k.2 % 2 == 0).map(|(k, _s)| k.2).collect(),
			"iterator over second-level key should have returned only even-numbered items"
		);
	});
}

#[test]
fn apply_item_actions_with_add_item_action_bigger_than_expected_should_fail() {
	new_test_ext().execute_with(|| {
		// arrange
		let caller_1 = 1;
		let msa_id = 1;
		let schema_id = ITEMIZED_SCHEMA;
		let payload =
			vec![1; (<Test as Config>::MaxItemizedBlobSizeBytes::get() + 1).try_into().unwrap()];
		let actions = vec![ItemAction::Add { data: payload }];

		// act
		assert_err!(
			StatefulStoragePallet::apply_item_actions(
				RuntimeOrigin::signed(caller_1),
				msa_id,
				schema_id,
				NONEXISTENT_PAGE_HASH,
				BoundedVec::try_from(actions).unwrap(),
			),
			Error::<Test>::ItemExceedsMaxBlobSizeBytes
		)
	});
}

#[test]
fn apply_item_actions_with_invalid_msa_should_fail() {
	new_test_ext().execute_with(|| {
		// arrange
		let caller_1 = 1000; // hard-coded in mocks to return None for MSA
		let msa_id = 1;
		let schema_id = ITEMIZED_SCHEMA;
		let payload = vec![1; 5];
		let actions = vec![ItemAction::Add { data: payload }];

		// act
		assert_err!(
			StatefulStoragePallet::apply_item_actions(
				RuntimeOrigin::signed(caller_1),
				msa_id,
				schema_id,
				NONEXISTENT_PAGE_HASH,
				BoundedVec::try_from(actions).unwrap(),
			),
			Error::<Test>::InvalidMessageSourceAccount
		)
	});
}

#[test]
fn apply_item_actions_with_invalid_schema_id_should_fail() {
	new_test_ext().execute_with(|| {
		// arrange
		let caller_1 = 1;
		let msa_id = 1;
		let schema_id = INVALID_SCHEMA_ID;
		let payload = vec![1; 5];
		let actions = vec![ItemAction::Add { data: payload }];

		// act
		assert_err!(
			StatefulStoragePallet::apply_item_actions(
				RuntimeOrigin::signed(caller_1),
				msa_id,
				schema_id,
				NONEXISTENT_PAGE_HASH,
				BoundedVec::try_from(actions).unwrap(),
			),
			Error::<Test>::InvalidSchemaId
		)
	});
}

#[test]
fn apply_item_actions_with_invalid_schema_location_should_fail() {
	new_test_ext().execute_with(|| {
		// arrange
		let caller_1 = 1;
		let msa_id = 1;
		let schema_id = PAGINATED_SCHEMA;
		let payload = vec![1; 5];
		let actions = vec![ItemAction::Add { data: payload }];

		// act
		assert_err!(
			StatefulStoragePallet::apply_item_actions(
				RuntimeOrigin::signed(caller_1),
				msa_id,
				schema_id,
				NONEXISTENT_PAGE_HASH,
				BoundedVec::try_from(actions).unwrap(),
			),
			Error::<Test>::SchemaPayloadLocationMismatch
		)
	});
}

#[test]
fn apply_item_actions_with_no_delegation_and_different_caller_from_owner_should_fail() {
	new_test_ext().execute_with(|| {
		// arrange
		let caller_1 = 1;
		let msa_id = 1;
		let schema_id = UNDELEGATED_ITEMIZED_SCHEMA;
		let payload = vec![1; 5];
		let actions = vec![ItemAction::Add { data: payload }];

		// act
		assert_err!(
			StatefulStoragePallet::apply_item_actions(
				RuntimeOrigin::signed(caller_1),
				msa_id,
				schema_id,
				NONEXISTENT_PAGE_HASH,
				BoundedVec::try_from(actions).unwrap(),
			),
			Error::<Test>::UnAuthorizedDelegate
		)
	});
}

#[test]
fn apply_item_actions_with_corrupted_state_should_fail() {
	new_test_ext().execute_with(|| {
		// arrange
		let caller_1 = 1;
		let msa_id = 1;
		let schema_id = ITEMIZED_SCHEMA;
		let payload = vec![1; 5];
		let actions1 = vec![ItemAction::Add { data: payload.clone() }];
		let key = (schema_id,);
		StatefulChildTree::<<Test as Config>::KeyHasher>::write::<_, Vec<u8>>(
			&msa_id, &key, payload,
		);
		let previous_page: ItemizedPage<Test> =
			StatefulChildTree::<<Test as Config>::KeyHasher>::try_read(&msa_id, &key)
				.unwrap()
				.unwrap();
		let previous_hash = previous_page.get_hash();

		// act
		assert_err!(
			StatefulStoragePallet::apply_item_actions(
				RuntimeOrigin::signed(caller_1),
				msa_id,
				schema_id,
				previous_hash,
				BoundedVec::try_from(actions1).unwrap(),
			),
			Error::<Test>::CorruptedState
		)
	});
}

#[test]
fn apply_item_actions_initial_state_with_stale_hash_should_fail() {
	new_test_ext().execute_with(|| {
		// arrange
		let caller_1 = 1;
		let msa_id = 1;
		let schema_id = ITEMIZED_SCHEMA;
		let payload = vec![1; 5];
		let actions1 = vec![ItemAction::Add { data: payload.clone() }];

		// act
		assert_err!(
			StatefulStoragePallet::apply_item_actions(
				RuntimeOrigin::signed(caller_1),
				msa_id,
				schema_id,
				1u32, // any non-zero value
				BoundedVec::try_from(actions1).unwrap(),
			),
			Error::<Test>::StalePageState
		)
	});
}

#[test]
fn apply_item_actions_existing_page_with_stale_hash_should_fail() {
	new_test_ext().execute_with(|| {
		// arrange
		let caller_1 = 1;
		let msa_id = 1;
		let schema_id = ITEMIZED_SCHEMA;
		let payload = vec![1; 5];
		let actions1 = vec![ItemAction::Add { data: payload.clone() }];

		let page = ItemizedPage::<Test>::default();
		let page_hash = page.get_hash();
		let page = page.apply_item_actions(&actions1).unwrap();
		let key = (schema_id,);
		<StatefulChildTree>::write::<_, Vec<u8>>(&msa_id, &key, page.data.into());

		// act
		assert_err!(
			StatefulStoragePallet::apply_item_actions(
				RuntimeOrigin::signed(caller_1),
				msa_id,
				schema_id,
				page_hash,
				BoundedVec::try_from(actions1).unwrap(),
			),
			Error::<Test>::StalePageState
		)
	});
}

#[test]
fn apply_item_actions_initial_state_with_valid_input_should_update_storage() {
	new_test_ext().execute_with(|| {
		// arrange
		let caller_1 = 1;
		let msa_id = 1;
		let schema_id = ITEMIZED_SCHEMA;
		let payload = vec![1; 5];
		let prev_content_hash: PageHash = 0;
		let actions = vec![ItemAction::Add { data: payload }];

		// act
		assert_ok!(StatefulStoragePallet::apply_item_actions(
			RuntimeOrigin::signed(caller_1),
			msa_id,
			schema_id,
			prev_content_hash,
			BoundedVec::try_from(actions).unwrap(),
		));

		// assert
		let updated_page: Option<ItemizedPage<Test>> =
			StatefulChildTree::<<Test as Config>::KeyHasher>::try_read(&msa_id, &(schema_id,))
				.unwrap();
		assert!(updated_page.is_some());
		let curr_content_hash = updated_page.unwrap().get_hash();
		System::assert_last_event(
			StatefulEvent::ItemizedPageUpdated {
				msa_id,
				schema_id,
				prev_content_hash,
				curr_content_hash,
			}
			.into(),
		);
	});
}

#[test]
fn apply_item_actions_existing_page_with_valid_input_should_update_storage() {
	new_test_ext().execute_with(|| {
		// arrange
		let caller_1 = 1;
		let msa_id = 1;
		let schema_id = ITEMIZED_SCHEMA;
		let payload = vec![1; 5];
		let actions = vec![ItemAction::Add { data: payload }];
		let page = ItemizedPage::<Test>::default();
		let page = page.apply_item_actions(&actions).unwrap();
		let prev_content_hash = page.get_hash();
		let key = (schema_id,);

		// act
		<StatefulChildTree>::write::<_, Vec<u8>>(&msa_id, &key, page.data.into());
		assert_ok!(StatefulStoragePallet::apply_item_actions(
			RuntimeOrigin::signed(caller_1),
			msa_id,
			schema_id,
			prev_content_hash,
			BoundedVec::try_from(actions).unwrap(),
		));

		// assert
		let updated_page: Option<ItemizedPage<Test>> =
			StatefulChildTree::<<Test as Config>::KeyHasher>::try_read(&msa_id, &(schema_id,))
				.unwrap();
		assert!(updated_page.is_some());
		let curr_content_hash = updated_page.unwrap().get_hash();
		System::assert_last_event(
			StatefulEvent::ItemizedPageUpdated {
				msa_id,
				schema_id,
				prev_content_hash,
				curr_content_hash,
			}
			.into(),
		);
	});
}

#[test]
fn apply_item_actions_with_valid_input_and_empty_items_should_remove_storage() {
	new_test_ext().execute_with(|| {
		// arrange
		let caller_1 = 1;
		let msa_id = 1;
		let schema_id = ITEMIZED_SCHEMA;
		let payload = vec![1; 5];
		let actions1 = vec![ItemAction::Add { data: payload }];
		let actions2 = vec![ItemAction::Delete { index: 0 }];
		let keys = (schema_id,);
		assert_ok!(StatefulStoragePallet::apply_item_actions(
			RuntimeOrigin::signed(caller_1),
			msa_id,
			schema_id,
			NONEXISTENT_PAGE_HASH,
			BoundedVec::try_from(actions1).unwrap(),
		));

		let items1: Option<ItemizedPage<Test>> =
			StatefulChildTree::<<Test as Config>::KeyHasher>::try_read(&msa_id, &keys).unwrap();
		assert!(items1.is_some());
		let content_hash = items1.unwrap().get_hash();

		// act
		assert_ok!(StatefulStoragePallet::apply_item_actions(
			RuntimeOrigin::signed(caller_1),
			msa_id,
			schema_id,
			content_hash,
			BoundedVec::try_from(actions2).unwrap(),
		));

		// assert
		let items2: Option<ItemizedPage<Test>> =
			StatefulChildTree::<<Test as Config>::KeyHasher>::try_read(&msa_id, &(schema_id,))
				.unwrap();
		assert!(items2.is_none());
		System::assert_last_event(
			StatefulEvent::ItemizedPageDeleted {
				msa_id,
				schema_id,
				prev_content_hash: content_hash,
			}
			.into(),
		);
	});
}

#[test]
fn apply_item_actions_with_signature_having_add_item_action_bigger_than_expected_should_fail() {
	new_test_ext().execute_with(|| {
		// arrange
		let caller_1 = 1;
		let delegator_key = 2;
		let msa_id = get_msa_from_account(delegator_key);
		let schema_id = ITEMIZED_SCHEMA;
		let payload =
			vec![1; (<Test as Config>::MaxItemizedBlobSizeBytes::get() + 1).try_into().unwrap()];
		let actions = vec![ItemAction::Add { data: payload }];
		let payload = ItemizedSignaturePayload {
			actions: BoundedVec::try_from(actions).unwrap(),
			target_hash: PageHash::default(),
			msa_id,
			expiration: 10,
			schema_id,
		};
		let pair = LocalConvertInto::get_pair(delegator_key);
		let encode_data_new_key_data = wrap_binary_data(payload.encode());
		let owner_signature: MultiSignature = pair.sign(&encode_data_new_key_data).into();

		// act
		assert_err!(
			StatefulStoragePallet::apply_item_actions_with_signature(
				RuntimeOrigin::signed(caller_1),
				delegator_key,
				owner_signature,
				payload
			),
			Error::<Test>::ItemExceedsMaxBlobSizeBytes
		)
	});
}

#[test]
fn apply_item_actions_with_signature_having_wrong_signature_should_fail() {
	new_test_ext().execute_with(|| {
		// arrange
		let caller_1 = 1;
		let delegator_key = 2;
		let signature_key = 3;
		let msa_id = get_msa_from_account(delegator_key);
		let schema_id = ITEMIZED_SCHEMA;
		let payload = vec![1; 5];
		let actions = vec![ItemAction::Add { data: payload }];
		let payload = ItemizedSignaturePayload {
			actions: BoundedVec::try_from(actions).unwrap(),
			target_hash: PageHash::default(),
			msa_id,
			expiration: 10,
			schema_id,
		};
		let pair = LocalConvertInto::get_pair(signature_key);
		let encode_data_new_key_data = wrap_binary_data(payload.encode());
		let owner_signature: MultiSignature = pair.sign(&encode_data_new_key_data).into();

		// act
		assert_err!(
			StatefulStoragePallet::apply_item_actions_with_signature(
				RuntimeOrigin::signed(caller_1),
				delegator_key,
				owner_signature,
				payload
			),
			Error::<Test>::InvalidSignature
		)
	});
}

#[test]
fn apply_item_actions_with_signature_having_too_far_expiration_should_fail() {
	new_test_ext().execute_with(|| {
		// arrange
		let caller_1 = 1;
		let delegator_key = 2;
		let msa_id = get_msa_from_account(delegator_key);
		let schema_id = ITEMIZED_SCHEMA;
		let payload = vec![1; 5];
		let actions = vec![ItemAction::Add { data: payload }];
		let payload = ItemizedSignaturePayload {
			actions: BoundedVec::try_from(actions).unwrap(),
			target_hash: PageHash::default(),
			msa_id,
			expiration: (<Test as Config>::MortalityWindowSize::get() + 1).into(),
			schema_id,
		};
		let pair = LocalConvertInto::get_pair(delegator_key);
		let encode_data_new_key_data = wrap_binary_data(payload.encode());
		let owner_signature: MultiSignature = pair.sign(&encode_data_new_key_data).into();

		// act
		assert_err!(
			StatefulStoragePallet::apply_item_actions_with_signature(
				RuntimeOrigin::signed(caller_1),
				delegator_key,
				owner_signature,
				payload
			),
			Error::<Test>::ProofNotYetValid
		)
	});
}

#[test]
fn apply_item_actions_with_signature_having_expired_payload_should_fail() {
	new_test_ext().execute_with(|| {
		// arrange
		let caller_1 = 1;
		let delegator_key = 2;
		let msa_id = get_msa_from_account(delegator_key);
		let schema_id = ITEMIZED_SCHEMA;
		let payload = vec![1; 5];
		let actions = vec![ItemAction::Add { data: payload }];
		let block_number = 10;
		let payload = ItemizedSignaturePayload {
			actions: BoundedVec::try_from(actions).unwrap(),
			target_hash: PageHash::default(),
			msa_id,
			expiration: block_number,
			schema_id,
		};
		let pair = LocalConvertInto::get_pair(delegator_key);
		let encode_data_new_key_data = wrap_binary_data(payload.encode());
		let owner_signature: MultiSignature = pair.sign(&encode_data_new_key_data).into();

		// act
		System::set_block_number(block_number);
		assert_err!(
			StatefulStoragePallet::apply_item_actions_with_signature(
				RuntimeOrigin::signed(caller_1),
				delegator_key,
				owner_signature,
				payload
			),
			Error::<Test>::ProofHasExpired
		)
	});
}

#[test]
fn apply_item_actions_with_signature_having_correct_input_should_work() {
	new_test_ext().execute_with(|| {
		// arrange
		let caller_1 = 1;
		let delegator_key = 2;
		let msa_id = get_msa_from_account(delegator_key);
		let schema_id = ITEMIZED_SCHEMA;
		let prev_content_hash= PageHash::default();
		let payload = vec![1; 5];
		let actions = vec![ItemAction::Add { data: payload }];
		let payload = ItemizedSignaturePayload {
			actions: BoundedVec::try_from(actions).unwrap(),
			target_hash: prev_content_hash,
			msa_id,
			expiration: 10,
			schema_id,
		};

		let pair = LocalConvertInto::get_pair(delegator_key);
		let encode_data_new_key_data = wrap_binary_data(payload.encode());
		let owner_signature: MultiSignature = pair.sign(&encode_data_new_key_data).into();

		// act
		assert_ok!(StatefulStoragePallet::apply_item_actions_with_signature(
			RuntimeOrigin::signed(caller_1),
			delegator_key,
			owner_signature,
			payload
		));

		// assert
		let updated_page: Option<ItemizedPage<Test>> =
			StatefulChildTree::<<Test as Config>::KeyHasher>::try_read(&msa_id, &(schema_id,))
				.unwrap();
		assert!(updated_page.is_some());
		let curr_content_hash = updated_page.unwrap().get_hash();
		System::assert_last_event(
			StatefulEvent::ItemizedPageUpdated {
				msa_id,
				schema_id,
				prev_content_hash,
				curr_content_hash,
			}
				.into(),
		);
	});
}<|MERGE_RESOLUTION|>--- conflicted
+++ resolved
@@ -56,8 +56,6 @@
 
 #[test]
 fn upsert_page_id_out_of_bounds_errors() {
-<<<<<<< HEAD
-=======
 	new_test_ext().execute_with(|| {
 		// setup
 		let caller_1 = 5;
@@ -82,18 +80,12 @@
 
 #[test]
 fn upsert_page_with_invalid_msa_errors() {
->>>>>>> 2d7546f3
 	new_test_ext().execute_with(|| {
 		// setup
 		let caller_1 = 1000; // hard-coded in mocks to return None for MSA
 		let msa_id = 1;
-<<<<<<< HEAD
-		let schema_id = 1;
-		let page_id = <Test as Config>::MaxPaginatedPageId::get() + 1;
-=======
 		let schema_id = PAGINATED_SCHEMA;
 		let page_id = 1;
->>>>>>> 2d7546f3
 		let payload = generate_payload_bytes::<PaginatedPageSize>(Some(100));
 
 		assert_err!(
@@ -116,11 +108,7 @@
 		// setup
 		let caller_1 = 1;
 		let msa_id = 1;
-<<<<<<< HEAD
-		let schema_id = PAGINATED_SCHEMA;
-=======
 		let schema_id = INVALID_SCHEMA_ID;
->>>>>>> 2d7546f3
 		let page_id = 1;
 		let payload = generate_payload_bytes::<PaginatedPageSize>(Some(100));
 
