--- conflicted
+++ resolved
@@ -32,6 +32,8 @@
 #[cfg(feature = "runtime-benchmarks")]
 mod benchmarking;
 mod homoglyphs;
+use homoglyphs::canonical::CanonicalConverter;
+
 #[cfg(test)]
 mod tests;
 
@@ -150,77 +152,11 @@
 		},
 	}
 
-<<<<<<< HEAD
-=======
-	impl<T: Config> Pallet<T> {
-		/// Get the next index into the shuffled suffix sequence for the specified canonical base handle
-		///
-		/// # Errors
-		/// * [`Error::SuffixesExhausted`]
-		///
-		pub fn get_next_suffix_index_for_canonical_handle(
-			canonical_handle: Handle,
-		) -> Result<SequenceIndex, DispatchError> {
-			let next;
-			match Self::get_current_suffix_index_for_canonical_handle(canonical_handle) {
-				None => {
-					next = 0;
-				},
-				Some(current) => {
-					next = current.checked_add(1).ok_or(Error::<T>::SuffixesExhausted)?;
-				},
-			}
-
-			Ok(next)
-		}
-
-		/// Verify the `signature` was signed by `signer` on `payload` by a wallet
-		/// Note the `wrap_binary_data` follows the Polkadot wallet pattern of wrapping with `<Byte>` tags.
-		///
-		/// # Errors
-		/// * [`Error::InvalidSignature`]
-		///
-		pub fn verify_signed_payload(
-			signature: &MultiSignature,
-			signer: &T::AccountId,
-			payload: Vec<u8>,
-		) -> DispatchResult {
-			let key = T::ConvertIntoAccountId32::convert((*signer).clone());
-			let wrapped_payload = wrap_binary_data(payload);
-
-			ensure!(signature.verify(&wrapped_payload[..], &key), Error::<T>::InvalidSignature);
-
-			Ok(())
-		}
-
-		/// Convert a handle string to it's canonical form.
-		pub fn convert_to_canonical(handle_str: &str) -> codec::alloc::string::String {
-			let mut normalized =
-				unicode_security::skeleton(handle_str).collect::<codec::alloc::string::String>();
-			normalized.make_ascii_lowercase();
-			log::debug!("normalized={}", normalized.clone());
-			normalized
-		}
-
-		/// Generate a numeric suffix for a canonical handle and the cursor/sequence index
-		fn generate_suffix_for_canonical_handle(canonical_handle: &str, cursor: usize) -> u16 {
-			log::debug!("generate_suffix_for_canonical_handle({}, {})", canonical_handle, &cursor);
-
-			let seed = SuffixGenerator::generate_seed(canonical_handle);
-			log::debug!("seed={}", seed);
-
-			let mut suffix_generator = SuffixGenerator::new(0, 10000, &canonical_handle);
-			let sequence: Vec<usize> = suffix_generator.suffix_iter().collect();
-			sequence[cursor] as u16
-		}
-	}
-
-	// EXTRINSICS
-
->>>>>>> 5cd49149
 	#[pallet::call]
 	impl<T: Config> Pallet<T> {
-		/// Claim handle
+		/// Extrinsic to claim a handle
+		/// # Arguments
+		/// * `handle` - The handle to claim
 		///
 		#[pallet::call_index(0)]
 		#[pallet::weight(1000)]
@@ -278,13 +214,18 @@
 				Error::<T>::InvalidHandleCharacterLength
 			);
 
-<<<<<<< HEAD
-			// Save canonical to shuffled suffix sequence cursor
-=======
 			// Convert base display handle into a canonical display handle
->>>>>>> 5cd49149
-			let canonical_handle_vec =
-				Self::convert_to_canonical(base_handle_str).as_bytes().to_vec();
+
+			let canonical_converter = CanonicalConverter::new();
+
+			// let canonical_handle_vec =
+			// 	Self::convert_to_canonical(base_handle_str).as_bytes().to_vec();
+
+			let canonical_handle_str = canonical_converter.to_canonical(&base_handle_str);
+			let no_confusables_str = canonical_converter.remove_confusables(&canonical_handle_str);
+			let no_diacriticals_str = canonical_converter.strip_diacriticals(&no_confusables_str);
+			let canonical_handle_vec = no_diacriticals_str.as_bytes().to_vec();
+
 			let canonical_handle: Handle = canonical_handle_vec.try_into().unwrap();
 			let canonical_handle_str = core::str::from_utf8(&canonical_handle)
 				.map_err(|_| Error::<T>::InvalidHandleEncoding)?;
@@ -299,10 +240,7 @@
 				&canonical_handle_str,
 				suffix_index as usize,
 			);
-<<<<<<< HEAD
-=======
 			log::debug!("suffix={}", suffix);
->>>>>>> 5cd49149
 
 			// Store canonical handle and suffix to MSA id
 			CanonicalBaseHandleAndSuffixToMSAId::<T>::insert(
@@ -332,14 +270,6 @@
 				msa_id: delegator_msa_id,
 				handle: full_handle.clone(),
 			});
-			Ok(())
-		}
-
-		/// Change handle
-		#[pallet::call_index(1)]
-		#[pallet::weight(1000)]
-		pub fn change_handle(origin: OriginFor<T>) -> DispatchResult {
-			let _delegator_key = ensure_signed(origin)?;
 			Ok(())
 		}
 
