//! # Suffix Generator
//!
//! `suffix_generator` provides a `SuffixGenerator` struct to generate unique suffix sequences for a given range
//! and seed, excluding already used suffixes.

use core::hash::Hasher;
use rand::{rngs::SmallRng, Rng, SeedableRng};
use sp_std::vec::Vec;
use twox_hash::XxHash64;
<<<<<<< HEAD
=======

>>>>>>> f0210fb3
/// A generator for unique suffix sequences.
///
/// Given a min, max range, and a seed, generates unique suffix sequences by excluding
/// already used suffixes.
pub struct SuffixGenerator {
	min: usize,
	max: usize,
	rng: SmallRng,
}

impl SuffixGenerator {
	/// Creates a new `SuffixGenerator` instance with the specified min, max range and seed.
	///
	/// # Example
	///
	/// ```
	/// use crate::suffix::SuffixGenerator;
	///
	/// let min = 100;
	/// let max = 150;
	/// let seed = 12345;
	///
	/// let suffix_generator = SuffixGenerator::new(min, max, seed);
	/// ```
	pub fn new(min: usize, max: usize, seed: u64) -> Self {
		let rng = SmallRng::seed_from_u64(seed);
		Self { min, max, rng }
	}

	/// Generate a unique, shuffled suffix iterator starting from the specified index.
	///
	/// # Arguments
	///
	/// * `start_index` - The starting index for generating the shuffled sequence.
	///
	/// # Returns
	///
	/// An iterator over the unique, shuffled sequence of suffixes, starting from the specified index.
	///
	/// # Examples
	///
	/// ```
	/// use frequency_handles::SuffixGenerator;
	///
	/// let min = 100;
	/// let max = 150;
	/// let seed = 12345;
	///
	/// let mut suffix_generator = SuffixGenerator::new(min, max, seed);
	///
	/// let start_index = 10;
	/// let sequence: Vec<u32> = suffix_generator.suffix_iter(start_index).collect();
	/// println!("{:?}", sequence);
	/// ```
	///
	/// This will output a unique, shuffled sequence of suffix
	pub fn suffix_iter(&mut self) -> impl Iterator<Item = usize> + '_ {
		let mut indices: Vec<usize> =
			(self.min..=self.max).map(|i| usize::try_from(i).unwrap()).collect();
		(self.min..=self.max).rev().map(move |i| {
			let j = self.rng.gen_range(0..=i);
			indices.swap(i as usize, j as usize);
			indices[i as usize]
		})
	}

	/// Generate a seed from a unique canonical base handle
	///
	/// # Arguments
	///
	/// * `canonical_handle` - The canonical handle as a string slice.
	///
	/// # Returns
	///
	/// A 64-bit seed.
	///
	/// # Examples
	/// ```
	/// use frequency_handles::SuffixGenerator;
	///
	/// let min = 100;
	/// let max = 150;
	/// let seed = SuffixGenerator::generate_seed("myuser");
	///
	/// let mut suffix_generator = SuffixGenerator::new(min, max, seed);
	/// ```
	///
	pub fn generate_seed(canonical_handle: &str) -> u64 {
<<<<<<< HEAD
=======
		log::debug!("generate_seed()");
>>>>>>> f0210fb3
		let mut hasher = XxHash64::with_seed(0);
		sp_std::hash::Hash::hash(&canonical_handle, &mut hasher);
		let value_bytes: [u8; 4] = [0; 4];
		hasher.write(&value_bytes);
		hasher.finish()
	}
}<|MERGE_RESOLUTION|>--- conflicted
+++ resolved
@@ -7,10 +7,6 @@
 use rand::{rngs::SmallRng, Rng, SeedableRng};
 use sp_std::vec::Vec;
 use twox_hash::XxHash64;
-<<<<<<< HEAD
-=======
-
->>>>>>> f0210fb3
 /// A generator for unique suffix sequences.
 ///
 /// Given a min, max range, and a seed, generates unique suffix sequences by excluding
@@ -99,10 +95,6 @@
 	/// ```
 	///
 	pub fn generate_seed(canonical_handle: &str) -> u64 {
-<<<<<<< HEAD
-=======
-		log::debug!("generate_seed()");
->>>>>>> f0210fb3
 		let mut hasher = XxHash64::with_seed(0);
 		sp_std::hash::Hash::hash(&canonical_handle, &mut hasher);
 		let value_bytes: [u8; 4] = [0; 4];
