//  Handles test suite
import '@frequency-chain/api-augment';
import assert from 'assert';
import { createMsa, DOLLARS, getTestHandle } from '../scaffolding/helpers';
import { KeyringPair } from '@polkadot/keyring/types';
import { MessageSourceId } from '@frequency-chain/api-augment/interfaces';
import { ExtrinsicHelper } from '../scaffolding/extrinsicHelpers';
import { Bytes } from '@polkadot/types';
import { getBlockNumber } from '../scaffolding/helpers';
import { hasRelayChain } from '../scaffolding/env';
import { getFundingSource } from '../scaffolding/funding';

const fundingSource = getFundingSource(import.meta.url);
const expirationOffset = hasRelayChain() ? 4 : 100;

describe('🤝 Handles', function () {
  describe('Claim and Retire', function () {
    let msa_id: MessageSourceId;
    let msaOwnerKeys: KeyringPair;

    before(async function () {
      // Create a MSA for the delegator
      [msa_id, msaOwnerKeys] = await createMsa(fundingSource);
      assert.notEqual(msaOwnerKeys, undefined, 'setup should populate delegator_key');
      assert.notEqual(msa_id, undefined, 'setup should populate msa_id');
    });

    it('should be able to claim a handle', async function () {
      const handle = getTestHandle();
      const currentBlock = await getBlockNumber();
      const handle_vec = new Bytes(ExtrinsicHelper.api.registry, handle);
      const payload = {
        baseHandle: handle_vec,
        expiration: currentBlock + expirationOffset,
      };
      const claimHandlePayload = ExtrinsicHelper.api.registry.createType(
        'CommonPrimitivesHandlesClaimHandlePayload',
        payload
      );
      const claimHandle = ExtrinsicHelper.claimHandle(msaOwnerKeys, claimHandlePayload);
      const { target: event } = await claimHandle.fundAndSend(fundingSource);
      assert.notEqual(event, undefined, 'claimHandle should return an event');
      assert.notEqual(event!.data.handle.toString(), '', 'claimHandle should emit a handle');
    });

    it('should be able to retire a handle', async function () {
      const handle_response = await ExtrinsicHelper.getHandleForMSA(msa_id);
      if (!handle_response.isSome) {
        throw new Error('handle_response should be Some');
      }
      const full_handle_state = handle_response.unwrap();
      const suffix_from_state = full_handle_state.suffix;
      const suffix = suffix_from_state.toNumber();
      assert.notEqual(suffix, 0, 'suffix should not be 0');
      assert.notEqual(full_handle_state.canonical_base, undefined, 'canonical_base should not be undefined');
      assert.notEqual(full_handle_state.base_handle, undefined, 'base_handle should not be undefined');
      const currentBlock = await getBlockNumber();
      await ExtrinsicHelper.runToBlock(currentBlock + expirationOffset + 1); // Must be at least 1 > original expiration

      const retireHandle = ExtrinsicHelper.retireHandle(msaOwnerKeys);
      const { target: event } = await retireHandle.signAndSend();
      assert.notEqual(event, undefined, 'retireHandle should return an event');
      const handle = event!.data.handle.toString();
      assert.notEqual(handle, '', 'retireHandle should return the correct handle');
    });
  });

  describe('Claim and Retire Alt', function () {
    let msa_id: MessageSourceId;
    let msaOwnerKeys: KeyringPair;

    before(async function () {
      // Create a MSA for the delegator
<<<<<<< HEAD
      [msa_id, msaOwnerKeys] = await createMsa(fundingSource, 1n * DOLLARS);
=======
      [msa_id, msaOwnerKeys] = await createMsa(fundingSource);
>>>>>>> 4a241249
      assert.notEqual(msaOwnerKeys, undefined, 'setup should populate delegator_key');
      assert.notEqual(msa_id, undefined, 'setup should populate msa_id');
    });

    describe('Claim Handle with possible presumptive suffix/RPC test', function () {
      it('should be able to claim a handle and check suffix (=suffix_assumed if available on chain)', async function () {
        const handle = getTestHandle();
        const handle_bytes = new Bytes(ExtrinsicHelper.api.registry, handle);
        /// Get presumptive suffix from chain (rpc)
        const suffixes_response = await ExtrinsicHelper.getNextSuffixesForHandle(handle, 10);
        const resp_base_handle = suffixes_response.base_handle.toString();
        assert.equal(resp_base_handle, handle, 'resp_base_handle should be equal to handle');
        const suffix_assumed = suffixes_response.suffixes[0];
        assert.notEqual(suffix_assumed, 0, 'suffix_assumed should not be 0');

        const currentBlock = await getBlockNumber();
        /// Claim handle (extrinsic)
        const payload_ext = {
          baseHandle: handle_bytes,
          expiration: currentBlock + expirationOffset,
        };
        const claimHandlePayload = ExtrinsicHelper.api.registry.createType(
          'CommonPrimitivesHandlesClaimHandlePayload',
          payload_ext
        );
        const claimHandle = ExtrinsicHelper.claimHandle(msaOwnerKeys, claimHandlePayload);
        const { target: event } = await claimHandle.fundAndSend(fundingSource);
        assert.notEqual(event, undefined, 'claimHandle should return an event');
        const displayHandle = event!.data.handle.toUtf8();
        assert.notEqual(displayHandle, '', 'claimHandle should emit a handle');

        // get handle using msa (rpc)
        const handle_response = await ExtrinsicHelper.getHandleForMSA(msa_id);
        if (!handle_response.isSome) {
          throw new Error('handle_response should be Some');
        }
        const full_handle_state = handle_response.unwrap();
        const suffix_from_state = full_handle_state.suffix;
        const suffix = suffix_from_state.toNumber();
        assert.notEqual(suffix, 0, 'suffix should not be 0');
        assert.equal(suffix, suffix_assumed, 'suffix should be equal to suffix_assumed');

        /// Get MSA from full display handle (rpc)
        const msaOption = await ExtrinsicHelper.getMsaForHandle(displayHandle);
        assert(msaOption.isSome, 'msaOption should be Some');
        const msaFromHandle = msaOption.unwrap();
        assert.equal(msaFromHandle.toString(), msa_id.toString(), 'msaFromHandle should be equal to msa_id');

        // Check that the rpc returns the index as > 0
        const apiCheck = await ExtrinsicHelper.apiPromise.call.handlesRuntimeApi.checkHandle(handle);
        assert(apiCheck.suffixIndex.toNumber() > 0);
      });
    });

    describe('👇 Negative Test: Early retire handle', function () {
      it('should not be able to retire a handle before expiration', async function () {
        const handle_response = await ExtrinsicHelper.getHandleForMSA(msa_id);
        if (!handle_response.isSome) {
          throw new Error('handle_response should be Some');
        }

        const full_handle_state = handle_response.unwrap();
        const suffix_from_state = full_handle_state.suffix;
        const suffix = suffix_from_state.toNumber();
        assert.notEqual(suffix, 0, 'suffix should not be 0');

        const currentBlock = await getBlockNumber();
        await ExtrinsicHelper.runToBlock(currentBlock + expirationOffset + 1);
        try {
          const retireHandle = ExtrinsicHelper.retireHandle(msaOwnerKeys);
          const { target: event } = await retireHandle.fundAndSend(fundingSource);
          assert.equal(event, undefined, 'retireHandle should not return an event');
        } catch (e) {
          assert.notEqual(e, undefined, 'retireHandle should throw an error');
        }
      });
    });
  });

  describe('Suffixes Integrity Check', function () {
    it('should return same suffixes for `abcdefg` from chain as hardcoded', async function () {
      const suffixes = await ExtrinsicHelper.getNextSuffixesForHandle('abcdefg', 10);
      const suffixes_expected = [23, 65, 16, 53, 25, 75, 29, 26, 10, 87];
      const resp_suffixes_number = suffixes.suffixes.map((x) => x.toNumber());
      assert.deepEqual(resp_suffixes_number, suffixes_expected, 'suffixes should be equal to suffixes_expected');
    });
  });

  describe('validateHandle basic test', function () {
    it('returns true for good handle, and false for bad handle', async function () {
      let res = await ExtrinsicHelper.validateHandle('Robert`DROP TABLE STUDENTS;--');
      assert.equal(res.toHuman(), false);
      res = await ExtrinsicHelper.validateHandle('Little Bobby Tables');
      assert.equal(res.toHuman(), true);
      res = await ExtrinsicHelper.validateHandle('Bobbay😀😀');
      assert.equal(res.toHuman(), false);
    });
  });

  describe('checkHandle basic test', function () {
    it('expected outcome for a good handle', async function () {
      const res = await ExtrinsicHelper.apiPromise.call.handlesRuntimeApi.checkHandle('Little Bobby Tables');
      assert(!res.isEmpty, 'Expected a response');
      assert.deepEqual(res.toHuman(), {
        baseHandle: 'Little Bobby Tables',
        canonicalBase: 'l1tt1eb0bbytab1es',
        suffixIndex: '0',
        suffixesAvailable: true,
        valid: true,
      });
    });

    it('expected outcome for a bad handle', async function () {
      const res = await ExtrinsicHelper.apiPromise.call.handlesRuntimeApi.checkHandle('Robert`DROP TABLE STUDENTS;--');
      assert(!res.isEmpty, 'Expected a response');
      assert.deepEqual(res.toHuman(), {
        baseHandle: 'Robert`DROP TABLE STUDENTS;--',
        canonicalBase: '',
        suffixIndex: '0',
        suffixesAvailable: false,
        valid: false,
      });
    });

    it('expected outcome for a good handle with complex whitespace', async function () {
      const res = await ExtrinsicHelper.apiPromise.call.handlesRuntimeApi.checkHandle('नी हुन्‍न् ।');
      assert(!res.isEmpty, 'Expected a response');
      assert.deepEqual(res.toHuman(), {
        baseHandle: '0xe0a4a8e0a58020e0a4b9e0a581e0a4a8e0a58de2808de0a4a8e0a58d20e0a5a4',
        canonicalBase: '0xe0a4a8e0a4b9e0a4a8e0a4a8e0a5a4',
        suffixIndex: '0',
        suffixesAvailable: true,
        valid: true,
      });
    });
  });
});<|MERGE_RESOLUTION|>--- conflicted
+++ resolved
@@ -71,11 +71,7 @@
 
     before(async function () {
       // Create a MSA for the delegator
-<<<<<<< HEAD
-      [msa_id, msaOwnerKeys] = await createMsa(fundingSource, 1n * DOLLARS);
-=======
       [msa_id, msaOwnerKeys] = await createMsa(fundingSource);
->>>>>>> 4a241249
       assert.notEqual(msaOwnerKeys, undefined, 'setup should populate delegator_key');
       assert.notEqual(msa_id, undefined, 'setup should populate msa_id');
     });
