--- conflicted
+++ resolved
@@ -245,31 +245,6 @@
         `expected 0 reserved balance, got ${stakedAcctInfo.data.reserved}`
       );
     });
-<<<<<<< HEAD
-=======
-
-    it('proposal fails when there is Capacity staking', async function () {
-      const accountBalance: bigint = 122n * DOLLARS;
-      const stakeBalance: bigint = 100n * DOLLARS;
-      const spendBalance: bigint = 20n * DOLLARS;
-
-      // Setup some keys and a provider for capacity staking
-      const stakeKeys: KeyringPair = createKeys('StakeKeys');
-      const stakeProviderId: u64 = await createMsaAndProvider(
-        fundingSource,
-        stakeKeys,
-        'StakeProvider',
-        accountBalance
-      );
-      // Create a stake that will result in overlapping tokens being frozen
-      await assert.doesNotReject(stakeToProvider(fundingSource, stakeKeys, stakeProviderId, stakeBalance));
-      // Create a treasury proposal which will result in a hold with minimum bond = 100 DOLLARS
-      // The proposal should fail because the stakeKeys account doesn't have enough
-      // transferable to cover the deposit.
-      const proposalExt = ExtrinsicHelper.submitProposal(stakeKeys, spendBalance);
-      await assert.rejects(proposalExt.signAndSend());
-    });
->>>>>>> bbd2d6bf
   });
 
   describe('Create Provider', function () {
@@ -277,13 +252,8 @@
     let failureKeys: KeyringPair;
 
     before(async function () {
-<<<<<<< HEAD
-      keys = await createAndFundKeypair(fundingSource, 5n * DOLLARS);
-      failureKeys = await createAndFundKeypair(fundingSource, 5n * DOLLARS, 'failure-keys');
-=======
       keys = await createAndFundKeypair(fundingSource, 5n * DOLLARS, 'create-prov-good-keys');
       failureKeys = await createAndFundKeypair(fundingSource, 5n * DOLLARS, 'create-prov-failure-keys');
->>>>>>> bbd2d6bf
     });
 
     it('should successfully create a provider', async function () {
@@ -293,207 +263,12 @@
         defaultName: 'MyProviderNew',
       });
       const { target: providerEvent } = await createProviderOp.sudoSignAndSend();
-<<<<<<< HEAD
-=======
-      await ExtrinsicHelper.waitForFinalization();
->>>>>>> bbd2d6bf
+      await ExtrinsicHelper.waitForFinalization();
       assert.notEqual(providerEvent, undefined, 'setup should return a ProviderCreated event');
       const providerId = providerEvent!.data.providerId;
       // assert providerId is greater than 0
       assert(providerId.toBigInt() > 0n, 'providerId should be greater than 0');
     });
-<<<<<<< HEAD
-
-    it('should fail to create a provider for long name', async function () {
-      const f = ExtrinsicHelper.createMsa(failureKeys);
-      await f.fundAndSend(fundingSource);
-      const longName = 'a'.repeat(257); // 256 characters long limit
-      const createProviderOp = ExtrinsicHelper.createProviderViaGovernanceV2(keys, failureKeys, {
-        defaultName: longName,
-      });
-      await assert.rejects(createProviderOp.signAndSend(), {
-        name: 'RpcError',
-      });
-    });
-  });
-
-  describe('Create Provider Application', function () {
-    let keys: KeyringPair;
-    let nonProviderKeys: KeyringPair;
-    let providerId: bigint;
-
-    before(async function () {
-      if (isTestnet()) this.skip();
-      keys = await createAndFundKeypair(fundingSource, 5n * DOLLARS);
-      nonProviderKeys = await createAndFundKeypair(fundingSource, 5n * DOLLARS);
-      let createMsaOp = ExtrinsicHelper.createMsa(keys);
-      await createMsaOp.fundAndSend(fundingSource);
-      createMsaOp = ExtrinsicHelper.createMsa(nonProviderKeys);
-      await createMsaOp.fundAndSend(fundingSource);
-      const providerEntry = generateValidProviderPayloadWithName('MyProvider1');
-      const createProviderOp = ExtrinsicHelper.createProviderViaGovernanceV2(sudoKey, keys, providerEntry);
-      const { target: providerEvent } = await createProviderOp.sudoSignAndSend();
-      assert.notEqual(providerEvent, undefined, 'setup should return a ProviderCreated event');
-      providerId = providerEvent!.data.providerId.toBigInt();
-    });
-
-    it('provider should exists', async function () {
-      assert(providerId > 0n, 'providerId should be greater than 0');
-    });
-
-    it('should successfully create a provider application', async function () {
-      if (isTestnet()) this.skip();
-      const applicationEntry = generateValidProviderPayloadWithName('MyApp1ication');
-      const createProviderOp = ExtrinsicHelper.createApplicationViaGovernance(sudoKey, keys, applicationEntry);
-      const { target: applicationEvent } = await createProviderOp.sudoSignAndSend();
-      assert.notEqual(applicationEvent, undefined, 'setup should return a ProviderApplicationCreated event');
-      const applicationId = applicationEvent!.data.applicationId;
-      assert.notEqual(applicationId.toBigInt(), undefined, 'applicationId should be defined');
-    });
-
-    it('should successfully create a provider application and upload logo', async function () {
-      if (isTestnet()) this.skip();
-      // Create fake logo bytes, 130 bytes long
-      const logoBytes = new Uint8Array(10);
-      for (let i = 0; i < logoBytes.length; i++) logoBytes[i] = i % 256;
-      const buf = Array.from(logoBytes);
-      const applicationEntry = generateValidProviderPayloadWithName('lOgoProvider');
-      const logoCidStr = await computeCid(logoBytes);
-      applicationEntry.defaultLogo250100PngCid = logoCidStr;
-      const createProviderOp = ExtrinsicHelper.createApplicationViaGovernance(sudoKey, keys, applicationEntry);
-      const { target: applicationEvent } = await createProviderOp.sudoSignAndSend();
-      assert.notEqual(applicationEvent, undefined, 'setup should return a ProviderApplicationCreated event');
-      const encodedBytes = new Bytes(ExtrinsicHelper.api.registry, buf);
-      const uploadLogoOp = ExtrinsicHelper.uploadLogo(keys, logoCidStr, encodedBytes);
-      await assert.doesNotReject(uploadLogoOp.signAndSend(), undefined);
-    });
-
-    it('should successfully upload logo and compute same CIDv1', async function () {
-      if (isTestnet()) this.skip();
-      // read frequency.png into logoBytes
-      const logoBytes = new Uint8Array(fs.readFileSync(path.join(__dirname, 'frequency.png')));
-      const buf = Array.from(logoBytes);
-      const applicationEntry = generateValidProviderPayloadWithName('lOgoProvider');
-      const logoCidStr = await computeCid(logoBytes);
-      applicationEntry.defaultLogo250100PngCid = logoCidStr;
-      const createProviderOp = ExtrinsicHelper.createApplicationViaGovernance(sudoKey, keys, applicationEntry);
-      const { target: applicationEvent } = await createProviderOp.sudoSignAndSend();
-      assert.notEqual(applicationEvent, undefined, 'setup should return a ProviderApplicationCreated event');
-      const encodedBytes = new Bytes(ExtrinsicHelper.api.registry, buf);
-      const uploadLogoOp = ExtrinsicHelper.uploadLogo(keys, logoCidStr, encodedBytes);
-      await assert.doesNotReject(uploadLogoOp.signAndSend(), undefined);
-      const applicationId = applicationEvent!.data.applicationId;
-      assert.notEqual(applicationId.toBigInt(), undefined, 'applicationId should be defined');
-      const applicationContextDefault =
-        await ExtrinsicHelper.apiPromise.call.msaRuntimeApi.getProviderApplicationContext(
-          providerId,
-          applicationId,
-          null
-        );
-      assert.notEqual(applicationContextDefault, undefined, 'should return a valid provider application context');
-      assert.equal(applicationContextDefault.isSome, true, 'provider context should be some');
-      const resultingApplicationContext = applicationContextDefault.unwrap();
-      assert.equal(resultingApplicationContext.providerId.toBigInt(), providerId, 'providerId should match');
-      assert.equal(resultingApplicationContext.applicationId, applicationId.toBigInt(), 'applicationId should match');
-      assert.equal(
-        resultingApplicationContext.defaultLogo250100PngBytes.unwrap().length,
-        encodedBytes.length,
-        'logo byte length should match'
-      );
-      const defaultName = new TextDecoder().decode(resultingApplicationContext.defaultName.toU8a(true));
-      assert.equal(defaultName, 'lOgoProvider', 'default name should match');
-    });
-
-    it('should successfully create application with locale and retrieve', async function () {
-      if (isTestnet()) this.skip();
-      // read frequency.png into logoBytes
-      const logoBytes = new Uint8Array(fs.readFileSync(path.join(__dirname, '/sudo.test.ts')));
-      const buf = Array.from(logoBytes);
-      const applicationEntry = generateValidProviderPayloadWithName('lOgoProvider');
-      const logoCidStr = await computeCid(logoBytes);
-      applicationEntry.defaultLogo250100PngCid = logoCidStr;
-      const localizedNames = new Map([
-        ['en', 'Logo Provider'],
-        ['es', 'Proveedor de Logo'],
-      ]);
-      const localizedLogo = new Map([
-        ['en', logoCidStr],
-        ['es', logoCidStr],
-      ]);
-      applicationEntry.localizedNames = localizedNames;
-      applicationEntry.localizedLogo250100PngCids = localizedLogo;
-      const createProviderOp = ExtrinsicHelper.createApplicationViaGovernance(sudoKey, keys, applicationEntry);
-      const { target: applicationEvent } = await createProviderOp.sudoSignAndSend();
-      assert.notEqual(applicationEvent, undefined, 'setup should return a ProviderApplicationCreated event');
-      const encodedBytes = new Bytes(ExtrinsicHelper.api.registry, buf);
-      const uploadLogoOp = ExtrinsicHelper.uploadLogo(keys, logoCidStr, encodedBytes);
-      await assert.doesNotReject(uploadLogoOp.signAndSend(), undefined);
-      const applicationId = applicationEvent!.data.applicationId;
-      assert.notEqual(applicationId.toBigInt(), undefined, 'applicationId should be defined');
-      const applicationContextDefault =
-        await ExtrinsicHelper.apiPromise.call.msaRuntimeApi.getProviderApplicationContext(
-          providerId,
-          applicationId,
-          'en'
-        );
-      assert.notEqual(applicationContextDefault, undefined, 'should return a valid provider application context');
-      assert.equal(applicationContextDefault.isSome, true, 'provider context should be some');
-      const resultingApplicationContext = applicationContextDefault.unwrap();
-      assert.equal(resultingApplicationContext.providerId.toBigInt(), providerId, 'providerId should match');
-      assert.equal(resultingApplicationContext.applicationId, applicationId.toBigInt(), 'applicationId should match');
-      assert.equal(
-        resultingApplicationContext.defaultLogo250100PngBytes.unwrap().length,
-        encodedBytes.length,
-        'default logo byte length should match'
-      );
-      const localized_name_vec_u8 = resultingApplicationContext.localizedName;
-      const localized_name_string = new TextDecoder().decode(localized_name_vec_u8.unwrap().toU8a(true));
-      assert.equal(localized_name_string, 'Logo Provider', 'localized name (en) should match');
-      assert.equal(
-        resultingApplicationContext.localizedLogo250100PngBytes.unwrap().length,
-        encodedBytes.length,
-        'locale logo byte length should match'
-      );
-      const defaultName = new TextDecoder().decode(resultingApplicationContext.defaultName.toU8a(true));
-      assert.equal(defaultName, 'lOgoProvider', 'default name should match');
-    });
-
-    it('should fail to create a provider application for non provider', async function () {
-      if (isTestnet()) this.skip();
-      const applicationEntry = generateValidProviderPayloadWithName('MyAppSomething');
-      const createProviderOp = ExtrinsicHelper.createApplicationViaGovernance(
-        sudoKey,
-        nonProviderKeys,
-        applicationEntry
-      );
-      await assert.rejects(createProviderOp.sudoSignAndSend(), {
-        name: 'ProviderNotRegistered',
-      });
-    });
-
-    it('should fail to create a provider application for long name', async function () {
-      if (isTestnet()) this.skip();
-      const longName = 'a'.repeat(257); // 256 characters long limit
-      const providerEntry = generateValidProviderPayloadWithName(longName);
-      const createProviderOp = ExtrinsicHelper.createApplicationViaGovernance(sudoKey, keys, providerEntry);
-      await assert.rejects(createProviderOp.sudoSignAndSend(), {
-        name: 'RpcError',
-      });
-    });
-
-    it('should fail with invalid logo CID', async function () {
-      if (isTestnet()) this.skip();
-      const applicationEntry = {
-        defaultName: 'InvalidLogoProvider',
-        defaultLogo250100PngCid: 'invalid-cid',
-      };
-      const createProviderOp = ExtrinsicHelper.createApplicationViaGovernance(sudoKey, keys, applicationEntry);
-      await assert.rejects(createProviderOp.sudoSignAndSend(), {
-        name: 'InvalidCid',
-      });
-    });
-
-=======
   });
 
   describe('Create Provider Application', function () {
@@ -677,7 +452,6 @@
       });
     });
 
->>>>>>> bbd2d6bf
     it('should fail to create provider application with wrong language code', async function () {
       if (isTestnet()) this.skip();
       const applicationEntry = {
@@ -687,11 +461,7 @@
           ['es&', 'ProveedorIdiomaInvalido'],
         ]),
       };
-<<<<<<< HEAD
-      const createProviderOp = ExtrinsicHelper.createApplicationViaGovernance(sudoKey, keys, applicationEntry);
-=======
-      const createProviderOp = ExtrinsicHelper.createApplicationViaGovernance(sudoKey, providerKeys, applicationEntry);
->>>>>>> bbd2d6bf
+      const createProviderOp = ExtrinsicHelper.createApplicationViaGovernance(sudoKey, providerKeys, applicationEntry);
       await assert.rejects(createProviderOp.sudoSignAndSend(), {
         name: 'InvalidBCP47LanguageCode',
       });
@@ -705,14 +475,6 @@
       const applicationEntry = generateValidProviderPayloadWithName('lOgoProviderInvalid');
       const logoCidStr = await computeCid(logoBytes);
       applicationEntry.defaultLogo250100PngCid = logoCidStr;
-<<<<<<< HEAD
-      const createProviderOp = ExtrinsicHelper.createApplicationViaGovernance(sudoKey, keys, applicationEntry);
-      const { target: applicationEvent } = await createProviderOp.sudoSignAndSend();
-      assert.notEqual(applicationEvent, undefined, 'setup should return a ProviderApplicationCreated event');
-
-      const encodedBytes = new Bytes(ExtrinsicHelper.api.registry, logoBytes); // this should fail because logoBytes is not a valid input
-      const uploadLogoOp = ExtrinsicHelper.uploadLogo(keys, logoCidStr, encodedBytes);
-=======
       const createProviderOp = ExtrinsicHelper.createApplicationViaGovernance(sudoKey, providerKeys, applicationEntry);
       const { target: applicationEvent } = await createProviderOp.sudoSignAndSend();
       await ExtrinsicHelper.waitForFinalization();
@@ -720,7 +482,6 @@
 
       const encodedBytes = new Bytes(ExtrinsicHelper.api.registry, logoBytes); // this should fail because logoBytes is not a valid input
       const uploadLogoOp = ExtrinsicHelper.uploadLogo(providerKeys, logoCidStr, encodedBytes);
->>>>>>> bbd2d6bf
       await assert.rejects(uploadLogoOp.signAndSend(), { name: 'InvalidLogoBytes' });
     });
 
@@ -731,20 +492,12 @@
       const logoBytesDifferent = new Uint8Array(fs.readFileSync(path.join(__dirname, '../package.json')));
       const logoCidStr = await computeCid(logoBytesDifferent);
       const buf = Array.from(logoBytesDifferent);
-<<<<<<< HEAD
-      const createProviderOp = ExtrinsicHelper.createApplicationViaGovernance(sudoKey, keys, applicationEntry);
-      const { target: applicationEvent } = await createProviderOp.sudoSignAndSend();
-      assert.notEqual(applicationEvent, undefined, 'setup should return a ProviderApplicationCreated event');
-      const encodedBytes = new Bytes(ExtrinsicHelper.api.registry, buf);
-      const uploadLogoOp = ExtrinsicHelper.uploadLogo(keys, logoCidStr, encodedBytes);
-=======
       const createProviderOp = ExtrinsicHelper.createApplicationViaGovernance(sudoKey, providerKeys, applicationEntry);
       const { target: applicationEvent } = await createProviderOp.sudoSignAndSend();
       await ExtrinsicHelper.waitForFinalization();
       assert.notEqual(applicationEvent, undefined, 'setup should return a ProviderApplicationCreated event');
       const encodedBytes = new Bytes(ExtrinsicHelper.api.registry, buf);
       const uploadLogoOp = ExtrinsicHelper.uploadLogo(providerKeys, logoCidStr, encodedBytes);
->>>>>>> bbd2d6bf
       await assert.rejects(uploadLogoOp.signAndSend(), { name: 'LogoCidNotApproved' });
     });
   });
@@ -757,11 +510,7 @@
     before(async function () {
       if (isTestnet()) this.skip();
       fundingSource = await getFundingSource(import.meta.url);
-<<<<<<< HEAD
-      providerKeys = await createAndFundKeypair(fundingSource, 10n * DOLLARS, 'upd-provider');
-=======
       providerKeys = await createAndFundKeypair(fundingSource, 10n * DOLLARS, 'update-provider-key');
->>>>>>> bbd2d6bf
 
       // create MSA and register provider
       const f = ExtrinsicHelper.createMsa(providerKeys);
@@ -777,10 +526,7 @@
       const app = generateValidProviderPayloadWithName('BaseApp');
       const createAppOp = ExtrinsicHelper.createApplicationViaGovernance(sudoKey, providerKeys, app);
       const { target: targetApp } = await createAppOp.sudoSignAndSend();
-<<<<<<< HEAD
-=======
-      await ExtrinsicHelper.waitForFinalization();
->>>>>>> bbd2d6bf
+      await ExtrinsicHelper.waitForFinalization();
       assert.notEqual(targetApp, undefined, 'should emit ApplicationCreated');
       applicationId = targetApp!.data.applicationId.toBigInt();
       assert(applicationId >= 0n, 'applicationId should be > 0');
@@ -791,10 +537,7 @@
       const updated = generateValidProviderPayloadWithName('UpdProv2');
       const op = ExtrinsicHelper.updateProviderViaGovernance(sudoKey, providerKeys, updated);
       const { target } = await op.sudoSignAndSend();
-<<<<<<< HEAD
-=======
-      await ExtrinsicHelper.waitForFinalization();
->>>>>>> bbd2d6bf
+      await ExtrinsicHelper.waitForFinalization();
       assert.notEqual(target, undefined, 'should emit ProviderUpdated');
 
       // Verify default name changed via runtime API
@@ -822,10 +565,7 @@
       const updated = generateValidProviderPayloadWithName('AppUpdated');
       const op = ExtrinsicHelper.updateApplicationViaGovernance(sudoKey, providerKeys, applicationId, updated);
       const { target } = await op.sudoSignAndSend();
-<<<<<<< HEAD
-=======
-      await ExtrinsicHelper.waitForFinalization();
->>>>>>> bbd2d6bf
+      await ExtrinsicHelper.waitForFinalization();
       assert.notEqual(target, undefined, 'should emit ApplicationContextUpdated');
 
       // fetch context and verify name
