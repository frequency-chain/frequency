--- conflicted
+++ resolved
@@ -7,12 +7,8 @@
   createMsa,
   createProviderKeysAndId,
   getCurrentItemizedHash,
-<<<<<<< HEAD
-  getOrCreateAvroChatMessageItemizedSchema, assertExtrinsicSucceededAndFeesPaid,
-=======
   getOrCreateAvroChatMessageItemizedSchema,
   assertExtrinsicSucceededAndFeesPaid,
->>>>>>> 4a241249
 } from '../scaffolding/helpers';
 import { KeyringPair } from '@polkadot/keyring/types';
 import { ExtrinsicHelper } from '../scaffolding/extrinsicHelpers';
@@ -207,15 +203,7 @@
         undefined,
         'should have returned an ExtrinsicSuccess event'
       );
-<<<<<<< HEAD
-      assert.notEqual(
-        chainEvents2['balances.Withdraw'],
-        undefined,
-        'should have returned a balances.Withdraw event'
-      );
-=======
       assert.notEqual(chainEvents2['balances.Withdraw'], undefined, 'should have returned a balances.Withdraw event');
->>>>>>> 4a241249
       assert.notEqual(pageUpdateEvent2, undefined, 'should have returned a event');
     });
 
