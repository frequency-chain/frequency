--- conflicted
+++ resolved
@@ -14,12 +14,8 @@
   generatePaginatedUpsertSignaturePayloadV2,
   getCurrentItemizedHash,
   getCurrentPaginatedHash,
-<<<<<<< HEAD
-  signPayloadSr25519, assertExtrinsicSucceededAndFeesPaid,
-=======
   signPayloadSr25519,
   assertExtrinsicSucceededAndFeesPaid,
->>>>>>> 4a241249
 } from '../scaffolding/helpers';
 import { KeyringPair } from '@polkadot/keyring/types';
 import { ExtrinsicHelper } from '../scaffolding/extrinsicHelpers';
@@ -82,23 +78,6 @@
     );
     assert.notEqual(delegatorKeys, undefined, 'setup should populate delegator_key');
     assert.notEqual(msa_id, undefined, 'setup should populate msa_id');
-<<<<<<< HEAD
-
-    itemizedActionsSignedPayload = await generateItemizedActionsSignedPayload(
-        generateItemizedActions([
-          { action: 'Add', value: 'Hello, world from Frequency' },
-          { action: 'Add', value: 'Hello, world again from Frequency' },
-        ]),
-        itemizedSchemaId,
-        delegatorKeys,
-        msa_id
-    );
-
-  });
-
-  describe('Itemized With Signature Storage Tests', function () {
-    // passes
-=======
 
     itemizedActionsSignedPayload = await generateItemizedActionsSignedPayload(
       generateItemizedActions([
@@ -112,7 +91,6 @@
   });
 
   describe('Itemized With Signature Storage Tests', function () {
->>>>>>> 4a241249
     it('provider should be able to call applyItemizedActionWithSignature and apply actions', async function () {
       const { payload, signature } = itemizedActionsSignedPayload;
 
@@ -122,12 +100,8 @@
         signature,
         payload
       );
-<<<<<<< HEAD
-      const { target: pageUpdateEvent1, eventMap: chainEvents } = await itemized_add_result_1.fundAndSend(fundingSource);
-=======
       const { target: pageUpdateEvent1, eventMap: chainEvents } =
         await itemized_add_result_1.fundAndSend(fundingSource);
->>>>>>> 4a241249
 
       assertExtrinsicSucceededAndFeesPaid(chainEvents);
 
@@ -138,9 +112,16 @@
       );
     });
 
-    // fails
     it('delegator (owner) should be able to call applyItemizedActionWithSignature and apply actions', async function () {
-      const { payload, signature } = itemizedActionsSignedPayload;
+      const { payload, signature } = await generateItemizedActionsSignedPayload(
+        generateItemizedActions([
+          { action: 'Add', value: 'Hello, world from Frequency' },
+          { action: 'Add', value: 'Hello, world again from Frequency' },
+        ]),
+        itemizedSchemaId,
+        delegatorKeys,
+        msa_id
+      );
 
       const itemized_add_result_1 = ExtrinsicHelper.applyItemActionsWithSignature(
         delegatorKeys,
@@ -150,9 +131,16 @@
       );
       const { target: pageUpdateEvent1, eventMap: chainEvents } =
         await itemized_add_result_1.fundAndSend(fundingSource);
-
-      assertExtrinsicSucceededAndFeesPaid(chainEvents);
-
+      assert.notEqual(
+        chainEvents['system.ExtrinsicSuccess'],
+        undefined,
+        'should have returned an ExtrinsicSuccess event'
+      );
+      assert.notEqual(
+        chainEvents['transactionPayment.TransactionFeePaid'],
+        undefined,
+        'should have returned a TransactionFeePaid event'
+      );
       assert.notEqual(
         pageUpdateEvent1,
         undefined,
@@ -292,11 +280,7 @@
         upsertPayload
       );
       const { target: pageUpdateEvent, eventMap: chainEvents1 } = await upsert_result.fundAndSend(fundingSource);
-<<<<<<< HEAD
-      assertExtrinsicSucceededAndFeesPaid(chainEvents1)
-=======
       assertExtrinsicSucceededAndFeesPaid(chainEvents1);
->>>>>>> 4a241249
       assert.notEqual(
         pageUpdateEvent,
         undefined,
@@ -356,10 +340,6 @@
         upsertPayload
       );
 
-<<<<<<< HEAD
-
-=======
->>>>>>> 4a241249
       const { target: pageUpdateEvent, eventMap: chainEvents1 } = await upsert_result.fundAndSend(fundingSource);
       assertExtrinsicSucceededAndFeesPaid(chainEvents1);
       assert.notEqual(
@@ -481,11 +461,7 @@
         undefined,
         'should have returned an ExtrinsicSuccess event'
       );
-<<<<<<< HEAD
-      assertExtrinsicSucceededAndFeesPaid(chainEvents1)
-=======
       assertExtrinsicSucceededAndFeesPaid(chainEvents1);
->>>>>>> 4a241249
 
       // Remove the page
       target_hash = await getCurrentPaginatedHash(msa_id, paginatedSchemaId, page_id.toNumber());
@@ -541,10 +517,6 @@
       await assert.rejects(upsert_2.fundAndSend(fundingSource), { name: 'UnsupportedOperationForSchema' });
     });
 
-<<<<<<< HEAD
-    // fails but not when called individually?
-=======
->>>>>>> 4a241249
     it('owner can upsertPage', async function () {
       const page_id = new u16(ExtrinsicHelper.api.registry, 1);
 
@@ -558,7 +530,6 @@
         new Bytes(ExtrinsicHelper.api.registry, 'Hello World From Frequency'),
         target_hash
       );
-      console.log("about to fund and send");
       const { target: pageUpdateEvent, eventMap: chainEvents1 } = await upsert_result.fundAndSend(fundingSource);
       assertExtrinsicSucceededAndFeesPaid(chainEvents1);
       assert.notEqual(
@@ -598,20 +569,10 @@
 
       const target_hash = await getCurrentPaginatedHash(msa_id, paginatedSchemaId, page_id.toNumber());
 
-      const remove_result = ExtrinsicHelper.removePage(
-          delegatorKeys, paginatedSchemaId, msa_id, page_id, target_hash);
+      const remove_result = ExtrinsicHelper.removePage(delegatorKeys, paginatedSchemaId, msa_id, page_id, target_hash);
       const { target: pageUpdateEvent, eventMap: chainEvents1 } = await remove_result.fundAndSend(fundingSource);
       assertExtrinsicSucceededAndFeesPaid(chainEvents1);
-<<<<<<< HEAD
-      assert.notEqual(
-        pageUpdateEvent,
-        undefined,
-        'should have returned a PaginatedPageDeleted event'
-      );
-=======
       assert.notEqual(pageUpdateEvent, undefined, 'should have returned a PaginatedPageDeleted event');
->>>>>>> 4a241249
     });
   });
-
 });