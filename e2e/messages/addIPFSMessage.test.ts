import '@frequency-chain/api-augment';
import { KeyringPair } from '@polkadot/keyring/types';
import { base64 } from 'multiformats/bases/base64';
import { base32 } from 'multiformats/bases/base32';
import { CID } from 'multiformats/cid';
import { PARQUET_BROADCAST } from '../schemas/fixtures/parquetBroadcastSchemaType';
import assert from 'assert';
import { assertHasMessage, createAndFundKeypair } from '../scaffolding/helpers';
import { ExtrinsicHelper } from '../scaffolding/extrinsicHelpers';
import { u16 } from '@polkadot/types';
import { ipfsCid } from './ipfs';
import { getFundingSource } from '../scaffolding/funding';

const fundingSource = getFundingSource('messages-add-ipfs');
const ipfs_payload_data = 'This is a test of Frequency.';
const ipfs_payload_len = ipfs_payload_data.length + 1;

describe('Add Offchain Message', function () {
  let keys: KeyringPair;
  let schemaId: u16;
  let dummySchemaId: u16;

  let ipfs_cid_64: string;
  let ipfs_cid_32: string;
  let starting_block: number;

  before(async function () {
    starting_block = (await ExtrinsicHelper.apiPromise.rpc.chain.getHeader()).number.toNumber();

    const cid = await ipfsCid(ipfs_payload_data, './e2e_test.txt');
    ipfs_cid_64 = cid.toString(base64);
    ipfs_cid_32 = cid.toString(base32);

    keys = await createAndFundKeypair(fundingSource);

    // Create a new MSA
    const createMsa = ExtrinsicHelper.createMsa(keys);
    await createMsa.fundAndSend(fundingSource);

    // Create a schema for IPFS
    const createSchema = ExtrinsicHelper.createSchema(keys, PARQUET_BROADCAST, 'Parquet', 'IPFS');
    const { target: event } = await createSchema.fundAndSend(fundingSource);
    schemaId = event!.data.schemaId;

    // Create a dummy on-chain schema
    const createDummySchema = ExtrinsicHelper.createSchema(
      keys,
      { type: 'record', name: 'Dummy on-chain schema', fields: [] },
      'AvroBinary',
      'OnChain'
    );
    const { target: dummySchemaEvent } = await createDummySchema.fundAndSend(fundingSource);
    dummySchemaId = dummySchemaEvent!.data.schemaId;
  });

  it('should fail if insufficient funds', async function () {
    await assert.rejects(
      ExtrinsicHelper.addIPFSMessage(keys, schemaId, ipfs_cid_64, ipfs_payload_len).signAndSend('current'),
      {
        name: 'RpcError',
        message: /Inability to pay some fees/,
      }
    );
  });

  it('should fail if MSA is not valid (InvalidMessageSourceAccount)', async function () {
    const accountWithNoMsa = await createAndFundKeypair(fundingSource);
    await assert.rejects(
      ExtrinsicHelper.addIPFSMessage(accountWithNoMsa, schemaId, ipfs_cid_64, ipfs_payload_len).fundAndSend(
        fundingSource
      ),
      {
        name: 'InvalidMessageSourceAccount',
        section: 'messages',
      }
    );
  });

  it('should fail if schema does not exist (InvalidSchemaId)', async function () {
    // Pick an arbitrarily high schemaId, such that it won't exist on the test chain.
    // If we ever create more than 999 schemas in a test suite/single Frequency instance, this test will fail.
    const f = ExtrinsicHelper.addIPFSMessage(keys, 999, ipfs_cid_64, ipfs_payload_len);
    await assert.rejects(f.fundAndSend(fundingSource), {
      name: 'InvalidSchemaId',
      section: 'messages',
    });
<<<<<<< HEAD

    it('should fail if insufficient funds', async function () {
        await assert.rejects(ExtrinsicHelper.addIPFSMessage(keys, schemaId, ipfs_cid_64, ipfs_payload_len).signAndSend(), {
            name: 'RpcError',
            message: /Inability to pay some fees/,
        });
    });

    it('should fail if MSA is not valid (InvalidMessageSourceAccount)', async function () {
        const accountWithNoMsa = await createAndFundKeypair(fundingSource);
        await assert.rejects(ExtrinsicHelper.addIPFSMessage(accountWithNoMsa, schemaId, ipfs_cid_64, ipfs_payload_len).fundAndSend(fundingSource), {
            name: 'InvalidMessageSourceAccount',
            section: 'messages',
        });
    });

    it('should fail if schema does not exist (InvalidSchemaId)', async function () {
        // Pick an arbitrarily high schemaId, such that it won't exist on the test chain.
        // If we ever create more than 999 schemas in a test suite/single Frequency instance, this test will fail.
        const f = ExtrinsicHelper.addIPFSMessage(keys, 999, ipfs_cid_64, ipfs_payload_len);
        await assert.rejects(f.fundAndSend(fundingSource), {
            name: 'InvalidSchemaId',
            section: 'messages',
        });
    });

    it("should fail if schema payload location is not IPFS (InvalidPayloadLocation)", async function () {
        const op = ExtrinsicHelper.addIPFSMessage(keys, dummySchemaId, ipfs_cid_64, ipfs_payload_len);
        await assert.rejects(op.fundAndSend(fundingSource), { name: "InvalidPayloadLocation" });
=======
  });

  it('should fail if schema payload location is not IPFS (InvalidPayloadLocation)', async function () {
    const op = ExtrinsicHelper.addIPFSMessage(keys, dummySchemaId, ipfs_cid_64, ipfs_payload_len);
    await assert.rejects(op.fundAndSend(fundingSource), { name: 'InvalidPayloadLocation' });
  });

  it('should fail if CID cannot be decoded (InvalidCid)', async function () {
    const f = ExtrinsicHelper.addIPFSMessage(keys, schemaId, 'foo', ipfs_payload_len);
    await assert.rejects(f.fundAndSend(fundingSource), { name: 'InvalidCid' });
  });

  it('should fail if CID is CIDv0 (UnsupportedCidVersion)', async function () {
    const cid = await ipfsCid(ipfs_payload_data, './e2e_test.txt');
    const cidV0 = CID.createV0(cid.multihash as any).toString();
    const f = ExtrinsicHelper.addIPFSMessage(keys, schemaId, cidV0, ipfs_payload_len);
    await assert.rejects(f.fundAndSend(fundingSource), { name: 'UnsupportedCidVersion' });
  });

  it('should successfully add an IPFS message', async function () {
    const f = ExtrinsicHelper.addIPFSMessage(keys, schemaId, ipfs_cid_64, ipfs_payload_len);
    const { target: event } = await f.fundAndSend(fundingSource);

    assert.notEqual(event, undefined, 'should have returned a MessagesInBlock event');
  });

  it('should successfully retrieve added message and returned CID should have Base32 encoding', async function () {
    const f = await ExtrinsicHelper.apiPromise.rpc.messages.getBySchemaId(schemaId, {
      from_block: starting_block,
      from_index: 0,
      to_block: starting_block + 999,
      page_size: 999,
>>>>>>> 9691055c
    });
    assertHasMessage(f, (x) => {
      const cid = x.cid.isSome && Buffer.from(x.cid.unwrap()).toString();
      return cid === ipfs_cid_32;
    });
  });

  describe('Add OnChain Message and successfully retrieve it', function () {
    it('should successfully add and retrieve an onchain message', async function () {
      const f = ExtrinsicHelper.addOnChainMessage(keys, dummySchemaId, '0xdeadbeef');
      const { target: event } = await f.fundAndSend(fundingSource);

      assert.notEqual(event, undefined, 'should have returned a MessagesInBlock event');

      const get = await ExtrinsicHelper.apiPromise.rpc.messages.getBySchemaId(dummySchemaId, {
        from_block: starting_block,
        from_index: 0,
        to_block: starting_block + 999,
        page_size: 999,
      });
      assertHasMessage(get, (x) => x.payload.isSome && x.payload.toString() === '0xdeadbeef');
    });
  });
});<|MERGE_RESOLUTION|>--- conflicted
+++ resolved
@@ -84,7 +84,6 @@
       name: 'InvalidSchemaId',
       section: 'messages',
     });
-<<<<<<< HEAD
 
     it('should fail if insufficient funds', async function () {
         await assert.rejects(ExtrinsicHelper.addIPFSMessage(keys, schemaId, ipfs_cid_64, ipfs_payload_len).signAndSend(), {
@@ -114,40 +113,6 @@
     it("should fail if schema payload location is not IPFS (InvalidPayloadLocation)", async function () {
         const op = ExtrinsicHelper.addIPFSMessage(keys, dummySchemaId, ipfs_cid_64, ipfs_payload_len);
         await assert.rejects(op.fundAndSend(fundingSource), { name: "InvalidPayloadLocation" });
-=======
-  });
-
-  it('should fail if schema payload location is not IPFS (InvalidPayloadLocation)', async function () {
-    const op = ExtrinsicHelper.addIPFSMessage(keys, dummySchemaId, ipfs_cid_64, ipfs_payload_len);
-    await assert.rejects(op.fundAndSend(fundingSource), { name: 'InvalidPayloadLocation' });
-  });
-
-  it('should fail if CID cannot be decoded (InvalidCid)', async function () {
-    const f = ExtrinsicHelper.addIPFSMessage(keys, schemaId, 'foo', ipfs_payload_len);
-    await assert.rejects(f.fundAndSend(fundingSource), { name: 'InvalidCid' });
-  });
-
-  it('should fail if CID is CIDv0 (UnsupportedCidVersion)', async function () {
-    const cid = await ipfsCid(ipfs_payload_data, './e2e_test.txt');
-    const cidV0 = CID.createV0(cid.multihash as any).toString();
-    const f = ExtrinsicHelper.addIPFSMessage(keys, schemaId, cidV0, ipfs_payload_len);
-    await assert.rejects(f.fundAndSend(fundingSource), { name: 'UnsupportedCidVersion' });
-  });
-
-  it('should successfully add an IPFS message', async function () {
-    const f = ExtrinsicHelper.addIPFSMessage(keys, schemaId, ipfs_cid_64, ipfs_payload_len);
-    const { target: event } = await f.fundAndSend(fundingSource);
-
-    assert.notEqual(event, undefined, 'should have returned a MessagesInBlock event');
-  });
-
-  it('should successfully retrieve added message and returned CID should have Base32 encoding', async function () {
-    const f = await ExtrinsicHelper.apiPromise.rpc.messages.getBySchemaId(schemaId, {
-      from_block: starting_block,
-      from_index: 0,
-      to_block: starting_block + 999,
-      page_size: 999,
->>>>>>> 9691055c
     });
     assertHasMessage(f, (x) => {
       const cid = x.cid.isSome && Buffer.from(x.cid.unwrap()).toString();
