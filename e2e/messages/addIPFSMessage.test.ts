import "@frequency-chain/api-augment";
import { KeyringPair } from "@polkadot/keyring/types";
import { base64 } from 'multiformats/bases/base64';
import { base32 } from 'multiformats/bases/base32';
import { CID } from 'multiformats/cid'
import { PARQUET_BROADCAST } from "../schemas/fixtures/parquetBroadcastSchemaType";
import assert from "assert";
import { createAndFundKeypair } from "../scaffolding/helpers";
import { ExtrinsicHelper } from "../scaffolding/extrinsicHelpers";
import { u16 } from "@polkadot/types";
import { firstValueFrom } from "rxjs";
import { MessageResponse } from "@frequency-chain/api-augment/interfaces";
import { ipfsCid } from "./ipfs";
import { getFundingSource } from "../scaffolding/funding";

describe("Add Offchain Message", function () {
    const fundingSource = getFundingSource("messages-add-ipfs");

    let keys: KeyringPair;
    let schemaId: u16;
    let dummySchemaId: u16;

    let ipfs_cid_64: string;
    let ipfs_cid_32: string;
    const ipfs_payload_data = "This is a test of Frequency.";
    const ipfs_payload_len = ipfs_payload_data.length + 1;
    let starting_block: number;

    before(async function () {
        starting_block = (await firstValueFrom(ExtrinsicHelper.api.rpc.chain.getHeader())).number.toNumber();

        const cid = await ipfsCid(ipfs_payload_data, './e2e_test.txt');
        ipfs_cid_64 = cid.toString(base64);
        ipfs_cid_32 = cid.toString(base32);

        keys = await createAndFundKeypair(fundingSource);

        // Create a new MSA
        const createMsa = ExtrinsicHelper.createMsa(keys);
        await createMsa.fundAndSend(fundingSource);

        // Create a schema for IPFS
        const createSchema = ExtrinsicHelper.createSchema(keys, PARQUET_BROADCAST, "Parquet", "IPFS");
        const { target: event } = await createSchema.fundAndSend(fundingSource);
        schemaId = event!.data.schemaId;

        // Create a dummy on-chain schema
        const createDummySchema = ExtrinsicHelper.createSchema(keys, { type: "record", name: "Dummy on-chain schema", fields: [] }, "AvroBinary", "OnChain");
        const { target: dummySchemaEvent } = await createDummySchema.fundAndSend(fundingSource);
        dummySchemaId = dummySchemaEvent!.data.schemaId;
    });

    it('should fail if insufficient funds', async function () {
        await assert.rejects(ExtrinsicHelper.addIPFSMessage(keys, schemaId, ipfs_cid_64, ipfs_payload_len).signAndSend(), {
            message: /Inability to pay some fees/,
        });
    });

    it('should fail if MSA is not valid (InvalidMessageSourceAccount)', async function () {
        const accountWithNoMsa = await createAndFundKeypair(fundingSource);
        await assert.rejects(ExtrinsicHelper.addIPFSMessage(accountWithNoMsa, schemaId, ipfs_cid_64, ipfs_payload_len).fundAndSend(fundingSource), {
            name: 'InvalidMessageSourceAccount',
            section: 'messages',
        });
    });

    it('should fail if schema does not exist (InvalidSchemaId)', async function () {
        // Pick an arbitrarily high schemaId, such that it won't exist on the test chain.
        // If we ever create more than 999 schemas in a test suite/single Frequency instance, this test will fail.
        const f = ExtrinsicHelper.addIPFSMessage(keys, 999, ipfs_cid_64, ipfs_payload_len);
        await assert.rejects(f.fundAndSend(fundingSource), {
            name: 'InvalidSchemaId',
            section: 'messages',
        });
    });

    it("should fail if schema payload location is not IPFS (InvalidPayloadLocation)", async function () {
        const op = ExtrinsicHelper.addIPFSMessage(keys, dummySchemaId, ipfs_cid_64, ipfs_payload_len);
        await assert.rejects(op.fundAndSend(fundingSource), { name: "InvalidPayloadLocation" });
    });

    it("should fail if CID cannot be decoded (InvalidCid)", async function () {
        const f = ExtrinsicHelper.addIPFSMessage(keys, schemaId, "foo", ipfs_payload_len);
        await assert.rejects(f.fundAndSend(fundingSource), { name: "InvalidCid" });
    });

    it("should fail if CID is CIDv0 (UnsupportedCidVersion)", async function () {
        const cid = await ipfsCid(ipfs_payload_data, './e2e_test.txt');
        const cidV0 = CID.createV0(cid.multihash as any).toString();
        const f = ExtrinsicHelper.addIPFSMessage(keys, schemaId, cidV0, ipfs_payload_len);
        await assert.rejects(f.fundAndSend(fundingSource), { name: "UnsupportedCidVersion" });
    });

    it("should successfully add an IPFS message", async function () {
        const f = ExtrinsicHelper.addIPFSMessage(keys, schemaId, ipfs_cid_64, ipfs_payload_len);
        const { target: event } = await f.fundAndSend(fundingSource);

<<<<<<< HEAD
        assert.notEqual(event, undefined, "should have returned a MessagesInBlock event");
=======
        assert.notEqual(event, undefined, "should have returned a MessagesStored event");
        assert.deepEqual(event?.data.schemaId, schemaId, 'schema ids should be equal');
        assert.notEqual(event?.data.blockNumber, undefined, 'should have a block number');
>>>>>>> 1831b525
    });

    it("should successfully retrieve added message and returned CID should have Base32 encoding", async function () {
        const f = await firstValueFrom(ExtrinsicHelper.api.rpc.messages.getBySchemaId(schemaId, { from_block: starting_block, from_index: 0, to_block: starting_block + 999, page_size: 999 }));
        const response: MessageResponse = f.content[f.content.length - 1];
        const cid = Buffer.from(response.cid.unwrap()).toString();
        assert.equal(cid, ipfs_cid_32, 'returned CID should match base32-encoded CID');
    })

    describe("Add OnChain Message and successfully retrieve it", function () {
        it("should successfully add and retrieve an onchain message", async function () {
            const f = ExtrinsicHelper.addOnChainMessage(keys, dummySchemaId, "0xdeadbeef");
            const { target: event } = await f.fundAndSend(fundingSource);

<<<<<<< HEAD
            assert.notEqual(event, undefined, "should have returned a MessagesInBlock event");
=======
            assert.notEqual(event, undefined, "should have returned a MessagesStored event");
            assert.deepEqual(event?.data.schemaId, dummySchemaId, 'schema ids should be equal');
            assert.notEqual(event?.data.blockNumber, undefined, 'should have a block number');

>>>>>>> 1831b525
            const get = await firstValueFrom(ExtrinsicHelper.api.rpc.messages.getBySchemaId(
                    dummySchemaId,
                    { from_block: starting_block,
                    from_index: 0,
                    to_block: starting_block + 999,
                    page_size: 999
                    }
                ));
            const response: MessageResponse = get.content[get.content.length - 1];
            assert.equal(response.payload, "0xdeadbeef", "payload should be 0xdeadbeef");
        });
    });
});<|MERGE_RESOLUTION|>--- conflicted
+++ resolved
@@ -95,13 +95,7 @@
         const f = ExtrinsicHelper.addIPFSMessage(keys, schemaId, ipfs_cid_64, ipfs_payload_len);
         const { target: event } = await f.fundAndSend(fundingSource);
 
-<<<<<<< HEAD
         assert.notEqual(event, undefined, "should have returned a MessagesInBlock event");
-=======
-        assert.notEqual(event, undefined, "should have returned a MessagesStored event");
-        assert.deepEqual(event?.data.schemaId, schemaId, 'schema ids should be equal');
-        assert.notEqual(event?.data.blockNumber, undefined, 'should have a block number');
->>>>>>> 1831b525
     });
 
     it("should successfully retrieve added message and returned CID should have Base32 encoding", async function () {
@@ -116,14 +110,7 @@
             const f = ExtrinsicHelper.addOnChainMessage(keys, dummySchemaId, "0xdeadbeef");
             const { target: event } = await f.fundAndSend(fundingSource);
 
-<<<<<<< HEAD
             assert.notEqual(event, undefined, "should have returned a MessagesInBlock event");
-=======
-            assert.notEqual(event, undefined, "should have returned a MessagesStored event");
-            assert.deepEqual(event?.data.schemaId, dummySchemaId, 'schema ids should be equal');
-            assert.notEqual(event?.data.blockNumber, undefined, 'should have a block number');
-
->>>>>>> 1831b525
             const get = await firstValueFrom(ExtrinsicHelper.api.rpc.messages.getBySchemaId(
                     dummySchemaId,
                     { from_block: starting_block,
