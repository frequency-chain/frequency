--- conflicted
+++ resolved
@@ -10,7 +10,7 @@
 import { getBlockNumber, getExistentialDeposit, getFinalizedBlockNumber, log, MultiSignatureType } from './helpers';
 import autoNonce, { AutoNonce } from './autoNonce';
 import { connect, connectPromise } from './apiConnection';
-import { BlockNumber, DispatchError, Event, Index, SignedBlock } from '@polkadot/types/interfaces';
+import { DispatchError, Event, Index, SignedBlock } from '@polkadot/types/interfaces';
 import { IsEvent } from '@polkadot/types/metadata/decorate/types';
 import {
   HandleResponse,
@@ -939,7 +939,6 @@
     );
   }
 
-<<<<<<< HEAD
   public static withdrawTokens(
     keys: KeyringPair,
     ownerKeys: KeyringPair,
@@ -950,7 +949,8 @@
       () => ExtrinsicHelper.api.tx.msa.withdrawTokens(getUnifiedPublicKey(ownerKeys), ownerSignature, payload),
       keys
     );
-=======
+  }
+
   public static getCapacityFee(chainEvents: EventMap): bigint {
     if (
       chainEvents['capacity.CapacityWithdrawn'] &&
@@ -959,6 +959,5 @@
       return chainEvents['capacity.CapacityWithdrawn'].data.amount.toBigInt();
     }
     return 0n;
->>>>>>> a6de174c
   }
 }