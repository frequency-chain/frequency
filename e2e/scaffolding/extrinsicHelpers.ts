import { ApiPromise, ApiRx } from '@polkadot/api';
import { ApiTypes, AugmentedEvent, SubmittableExtrinsic } from '@polkadot/api/types';
import { KeyringPair } from '@polkadot/keyring/types';
import { Compact, u128, u16, u32, u64, Vec, Option, Bool } from '@polkadot/types';
import { FrameSystemAccountInfo, SpRuntimeDispatchError } from '@polkadot/types/lookup';
import { AnyJson, AnyNumber, AnyTuple, Codec, IEvent, ISubmittableResult } from '@polkadot/types/types';
import { firstValueFrom, filter, map, pipe, tap } from 'rxjs';
import { getBlockNumber, getExistentialDeposit, log, Sr25519Signature } from './helpers';
import autoNonce, { AutoNonce } from './autoNonce';
import { connect, connectPromise } from './apiConnection';
import { DispatchError, Event, SignedBlock } from '@polkadot/types/interfaces';
import { IsEvent } from '@polkadot/types/metadata/decorate/types';
import {
  HandleResponse,
  ItemizedStoragePageResponse,
  MessageSourceId,
  PaginatedStorageResponse,
  PresumptiveSuffixesResponse,
  SchemaResponse,
} from '@frequency-chain/api-augment/interfaces';
import { u8aToHex } from '@polkadot/util/u8a/toHex';
import { u8aWrapBytes } from '@polkadot/util';
import type { Call } from '@polkadot/types/interfaces/runtime';
import { hasRelayChain } from './env';

export type ReleaseSchedule = {
  start: number;
  period: number;
  periodCount: number;
  perPeriod: bigint;
};

export type AddKeyData = { msaId?: u64; expiration?: any; newPublicKey?: any };
export type AddProviderPayload = { authorizedMsaId?: u64; schemaIds?: u16[]; expiration?: any };
export type ItemizedSignaturePayload = {
  msaId?: u64;
  schemaId?: u16;
  targetHash?: u32;
  expiration?: any;
  actions?: any;
};
export type ItemizedSignaturePayloadV2 = { schemaId?: u16; targetHash?: u32; expiration?: any; actions?: any };
export type PaginatedUpsertSignaturePayload = {
  msaId?: u64;
  schemaId?: u16;
  pageId?: u16;
  targetHash?: u32;
  expiration?: any;
  payload?: any;
};
export type PaginatedUpsertSignaturePayloadV2 = {
  schemaId?: u16;
  pageId?: u16;
  targetHash?: u32;
  expiration?: any;
  payload?: any;
};
export type PaginatedDeleteSignaturePayload = {
  msaId?: u64;
  schemaId?: u16;
  pageId?: u16;
  targetHash?: u32;
  expiration?: any;
};
export type PaginatedDeleteSignaturePayloadV2 = { schemaId?: u16; pageId?: u16; targetHash?: u32; expiration?: any };

export class EventError extends Error {
  name: string = '';
  message: string = '';
  stack?: string = '';
  section?: string = '';
  rawError: DispatchError | SpRuntimeDispatchError;

  constructor(source: DispatchError | SpRuntimeDispatchError) {
    super();

    if (source.isModule) {
      const decoded = source.registry.findMetaError(source.asModule);
      this.name = decoded.name;
      this.message = decoded.docs.join(' ');
      this.section = decoded.section;
    } else {
      this.name = source.type;
      this.message = source.type;
      this.section = '';
    }
    this.rawError = source;
  }

  public toString() {
    return `${this.section}.${this.name}: ${this.message}`;
  }
}

class CallError extends Error {
  message: string;
  result: AnyJson;

  constructor(submittable: ISubmittableResult, msg?: string) {
    super();
    this.result = submittable.toHuman();
    this.message = msg ?? 'Call Error';
  }
}

export type EventMap = Record<string, Event>;

function eventKey(event: Event): string {
  return `${event.section}.${event.method}`;
}

/**
 * These helpers return a map of events, some of which contain useful data, some of which don't.
 * Extrinsics that "create" records typically contain an ID of the entity they created, and this
 * would be a useful value to return. However, this data seems to be nested inside an array of arrays.
 *
 * Ex: schemaId = events["schemas.SchemaCreated"][<arbitrary_index>]
 *
 * To get the value associated with an event key, we would need to query inside that nested array with
 * a set of arbitrary indices. Should an object at any level of that querying be undefined, the helper
 * will throw an unchecked exception.
 *
 * To get type checking and cast a returned event as a specific event type, you can utilize TypeScripts
 * type guard functionality like so:
 *
 *      const msaCreatedEvent = events.defaultEvent;
 *      if (ExtrinsicHelper.api.events.msa.MsaCreated.is(msaCreatedEvent)) {
 *          msaId = msaCreatedEvent.data.msaId;
 *      }
 *
 * Normally, I'd say the best experience is for the helper to return both the ID of the created entity
 * along with a map of emitted events. But in this case, returning that value will increase the complexity
 * of each helper, since each would have to check for undefined values at every lookup. So, this may be
 * a rare case when it is best to simply return the map of emitted events and trust the user to look them
 * up in the test.
 */

type ParsedEvent<C extends Codec[] = Codec[], N = unknown> = IEvent<C, N>;
export type ParsedEventResult<C extends Codec[] = Codec[], N = unknown> = {
  target?: ParsedEvent<C, N>;
  eventMap: EventMap;
};

export class Extrinsic<N = unknown, T extends ISubmittableResult = ISubmittableResult, C extends Codec[] = Codec[]> {
  private event?: IsEvent<C, N>;
  private extrinsic: () => SubmittableExtrinsic<'rxjs', T>;
  private keys: KeyringPair;
  public api: ApiRx;

  constructor(extrinsic: () => SubmittableExtrinsic<'rxjs', T>, keys: KeyringPair, targetEvent?: IsEvent<C, N>) {
    this.extrinsic = extrinsic;
    this.keys = keys;
    this.event = targetEvent;
    this.api = ExtrinsicHelper.api;
  }

  // This uses automatic nonce management by default.
  public async signAndSend(inputNonce?: AutoNonce) {
    const nonce = await autoNonce.auto(this.keys, inputNonce);

    try {
      const op = this.extrinsic();
      // Era is 0 for tests due to issues with BirthBlock
      return await firstValueFrom(
        op.signAndSend(this.keys, { nonce, era: 0 }).pipe(
          tap((result) => {
            // If we learn a transaction has an error status (this does NOT include RPC errors)
            // Then throw an error
            if (result.isError) {
              throw new CallError(result, `Failed Transaction for ${this.event?.meta.name || 'unknown'}`);
            }
          }),
          filter(({ status }) => status.isInBlock || status.isFinalized),
          this.parseResult(this.event)
        )
      );
    } catch (e) {
      if ((e as any).name === 'RpcError' && inputNonce === 'auto') {
        console.error("WARNING: Unexpected RPC Error! If it is expected, use 'current' for the nonce.");
      }
      throw e;
    }
  }

  public async sudoSignAndSend() {
    const nonce = await autoNonce.auto(this.keys);
    // Era is 0 for tests due to issues with BirthBlock
    return await firstValueFrom(
      this.api.tx.sudo
        .sudo(this.extrinsic())
        .signAndSend(this.keys, { nonce, era: 0 })
        .pipe(
          filter(({ status }) => status.isInBlock || status.isFinalized),
          this.parseResult(this.event)
        )
    );
  }

  public async payWithCapacity(inputNonce?: AutoNonce) {
    const nonce = await autoNonce.auto(this.keys, inputNonce);
    // Era is 0 for tests due to issues with BirthBlock
    return await firstValueFrom(
      this.api.tx.frequencyTxPayment
        .payWithCapacity(this.extrinsic())
        .signAndSend(this.keys, { nonce, era: 0 })
        .pipe(
          filter(({ status }) => status.isInBlock || status.isFinalized),
          this.parseResult(this.event)
        )
    );
  }

  public getEstimatedTxFee(): Promise<bigint> {
    return firstValueFrom(
      this.extrinsic()
        .paymentInfo(this.keys)
        .pipe(map((info) => info.partialFee.toBigInt()))
    );
  }

  public getCall(): Call {
    const call = ExtrinsicHelper.api.createType('Call', this.extrinsic.call);
    return call;
  }

  async fundOperation(source: KeyringPair) {
    const [amount, accountInfo] = await Promise.all([
      this.getEstimatedTxFee(),
      ExtrinsicHelper.getAccountInfo(this.keys.address),
    ]);
    const freeBalance = BigInt(accountInfo.data.free.toString()) - (await getExistentialDeposit());
    if (amount > freeBalance) {
      await ExtrinsicHelper.transferFunds(source, this.keys, amount).signAndSend();
    }
  }

  public async fundAndSend(source: KeyringPair) {
    await this.fundOperation(source);
    log('Fund and Send', `Fund Source: ${source.address}`);
    return this.signAndSend();
  }

  private parseResult<ApiType extends ApiTypes = 'rxjs', T extends AnyTuple = AnyTuple, N = unknown>(
    targetEvent?: AugmentedEvent<ApiType, T, N>
  ) {
    return pipe(
      tap((result: ISubmittableResult) => {
        if (result.dispatchError) {
          const err = new EventError(result.dispatchError);
          log(err.toString());
          throw err;
        }
      }),
      map((result: ISubmittableResult) => {
        const eventMap = result.events.reduce((acc, { event }) => {
          acc[eventKey(event)] = event;
          if (this.api.events.sudo.Sudid.is(event)) {
            const {
              data: [result],
            } = event;
            if (result.isErr) {
              const err = new EventError(result.asErr);
              log(err.toString());
              throw err;
            }
          }
          return acc;
        }, {} as EventMap);

        const target = targetEvent && result.events.find(({ event }) => targetEvent.is(event))?.event;
        // Required for Typescript to be happy
        if (target && targetEvent.is(target)) {
          return { target, eventMap };
        }

        return { eventMap };
      }),
      tap(({ eventMap }) => {
        Object.entries(eventMap).map(([k, v]) => log(k, v.toHuman()));
      })
    );
  }
}

export class ExtrinsicHelper {
<<<<<<< HEAD
    public static api: ApiRx;
    public static apiPromise: ApiPromise;

    constructor() { }

    public static async initialize(providerUrl?: string | string[] | undefined) {
        ExtrinsicHelper.api = await connect(providerUrl);
        // For single state queries (api.query), ApiPromise is better
        ExtrinsicHelper.apiPromise = await connectPromise(providerUrl);
    }

    public static getLastBlock(): Promise<SignedBlock> {
        return ExtrinsicHelper.apiPromise.rpc.chain.getBlock();
    }

    /** Query Extrinsics */
    public static getAccountInfo(address: string): Promise<FrameSystemAccountInfo> {
        return ExtrinsicHelper.apiPromise.query.system.account(address);
    }

    public static getSchemaMaxBytes() {
        return ExtrinsicHelper.apiPromise.query.schemas.governanceSchemaModelMaxBytes();
    }

    /** Balance Extrinsics */
    public static transferFunds(source: KeyringPair, dest: KeyringPair, amount: Compact<u128> | AnyNumber) {
        return new Extrinsic(() => ExtrinsicHelper.api.tx.balances.transferKeepAlive(dest.address, amount), source, ExtrinsicHelper.api.events.balances.Transfer);
    }

    public static emptyAccount(source: KeyringPair, dest: KeyringPair["address"]) {
        return new Extrinsic(() => ExtrinsicHelper.api.tx.balances.transferAll(dest, false), source, ExtrinsicHelper.api.events.balances.Transfer);
    }

    /** Schema Extrinsics */
    public static createSchema(keys: KeyringPair, model: any, modelType: "AvroBinary" | "Parquet", payloadLocation: "OnChain" | "IPFS" | "Itemized" | "Paginated") {
        return new Extrinsic(() => ExtrinsicHelper.api.tx.schemas.createSchema(JSON.stringify(model), modelType, payloadLocation), keys, ExtrinsicHelper.api.events.schemas.SchemaCreated);
    }

    /** Schema v2 Extrinsics */
    public static createSchemaV2(keys: KeyringPair, model: any, modelType: "AvroBinary" | "Parquet", payloadLocation: "OnChain" | "IPFS" | "Itemized" | "Paginated", grant: ("AppendOnly" | "SignatureRequired")[]) {
        return new Extrinsic(() => ExtrinsicHelper.api.tx.schemas.createSchemaV2(JSON.stringify(model), modelType, payloadLocation, grant), keys, ExtrinsicHelper.api.events.schemas.SchemaCreated);
    }

    /** Generic Schema Extrinsics */
    public static createSchemaWithSettingsGov(keys: KeyringPair, model: any, modelType: "AvroBinary" | "Parquet", payloadLocation: "OnChain" | "IPFS" | "Itemized" | "Paginated", grant: "AppendOnly" | "SignatureRequired") {
        return new Extrinsic(() => ExtrinsicHelper.api.tx.schemas.createSchemaViaGovernance(keys.publicKey, JSON.stringify(model), modelType, payloadLocation, [grant]), keys, ExtrinsicHelper.api.events.schemas.SchemaCreated);
    }

    /** Get Schema RPC */
    public static getSchema(schemaId: u16): Promise<Option<SchemaResponse>> {
        return ExtrinsicHelper.apiPromise.rpc.schemas.getBySchemaId(schemaId);
    }

    /** MSA Extrinsics */
    public static createMsa(keys: KeyringPair) {
        return new Extrinsic(() => ExtrinsicHelper.api.tx.msa.create(), keys, ExtrinsicHelper.api.events.msa.MsaCreated);
    }

    public static addPublicKeyToMsa(keys: KeyringPair, ownerSignature: Sr25519Signature, newSignature: Sr25519Signature, payload: AddKeyData) {
        return new Extrinsic(() => ExtrinsicHelper.api.tx.msa.addPublicKeyToMsa(keys.publicKey, ownerSignature, newSignature, payload), keys, ExtrinsicHelper.api.events.msa.PublicKeyAdded);
    }

    public static deletePublicKey(keys: KeyringPair, publicKey: Uint8Array) {
        ExtrinsicHelper.api.query.msa
        return new Extrinsic(() => ExtrinsicHelper.api.tx.msa.deleteMsaPublicKey(publicKey), keys, ExtrinsicHelper.api.events.msa.PublicKeyDeleted);
    }

    public static retireMsa(keys: KeyringPair) {
        return new Extrinsic(() => ExtrinsicHelper.api.tx.msa.retireMsa(), keys, ExtrinsicHelper.api.events.msa.MsaRetired);
    }

    public static createProvider(keys: KeyringPair, providerName: string) {
        return new Extrinsic(() => ExtrinsicHelper.api.tx.msa.createProvider(providerName), keys, ExtrinsicHelper.api.events.msa.ProviderCreated);
    }

    public static createSponsoredAccountWithDelegation(delegatorKeys: KeyringPair, providerKeys: KeyringPair, signature: Sr25519Signature, payload: AddProviderPayload) {
        return new Extrinsic(() => ExtrinsicHelper.api.tx.msa.createSponsoredAccountWithDelegation(delegatorKeys.publicKey, signature, payload), providerKeys, ExtrinsicHelper.api.events.msa.MsaCreated);
    }

    public static grantDelegation(delegatorKeys: KeyringPair, providerKeys: KeyringPair, signature: Sr25519Signature, payload: AddProviderPayload) {
        return new Extrinsic(() => ExtrinsicHelper.api.tx.msa.grantDelegation(delegatorKeys.publicKey, signature, payload), providerKeys, ExtrinsicHelper.api.events.msa.DelegationGranted);
    }

    public static grantSchemaPermissions(delegatorKeys: KeyringPair, providerMsaId: any, schemaIds: any) {
        return new Extrinsic(() => ExtrinsicHelper.api.tx.msa.grantSchemaPermissions(providerMsaId, schemaIds), delegatorKeys, ExtrinsicHelper.api.events.msa.DelegationUpdated);
    }

    public static revokeSchemaPermissions(delegatorKeys: KeyringPair, providerMsaId: any, schemaIds: any) {
        return new Extrinsic(() => ExtrinsicHelper.api.tx.msa.revokeSchemaPermissions(providerMsaId, schemaIds), delegatorKeys, ExtrinsicHelper.api.events.msa.DelegationUpdated);
    }

    public static revokeDelegationByDelegator(keys: KeyringPair, providerMsaId: any) {
        return new Extrinsic(() => ExtrinsicHelper.api.tx.msa.revokeDelegationByDelegator(providerMsaId), keys, ExtrinsicHelper.api.events.msa.DelegationRevoked);
    }

    public static revokeDelegationByProvider(delegatorMsaId: u64, providerKeys: KeyringPair) {
        return new Extrinsic(() => ExtrinsicHelper.api.tx.msa.revokeDelegationByProvider(delegatorMsaId), providerKeys, ExtrinsicHelper.api.events.msa.DelegationRevoked);
    }

    /** Messages Extrinsics */
    public static addIPFSMessage(keys: KeyringPair, schemaId: any, cid: string, payload_length: number) {
        return new Extrinsic(() => ExtrinsicHelper.api.tx.messages.addIpfsMessage(schemaId, cid, payload_length), keys, ExtrinsicHelper.api.events.messages.MessagesInBlock);
    }

    /** Stateful Storage Extrinsics */
    public static applyItemActions(keys: KeyringPair, schemaId: any, msa_id: MessageSourceId, actions: any, target_hash: any) {
        return new Extrinsic(() => ExtrinsicHelper.api.tx.statefulStorage.applyItemActions(msa_id, schemaId, target_hash, actions), keys, ExtrinsicHelper.api.events.statefulStorage.ItemizedPageUpdated);
    }

    public static removePage(keys: KeyringPair, schemaId: any, msa_id: MessageSourceId, page_id: any, target_hash: any) {
        return new Extrinsic(() => ExtrinsicHelper.api.tx.statefulStorage.deletePage(msa_id, schemaId, page_id, target_hash), keys, ExtrinsicHelper.api.events.statefulStorage.PaginatedPageDeleted);
    }

    public static upsertPage(keys: KeyringPair, schemaId: any, msa_id: MessageSourceId, page_id: any, payload: any, target_hash: any) {
        return new Extrinsic(() => ExtrinsicHelper.api.tx.statefulStorage.upsertPage(msa_id, schemaId, page_id, target_hash, payload), keys, ExtrinsicHelper.api.events.statefulStorage.PaginatedPageUpdated);
    }

    public static applyItemActionsWithSignature(delegatorKeys: KeyringPair, providerKeys: KeyringPair, signature: Sr25519Signature, payload: ItemizedSignaturePayload) {
        return new Extrinsic(() => ExtrinsicHelper.api.tx.statefulStorage.applyItemActionsWithSignature(delegatorKeys.publicKey, signature, payload), providerKeys, ExtrinsicHelper.api.events.statefulStorage.ItemizedPageUpdated);
    }

    public static applyItemActionsWithSignatureV2(delegatorKeys: KeyringPair, providerKeys: KeyringPair, signature: Sr25519Signature, payload: ItemizedSignaturePayloadV2) {
        return new Extrinsic(() => ExtrinsicHelper.api.tx.statefulStorage.applyItemActionsWithSignatureV2(delegatorKeys.publicKey, signature, payload), providerKeys, ExtrinsicHelper.api.events.statefulStorage.ItemizedPageUpdated);
    }

    public static deletePageWithSignature(delegatorKeys: KeyringPair, providerKeys: KeyringPair, signature: Sr25519Signature, payload: PaginatedDeleteSignaturePayload) {
        return new Extrinsic(() => ExtrinsicHelper.api.tx.statefulStorage.deletePageWithSignature(delegatorKeys.publicKey, signature, payload), providerKeys, ExtrinsicHelper.api.events.statefulStorage.PaginatedPageDeleted);
    }

    public static deletePageWithSignatureV2(delegatorKeys: KeyringPair, providerKeys: KeyringPair, signature: Sr25519Signature, payload: PaginatedDeleteSignaturePayloadV2) {
        return new Extrinsic(() => ExtrinsicHelper.api.tx.statefulStorage.deletePageWithSignatureV2(delegatorKeys.publicKey, signature, payload), providerKeys, ExtrinsicHelper.api.events.statefulStorage.PaginatedPageDeleted);
    }

    public static upsertPageWithSignature(delegatorKeys: KeyringPair, providerKeys: KeyringPair, signature: Sr25519Signature, payload: PaginatedUpsertSignaturePayload) {
        return new Extrinsic(() => ExtrinsicHelper.api.tx.statefulStorage.upsertPageWithSignature(delegatorKeys.publicKey, signature, payload), providerKeys, ExtrinsicHelper.api.events.statefulStorage.PaginatedPageUpdated);
    }

    public static upsertPageWithSignatureV2(delegatorKeys: KeyringPair, providerKeys: KeyringPair, signature: Sr25519Signature, payload: PaginatedUpsertSignaturePayloadV2) {
        return new Extrinsic(() => ExtrinsicHelper.api.tx.statefulStorage.upsertPageWithSignatureV2(delegatorKeys.publicKey, signature, payload), providerKeys, ExtrinsicHelper.api.events.statefulStorage.PaginatedPageUpdated);
    }

    public static getItemizedStorage(msa_id: MessageSourceId, schemaId: any): Promise<ItemizedStoragePageResponse> {
        return ExtrinsicHelper.apiPromise.rpc.statefulStorage.getItemizedStorage(msa_id, schemaId);
    }

    public static getPaginatedStorage(msa_id: MessageSourceId, schemaId: any): Promise<Vec<PaginatedStorageResponse>> {
        return ExtrinsicHelper.apiPromise.rpc.statefulStorage.getPaginatedStorage(msa_id, schemaId);
    }

    public static timeReleaseTransfer(keys: KeyringPair, who: KeyringPair, schedule: ReleaseSchedule) {
        return new Extrinsic(() => ExtrinsicHelper.api.tx.timeRelease.transfer(who.address, schedule), keys, ExtrinsicHelper.api.events.timeRelease.ReleaseScheduleAdded);
    }

    public static claimHandle(delegatorKeys: KeyringPair, payload: any) {
        const proof = { Sr25519: u8aToHex(delegatorKeys.sign(u8aWrapBytes(payload.toU8a()))) }
        return new Extrinsic(() => ExtrinsicHelper.api.tx.handles.claimHandle(delegatorKeys.publicKey, proof, payload), delegatorKeys, ExtrinsicHelper.api.events.handles.HandleClaimed);
    }

    public static retireHandle(delegatorKeys: KeyringPair) {
        return new Extrinsic(() => ExtrinsicHelper.api.tx.handles.retireHandle(), delegatorKeys, ExtrinsicHelper.api.events.handles.HandleRetired);
    }

    public static getHandleForMSA(msa_id: MessageSourceId): Promise<Option<HandleResponse>> {
        return ExtrinsicHelper.apiPromise.rpc.handles.getHandleForMsa(msa_id);
    }

    public static getMsaForHandle(handle: string): Promise<Option<MessageSourceId>> {
        return ExtrinsicHelper.apiPromise.rpc.handles.getMsaForHandle(handle);
    }

    public static getNextSuffixesForHandle(base_handle: string, count: number): Promise<PresumptiveSuffixesResponse> {
        return ExtrinsicHelper.apiPromise.rpc.handles.getNextSuffixes(base_handle, count);
    }

    public static validateHandle(base_handle: string): Promise<Bool> {
        return ExtrinsicHelper.apiPromise.rpc.handles.validateHandle(base_handle);
    }

    public static addOnChainMessage(keys: KeyringPair, schemaId: any, payload: string) {
        return new Extrinsic(() => ExtrinsicHelper.api.tx.messages.addOnchainMessage(null, schemaId, payload), keys, ExtrinsicHelper.api.events.messages.MessagesInBlock);
    }

    /** Capacity Extrinsics **/
    public static setEpochLength(keys: KeyringPair, epoch_length: any) {
        return new Extrinsic(() => ExtrinsicHelper.api.tx.capacity.setEpochLength(epoch_length), keys, ExtrinsicHelper.api.events.capacity.EpochLengthUpdated);
    }
    public static stake(keys: KeyringPair, target: any, amount: any) {
        return new Extrinsic(() => ExtrinsicHelper.api.tx.capacity.stake(target, amount), keys, ExtrinsicHelper.api.events.capacity.Staked);
    }

    public static unstake(keys: KeyringPair, target: any, amount: any) {
        return new Extrinsic(() => ExtrinsicHelper.api.tx.capacity.unstake(target, amount), keys, ExtrinsicHelper.api.events.capacity.UnStaked);
    }

    public static withdrawUnstaked(keys: KeyringPair) {
        return new Extrinsic(() => ExtrinsicHelper.api.tx.capacity.withdrawUnstaked(), keys, ExtrinsicHelper.api.events.capacity.StakeWithdrawn);
    }

    public static payWithCapacityBatchAll(keys: KeyringPair, calls: any) {
        return new Extrinsic(() => ExtrinsicHelper.api.tx.frequencyTxPayment.payWithCapacityBatchAll(calls), keys, ExtrinsicHelper.api.events.utility.BatchCompleted);
    }

    public static executeUtilityBatchAll(keys: KeyringPair, calls: any) {
        return new Extrinsic(() => ExtrinsicHelper.api.tx.utility.batchAll(calls), keys, ExtrinsicHelper.api.events.utility.BatchCompleted);
    }

    public static executeUtilityBatch(keys: KeyringPair, calls: any) {
        return new Extrinsic(() => ExtrinsicHelper.api.tx.utility.batch(calls), keys, ExtrinsicHelper.api.events.utility.BatchCompleted);
    }

    public static executeUtilityForceBatch(keys: KeyringPair, calls: any) {
        return new Extrinsic(() => ExtrinsicHelper.api.tx.utility.forceBatch(calls), keys, ExtrinsicHelper.api.events.utility.BatchCompleted);
    }

    public static async runToBlock(blockNumber: number) {
      let currentBlock = await getBlockNumber();
      while (currentBlock < blockNumber) {
        // In Rococo, just wait
        if (hasRelayChain()) {
            await new Promise((r) => setTimeout(r, 4_000));
        } else {
            await ExtrinsicHelper.apiPromise.rpc.engine.createBlock(true, true);
        }
        currentBlock = await getBlockNumber();
=======
  public static api: ApiRx;
  public static apiPromise: ApiPromise;

  constructor() {}

  public static async initialize(providerUrl?: string | string[] | undefined) {
    ExtrinsicHelper.api = await connect(providerUrl);
    // For single state queries (api.query), ApiPromise is better
    ExtrinsicHelper.apiPromise = await connectPromise(providerUrl);
  }

  public static getLastBlock(): Promise<SignedBlock> {
    return ExtrinsicHelper.apiPromise.rpc.chain.getBlock();
  }

  /** Query Extrinsics */
  public static getAccountInfo(address: string): Promise<FrameSystemAccountInfo> {
    return ExtrinsicHelper.apiPromise.query.system.account(address);
  }

  public static getSchemaMaxBytes() {
    return ExtrinsicHelper.apiPromise.query.schemas.governanceSchemaModelMaxBytes();
  }

  /** Balance Extrinsics */
  public static transferFunds(source: KeyringPair, dest: KeyringPair, amount: Compact<u128> | AnyNumber) {
    return new Extrinsic(
      () => ExtrinsicHelper.api.tx.balances.transferKeepAlive(dest.address, amount),
      source,
      ExtrinsicHelper.api.events.balances.Transfer
    );
  }

  public static emptyAccount(source: KeyringPair, dest: KeyringPair['address']) {
    return new Extrinsic(
      () => ExtrinsicHelper.api.tx.balances.transferAll(dest, false),
      source,
      ExtrinsicHelper.api.events.balances.Transfer
    );
  }

  /** Schema Extrinsics */
  public static createSchema(
    keys: KeyringPair,
    model: any,
    modelType: 'AvroBinary' | 'Parquet',
    payloadLocation: 'OnChain' | 'IPFS' | 'Itemized' | 'Paginated'
  ) {
    return new Extrinsic(
      () => ExtrinsicHelper.api.tx.schemas.createSchema(JSON.stringify(model), modelType, payloadLocation),
      keys,
      ExtrinsicHelper.api.events.schemas.SchemaCreated
    );
  }

  /** Schema v2 Extrinsics */
  public static createSchemaV2(
    keys: KeyringPair,
    model: any,
    modelType: 'AvroBinary' | 'Parquet',
    payloadLocation: 'OnChain' | 'IPFS' | 'Itemized' | 'Paginated',
    grant: ('AppendOnly' | 'SignatureRequired')[]
  ) {
    return new Extrinsic(
      () => ExtrinsicHelper.api.tx.schemas.createSchemaV2(JSON.stringify(model), modelType, payloadLocation, grant),
      keys,
      ExtrinsicHelper.api.events.schemas.SchemaCreated
    );
  }

  /** Generic Schema Extrinsics */
  public static createSchemaWithSettingsGov(
    keys: KeyringPair,
    model: any,
    modelType: 'AvroBinary' | 'Parquet',
    payloadLocation: 'OnChain' | 'IPFS' | 'Itemized' | 'Paginated',
    grant: 'AppendOnly' | 'SignatureRequired'
  ) {
    return new Extrinsic(
      () =>
        ExtrinsicHelper.api.tx.schemas.createSchemaViaGovernance(
          keys.publicKey,
          JSON.stringify(model),
          modelType,
          payloadLocation,
          [grant]
        ),
      keys,
      ExtrinsicHelper.api.events.schemas.SchemaCreated
    );
  }

  /** Get Schema RPC */
  public static getSchema(schemaId: u16): Promise<Option<SchemaResponse>> {
    return ExtrinsicHelper.apiPromise.rpc.schemas.getBySchemaId(schemaId);
  }

  /** MSA Extrinsics */
  public static createMsa(keys: KeyringPair) {
    return new Extrinsic(() => ExtrinsicHelper.api.tx.msa.create(), keys, ExtrinsicHelper.api.events.msa.MsaCreated);
  }

  public static addPublicKeyToMsa(
    keys: KeyringPair,
    ownerSignature: Sr25519Signature,
    newSignature: Sr25519Signature,
    payload: AddKeyData
  ) {
    return new Extrinsic(
      () => ExtrinsicHelper.api.tx.msa.addPublicKeyToMsa(keys.publicKey, ownerSignature, newSignature, payload),
      keys,
      ExtrinsicHelper.api.events.msa.PublicKeyAdded
    );
  }

  public static deletePublicKey(keys: KeyringPair, publicKey: Uint8Array) {
    ExtrinsicHelper.api.query.msa;
    return new Extrinsic(
      () => ExtrinsicHelper.api.tx.msa.deleteMsaPublicKey(publicKey),
      keys,
      ExtrinsicHelper.api.events.msa.PublicKeyDeleted
    );
  }

  public static retireMsa(keys: KeyringPair) {
    return new Extrinsic(() => ExtrinsicHelper.api.tx.msa.retireMsa(), keys, ExtrinsicHelper.api.events.msa.MsaRetired);
  }

  public static createProvider(keys: KeyringPair, providerName: string) {
    return new Extrinsic(
      () => ExtrinsicHelper.api.tx.msa.createProvider(providerName),
      keys,
      ExtrinsicHelper.api.events.msa.ProviderCreated
    );
  }

  public static createSponsoredAccountWithDelegation(
    delegatorKeys: KeyringPair,
    providerKeys: KeyringPair,
    signature: Sr25519Signature,
    payload: AddProviderPayload
  ) {
    return new Extrinsic(
      () =>
        ExtrinsicHelper.api.tx.msa.createSponsoredAccountWithDelegation(delegatorKeys.publicKey, signature, payload),
      providerKeys,
      ExtrinsicHelper.api.events.msa.MsaCreated
    );
  }

  public static grantDelegation(
    delegatorKeys: KeyringPair,
    providerKeys: KeyringPair,
    signature: Sr25519Signature,
    payload: AddProviderPayload
  ) {
    return new Extrinsic(
      () => ExtrinsicHelper.api.tx.msa.grantDelegation(delegatorKeys.publicKey, signature, payload),
      providerKeys,
      ExtrinsicHelper.api.events.msa.DelegationGranted
    );
  }

  public static grantSchemaPermissions(delegatorKeys: KeyringPair, providerMsaId: any, schemaIds: any) {
    return new Extrinsic(
      () => ExtrinsicHelper.api.tx.msa.grantSchemaPermissions(providerMsaId, schemaIds),
      delegatorKeys,
      ExtrinsicHelper.api.events.msa.DelegationUpdated
    );
  }

  public static revokeSchemaPermissions(delegatorKeys: KeyringPair, providerMsaId: any, schemaIds: any) {
    return new Extrinsic(
      () => ExtrinsicHelper.api.tx.msa.revokeSchemaPermissions(providerMsaId, schemaIds),
      delegatorKeys,
      ExtrinsicHelper.api.events.msa.DelegationUpdated
    );
  }

  public static revokeDelegationByDelegator(keys: KeyringPair, providerMsaId: any) {
    return new Extrinsic(
      () => ExtrinsicHelper.api.tx.msa.revokeDelegationByDelegator(providerMsaId),
      keys,
      ExtrinsicHelper.api.events.msa.DelegationRevoked
    );
  }

  public static revokeDelegationByProvider(delegatorMsaId: u64, providerKeys: KeyringPair) {
    return new Extrinsic(
      () => ExtrinsicHelper.api.tx.msa.revokeDelegationByProvider(delegatorMsaId),
      providerKeys,
      ExtrinsicHelper.api.events.msa.DelegationRevoked
    );
  }

  /** Messages Extrinsics */
  public static addIPFSMessage(keys: KeyringPair, schemaId: any, cid: string, payload_length: number) {
    return new Extrinsic(
      () => ExtrinsicHelper.api.tx.messages.addIpfsMessage(schemaId, cid, payload_length),
      keys,
      ExtrinsicHelper.api.events.messages.MessagesStored
    );
  }

  /** Stateful Storage Extrinsics */
  public static applyItemActions(
    keys: KeyringPair,
    schemaId: any,
    msa_id: MessageSourceId,
    actions: any,
    target_hash: any
  ) {
    return new Extrinsic(
      () => ExtrinsicHelper.api.tx.statefulStorage.applyItemActions(msa_id, schemaId, target_hash, actions),
      keys,
      ExtrinsicHelper.api.events.statefulStorage.ItemizedPageUpdated
    );
  }

  public static removePage(keys: KeyringPair, schemaId: any, msa_id: MessageSourceId, page_id: any, target_hash: any) {
    return new Extrinsic(
      () => ExtrinsicHelper.api.tx.statefulStorage.deletePage(msa_id, schemaId, page_id, target_hash),
      keys,
      ExtrinsicHelper.api.events.statefulStorage.PaginatedPageDeleted
    );
  }

  public static upsertPage(
    keys: KeyringPair,
    schemaId: any,
    msa_id: MessageSourceId,
    page_id: any,
    payload: any,
    target_hash: any
  ) {
    return new Extrinsic(
      () => ExtrinsicHelper.api.tx.statefulStorage.upsertPage(msa_id, schemaId, page_id, target_hash, payload),
      keys,
      ExtrinsicHelper.api.events.statefulStorage.PaginatedPageUpdated
    );
  }

  public static applyItemActionsWithSignature(
    delegatorKeys: KeyringPair,
    providerKeys: KeyringPair,
    signature: Sr25519Signature,
    payload: ItemizedSignaturePayload
  ) {
    return new Extrinsic(
      () =>
        ExtrinsicHelper.api.tx.statefulStorage.applyItemActionsWithSignature(
          delegatorKeys.publicKey,
          signature,
          payload
        ),
      providerKeys,
      ExtrinsicHelper.api.events.statefulStorage.ItemizedPageUpdated
    );
  }

  public static applyItemActionsWithSignatureV2(
    delegatorKeys: KeyringPair,
    providerKeys: KeyringPair,
    signature: Sr25519Signature,
    payload: ItemizedSignaturePayloadV2
  ) {
    return new Extrinsic(
      () =>
        ExtrinsicHelper.api.tx.statefulStorage.applyItemActionsWithSignatureV2(
          delegatorKeys.publicKey,
          signature,
          payload
        ),
      providerKeys,
      ExtrinsicHelper.api.events.statefulStorage.ItemizedPageUpdated
    );
  }

  public static deletePageWithSignature(
    delegatorKeys: KeyringPair,
    providerKeys: KeyringPair,
    signature: Sr25519Signature,
    payload: PaginatedDeleteSignaturePayload
  ) {
    return new Extrinsic(
      () => ExtrinsicHelper.api.tx.statefulStorage.deletePageWithSignature(delegatorKeys.publicKey, signature, payload),
      providerKeys,
      ExtrinsicHelper.api.events.statefulStorage.PaginatedPageDeleted
    );
  }

  public static deletePageWithSignatureV2(
    delegatorKeys: KeyringPair,
    providerKeys: KeyringPair,
    signature: Sr25519Signature,
    payload: PaginatedDeleteSignaturePayloadV2
  ) {
    return new Extrinsic(
      () =>
        ExtrinsicHelper.api.tx.statefulStorage.deletePageWithSignatureV2(delegatorKeys.publicKey, signature, payload),
      providerKeys,
      ExtrinsicHelper.api.events.statefulStorage.PaginatedPageDeleted
    );
  }

  public static upsertPageWithSignature(
    delegatorKeys: KeyringPair,
    providerKeys: KeyringPair,
    signature: Sr25519Signature,
    payload: PaginatedUpsertSignaturePayload
  ) {
    return new Extrinsic(
      () => ExtrinsicHelper.api.tx.statefulStorage.upsertPageWithSignature(delegatorKeys.publicKey, signature, payload),
      providerKeys,
      ExtrinsicHelper.api.events.statefulStorage.PaginatedPageUpdated
    );
  }

  public static upsertPageWithSignatureV2(
    delegatorKeys: KeyringPair,
    providerKeys: KeyringPair,
    signature: Sr25519Signature,
    payload: PaginatedUpsertSignaturePayloadV2
  ) {
    return new Extrinsic(
      () =>
        ExtrinsicHelper.api.tx.statefulStorage.upsertPageWithSignatureV2(delegatorKeys.publicKey, signature, payload),
      providerKeys,
      ExtrinsicHelper.api.events.statefulStorage.PaginatedPageUpdated
    );
  }

  public static getItemizedStorage(msa_id: MessageSourceId, schemaId: any): Promise<ItemizedStoragePageResponse> {
    return ExtrinsicHelper.apiPromise.rpc.statefulStorage.getItemizedStorage(msa_id, schemaId);
  }

  public static getPaginatedStorage(msa_id: MessageSourceId, schemaId: any): Promise<Vec<PaginatedStorageResponse>> {
    return ExtrinsicHelper.apiPromise.rpc.statefulStorage.getPaginatedStorage(msa_id, schemaId);
  }

  public static timeReleaseTransfer(keys: KeyringPair, who: KeyringPair, schedule: ReleaseSchedule) {
    return new Extrinsic(
      () => ExtrinsicHelper.api.tx.timeRelease.transfer(who.address, schedule),
      keys,
      ExtrinsicHelper.api.events.timeRelease.ReleaseScheduleAdded
    );
  }

  public static claimHandle(delegatorKeys: KeyringPair, payload: any) {
    const proof = { Sr25519: u8aToHex(delegatorKeys.sign(u8aWrapBytes(payload.toU8a()))) };
    return new Extrinsic(
      () => ExtrinsicHelper.api.tx.handles.claimHandle(delegatorKeys.publicKey, proof, payload),
      delegatorKeys,
      ExtrinsicHelper.api.events.handles.HandleClaimed
    );
  }

  public static retireHandle(delegatorKeys: KeyringPair) {
    return new Extrinsic(
      () => ExtrinsicHelper.api.tx.handles.retireHandle(),
      delegatorKeys,
      ExtrinsicHelper.api.events.handles.HandleRetired
    );
  }

  public static getHandleForMSA(msa_id: MessageSourceId): Promise<Option<HandleResponse>> {
    return ExtrinsicHelper.apiPromise.rpc.handles.getHandleForMsa(msa_id);
  }

  public static getMsaForHandle(handle: string): Promise<Option<MessageSourceId>> {
    return ExtrinsicHelper.apiPromise.rpc.handles.getMsaForHandle(handle);
  }

  public static getNextSuffixesForHandle(base_handle: string, count: number): Promise<PresumptiveSuffixesResponse> {
    return ExtrinsicHelper.apiPromise.rpc.handles.getNextSuffixes(base_handle, count);
  }

  public static validateHandle(base_handle: string): Promise<Bool> {
    return ExtrinsicHelper.apiPromise.rpc.handles.validateHandle(base_handle);
  }

  public static addOnChainMessage(keys: KeyringPair, schemaId: any, payload: string) {
    return new Extrinsic(
      () => ExtrinsicHelper.api.tx.messages.addOnchainMessage(null, schemaId, payload),
      keys,
      ExtrinsicHelper.api.events.messages.MessagesStored
    );
  }

  /** Capacity Extrinsics **/
  public static setEpochLength(keys: KeyringPair, epoch_length: any) {
    return new Extrinsic(
      () => ExtrinsicHelper.api.tx.capacity.setEpochLength(epoch_length),
      keys,
      ExtrinsicHelper.api.events.capacity.EpochLengthUpdated
    );
  }
  public static stake(keys: KeyringPair, target: any, amount: any) {
    return new Extrinsic(
      () => ExtrinsicHelper.api.tx.capacity.stake(target, amount),
      keys,
      ExtrinsicHelper.api.events.capacity.Staked
    );
  }

  public static unstake(keys: KeyringPair, target: any, amount: any) {
    return new Extrinsic(
      () => ExtrinsicHelper.api.tx.capacity.unstake(target, amount),
      keys,
      ExtrinsicHelper.api.events.capacity.UnStaked
    );
  }

  public static withdrawUnstaked(keys: KeyringPair) {
    return new Extrinsic(
      () => ExtrinsicHelper.api.tx.capacity.withdrawUnstaked(),
      keys,
      ExtrinsicHelper.api.events.capacity.StakeWithdrawn
    );
  }

  public static payWithCapacityBatchAll(keys: KeyringPair, calls: any) {
    return new Extrinsic(
      () => ExtrinsicHelper.api.tx.frequencyTxPayment.payWithCapacityBatchAll(calls),
      keys,
      ExtrinsicHelper.api.events.utility.BatchCompleted
    );
  }

  public static executeUtilityBatchAll(keys: KeyringPair, calls: any) {
    return new Extrinsic(
      () => ExtrinsicHelper.api.tx.utility.batchAll(calls),
      keys,
      ExtrinsicHelper.api.events.utility.BatchCompleted
    );
  }

  public static executeUtilityBatch(keys: KeyringPair, calls: any) {
    return new Extrinsic(
      () => ExtrinsicHelper.api.tx.utility.batch(calls),
      keys,
      ExtrinsicHelper.api.events.utility.BatchCompleted
    );
  }

  public static executeUtilityForceBatch(keys: KeyringPair, calls: any) {
    return new Extrinsic(
      () => ExtrinsicHelper.api.tx.utility.forceBatch(calls),
      keys,
      ExtrinsicHelper.api.events.utility.BatchCompleted
    );
  }

  public static async runToBlock(blockNumber: number) {
    let currentBlock = await getBlockNumber();
    while (currentBlock < blockNumber) {
      // In Rococo, just wait
      if (hasRelayChain()) {
        await new Promise((r) => setTimeout(r, 4_000));
      } else {
        await ExtrinsicHelper.apiPromise.rpc.engine.createBlock(true, true);
>>>>>>> 8f55a11a
      }
      currentBlock = await getBlockNumber();
    }
  }
}<|MERGE_RESOLUTION|>--- conflicted
+++ resolved
@@ -283,232 +283,6 @@
 }
 
 export class ExtrinsicHelper {
-<<<<<<< HEAD
-    public static api: ApiRx;
-    public static apiPromise: ApiPromise;
-
-    constructor() { }
-
-    public static async initialize(providerUrl?: string | string[] | undefined) {
-        ExtrinsicHelper.api = await connect(providerUrl);
-        // For single state queries (api.query), ApiPromise is better
-        ExtrinsicHelper.apiPromise = await connectPromise(providerUrl);
-    }
-
-    public static getLastBlock(): Promise<SignedBlock> {
-        return ExtrinsicHelper.apiPromise.rpc.chain.getBlock();
-    }
-
-    /** Query Extrinsics */
-    public static getAccountInfo(address: string): Promise<FrameSystemAccountInfo> {
-        return ExtrinsicHelper.apiPromise.query.system.account(address);
-    }
-
-    public static getSchemaMaxBytes() {
-        return ExtrinsicHelper.apiPromise.query.schemas.governanceSchemaModelMaxBytes();
-    }
-
-    /** Balance Extrinsics */
-    public static transferFunds(source: KeyringPair, dest: KeyringPair, amount: Compact<u128> | AnyNumber) {
-        return new Extrinsic(() => ExtrinsicHelper.api.tx.balances.transferKeepAlive(dest.address, amount), source, ExtrinsicHelper.api.events.balances.Transfer);
-    }
-
-    public static emptyAccount(source: KeyringPair, dest: KeyringPair["address"]) {
-        return new Extrinsic(() => ExtrinsicHelper.api.tx.balances.transferAll(dest, false), source, ExtrinsicHelper.api.events.balances.Transfer);
-    }
-
-    /** Schema Extrinsics */
-    public static createSchema(keys: KeyringPair, model: any, modelType: "AvroBinary" | "Parquet", payloadLocation: "OnChain" | "IPFS" | "Itemized" | "Paginated") {
-        return new Extrinsic(() => ExtrinsicHelper.api.tx.schemas.createSchema(JSON.stringify(model), modelType, payloadLocation), keys, ExtrinsicHelper.api.events.schemas.SchemaCreated);
-    }
-
-    /** Schema v2 Extrinsics */
-    public static createSchemaV2(keys: KeyringPair, model: any, modelType: "AvroBinary" | "Parquet", payloadLocation: "OnChain" | "IPFS" | "Itemized" | "Paginated", grant: ("AppendOnly" | "SignatureRequired")[]) {
-        return new Extrinsic(() => ExtrinsicHelper.api.tx.schemas.createSchemaV2(JSON.stringify(model), modelType, payloadLocation, grant), keys, ExtrinsicHelper.api.events.schemas.SchemaCreated);
-    }
-
-    /** Generic Schema Extrinsics */
-    public static createSchemaWithSettingsGov(keys: KeyringPair, model: any, modelType: "AvroBinary" | "Parquet", payloadLocation: "OnChain" | "IPFS" | "Itemized" | "Paginated", grant: "AppendOnly" | "SignatureRequired") {
-        return new Extrinsic(() => ExtrinsicHelper.api.tx.schemas.createSchemaViaGovernance(keys.publicKey, JSON.stringify(model), modelType, payloadLocation, [grant]), keys, ExtrinsicHelper.api.events.schemas.SchemaCreated);
-    }
-
-    /** Get Schema RPC */
-    public static getSchema(schemaId: u16): Promise<Option<SchemaResponse>> {
-        return ExtrinsicHelper.apiPromise.rpc.schemas.getBySchemaId(schemaId);
-    }
-
-    /** MSA Extrinsics */
-    public static createMsa(keys: KeyringPair) {
-        return new Extrinsic(() => ExtrinsicHelper.api.tx.msa.create(), keys, ExtrinsicHelper.api.events.msa.MsaCreated);
-    }
-
-    public static addPublicKeyToMsa(keys: KeyringPair, ownerSignature: Sr25519Signature, newSignature: Sr25519Signature, payload: AddKeyData) {
-        return new Extrinsic(() => ExtrinsicHelper.api.tx.msa.addPublicKeyToMsa(keys.publicKey, ownerSignature, newSignature, payload), keys, ExtrinsicHelper.api.events.msa.PublicKeyAdded);
-    }
-
-    public static deletePublicKey(keys: KeyringPair, publicKey: Uint8Array) {
-        ExtrinsicHelper.api.query.msa
-        return new Extrinsic(() => ExtrinsicHelper.api.tx.msa.deleteMsaPublicKey(publicKey), keys, ExtrinsicHelper.api.events.msa.PublicKeyDeleted);
-    }
-
-    public static retireMsa(keys: KeyringPair) {
-        return new Extrinsic(() => ExtrinsicHelper.api.tx.msa.retireMsa(), keys, ExtrinsicHelper.api.events.msa.MsaRetired);
-    }
-
-    public static createProvider(keys: KeyringPair, providerName: string) {
-        return new Extrinsic(() => ExtrinsicHelper.api.tx.msa.createProvider(providerName), keys, ExtrinsicHelper.api.events.msa.ProviderCreated);
-    }
-
-    public static createSponsoredAccountWithDelegation(delegatorKeys: KeyringPair, providerKeys: KeyringPair, signature: Sr25519Signature, payload: AddProviderPayload) {
-        return new Extrinsic(() => ExtrinsicHelper.api.tx.msa.createSponsoredAccountWithDelegation(delegatorKeys.publicKey, signature, payload), providerKeys, ExtrinsicHelper.api.events.msa.MsaCreated);
-    }
-
-    public static grantDelegation(delegatorKeys: KeyringPair, providerKeys: KeyringPair, signature: Sr25519Signature, payload: AddProviderPayload) {
-        return new Extrinsic(() => ExtrinsicHelper.api.tx.msa.grantDelegation(delegatorKeys.publicKey, signature, payload), providerKeys, ExtrinsicHelper.api.events.msa.DelegationGranted);
-    }
-
-    public static grantSchemaPermissions(delegatorKeys: KeyringPair, providerMsaId: any, schemaIds: any) {
-        return new Extrinsic(() => ExtrinsicHelper.api.tx.msa.grantSchemaPermissions(providerMsaId, schemaIds), delegatorKeys, ExtrinsicHelper.api.events.msa.DelegationUpdated);
-    }
-
-    public static revokeSchemaPermissions(delegatorKeys: KeyringPair, providerMsaId: any, schemaIds: any) {
-        return new Extrinsic(() => ExtrinsicHelper.api.tx.msa.revokeSchemaPermissions(providerMsaId, schemaIds), delegatorKeys, ExtrinsicHelper.api.events.msa.DelegationUpdated);
-    }
-
-    public static revokeDelegationByDelegator(keys: KeyringPair, providerMsaId: any) {
-        return new Extrinsic(() => ExtrinsicHelper.api.tx.msa.revokeDelegationByDelegator(providerMsaId), keys, ExtrinsicHelper.api.events.msa.DelegationRevoked);
-    }
-
-    public static revokeDelegationByProvider(delegatorMsaId: u64, providerKeys: KeyringPair) {
-        return new Extrinsic(() => ExtrinsicHelper.api.tx.msa.revokeDelegationByProvider(delegatorMsaId), providerKeys, ExtrinsicHelper.api.events.msa.DelegationRevoked);
-    }
-
-    /** Messages Extrinsics */
-    public static addIPFSMessage(keys: KeyringPair, schemaId: any, cid: string, payload_length: number) {
-        return new Extrinsic(() => ExtrinsicHelper.api.tx.messages.addIpfsMessage(schemaId, cid, payload_length), keys, ExtrinsicHelper.api.events.messages.MessagesInBlock);
-    }
-
-    /** Stateful Storage Extrinsics */
-    public static applyItemActions(keys: KeyringPair, schemaId: any, msa_id: MessageSourceId, actions: any, target_hash: any) {
-        return new Extrinsic(() => ExtrinsicHelper.api.tx.statefulStorage.applyItemActions(msa_id, schemaId, target_hash, actions), keys, ExtrinsicHelper.api.events.statefulStorage.ItemizedPageUpdated);
-    }
-
-    public static removePage(keys: KeyringPair, schemaId: any, msa_id: MessageSourceId, page_id: any, target_hash: any) {
-        return new Extrinsic(() => ExtrinsicHelper.api.tx.statefulStorage.deletePage(msa_id, schemaId, page_id, target_hash), keys, ExtrinsicHelper.api.events.statefulStorage.PaginatedPageDeleted);
-    }
-
-    public static upsertPage(keys: KeyringPair, schemaId: any, msa_id: MessageSourceId, page_id: any, payload: any, target_hash: any) {
-        return new Extrinsic(() => ExtrinsicHelper.api.tx.statefulStorage.upsertPage(msa_id, schemaId, page_id, target_hash, payload), keys, ExtrinsicHelper.api.events.statefulStorage.PaginatedPageUpdated);
-    }
-
-    public static applyItemActionsWithSignature(delegatorKeys: KeyringPair, providerKeys: KeyringPair, signature: Sr25519Signature, payload: ItemizedSignaturePayload) {
-        return new Extrinsic(() => ExtrinsicHelper.api.tx.statefulStorage.applyItemActionsWithSignature(delegatorKeys.publicKey, signature, payload), providerKeys, ExtrinsicHelper.api.events.statefulStorage.ItemizedPageUpdated);
-    }
-
-    public static applyItemActionsWithSignatureV2(delegatorKeys: KeyringPair, providerKeys: KeyringPair, signature: Sr25519Signature, payload: ItemizedSignaturePayloadV2) {
-        return new Extrinsic(() => ExtrinsicHelper.api.tx.statefulStorage.applyItemActionsWithSignatureV2(delegatorKeys.publicKey, signature, payload), providerKeys, ExtrinsicHelper.api.events.statefulStorage.ItemizedPageUpdated);
-    }
-
-    public static deletePageWithSignature(delegatorKeys: KeyringPair, providerKeys: KeyringPair, signature: Sr25519Signature, payload: PaginatedDeleteSignaturePayload) {
-        return new Extrinsic(() => ExtrinsicHelper.api.tx.statefulStorage.deletePageWithSignature(delegatorKeys.publicKey, signature, payload), providerKeys, ExtrinsicHelper.api.events.statefulStorage.PaginatedPageDeleted);
-    }
-
-    public static deletePageWithSignatureV2(delegatorKeys: KeyringPair, providerKeys: KeyringPair, signature: Sr25519Signature, payload: PaginatedDeleteSignaturePayloadV2) {
-        return new Extrinsic(() => ExtrinsicHelper.api.tx.statefulStorage.deletePageWithSignatureV2(delegatorKeys.publicKey, signature, payload), providerKeys, ExtrinsicHelper.api.events.statefulStorage.PaginatedPageDeleted);
-    }
-
-    public static upsertPageWithSignature(delegatorKeys: KeyringPair, providerKeys: KeyringPair, signature: Sr25519Signature, payload: PaginatedUpsertSignaturePayload) {
-        return new Extrinsic(() => ExtrinsicHelper.api.tx.statefulStorage.upsertPageWithSignature(delegatorKeys.publicKey, signature, payload), providerKeys, ExtrinsicHelper.api.events.statefulStorage.PaginatedPageUpdated);
-    }
-
-    public static upsertPageWithSignatureV2(delegatorKeys: KeyringPair, providerKeys: KeyringPair, signature: Sr25519Signature, payload: PaginatedUpsertSignaturePayloadV2) {
-        return new Extrinsic(() => ExtrinsicHelper.api.tx.statefulStorage.upsertPageWithSignatureV2(delegatorKeys.publicKey, signature, payload), providerKeys, ExtrinsicHelper.api.events.statefulStorage.PaginatedPageUpdated);
-    }
-
-    public static getItemizedStorage(msa_id: MessageSourceId, schemaId: any): Promise<ItemizedStoragePageResponse> {
-        return ExtrinsicHelper.apiPromise.rpc.statefulStorage.getItemizedStorage(msa_id, schemaId);
-    }
-
-    public static getPaginatedStorage(msa_id: MessageSourceId, schemaId: any): Promise<Vec<PaginatedStorageResponse>> {
-        return ExtrinsicHelper.apiPromise.rpc.statefulStorage.getPaginatedStorage(msa_id, schemaId);
-    }
-
-    public static timeReleaseTransfer(keys: KeyringPair, who: KeyringPair, schedule: ReleaseSchedule) {
-        return new Extrinsic(() => ExtrinsicHelper.api.tx.timeRelease.transfer(who.address, schedule), keys, ExtrinsicHelper.api.events.timeRelease.ReleaseScheduleAdded);
-    }
-
-    public static claimHandle(delegatorKeys: KeyringPair, payload: any) {
-        const proof = { Sr25519: u8aToHex(delegatorKeys.sign(u8aWrapBytes(payload.toU8a()))) }
-        return new Extrinsic(() => ExtrinsicHelper.api.tx.handles.claimHandle(delegatorKeys.publicKey, proof, payload), delegatorKeys, ExtrinsicHelper.api.events.handles.HandleClaimed);
-    }
-
-    public static retireHandle(delegatorKeys: KeyringPair) {
-        return new Extrinsic(() => ExtrinsicHelper.api.tx.handles.retireHandle(), delegatorKeys, ExtrinsicHelper.api.events.handles.HandleRetired);
-    }
-
-    public static getHandleForMSA(msa_id: MessageSourceId): Promise<Option<HandleResponse>> {
-        return ExtrinsicHelper.apiPromise.rpc.handles.getHandleForMsa(msa_id);
-    }
-
-    public static getMsaForHandle(handle: string): Promise<Option<MessageSourceId>> {
-        return ExtrinsicHelper.apiPromise.rpc.handles.getMsaForHandle(handle);
-    }
-
-    public static getNextSuffixesForHandle(base_handle: string, count: number): Promise<PresumptiveSuffixesResponse> {
-        return ExtrinsicHelper.apiPromise.rpc.handles.getNextSuffixes(base_handle, count);
-    }
-
-    public static validateHandle(base_handle: string): Promise<Bool> {
-        return ExtrinsicHelper.apiPromise.rpc.handles.validateHandle(base_handle);
-    }
-
-    public static addOnChainMessage(keys: KeyringPair, schemaId: any, payload: string) {
-        return new Extrinsic(() => ExtrinsicHelper.api.tx.messages.addOnchainMessage(null, schemaId, payload), keys, ExtrinsicHelper.api.events.messages.MessagesInBlock);
-    }
-
-    /** Capacity Extrinsics **/
-    public static setEpochLength(keys: KeyringPair, epoch_length: any) {
-        return new Extrinsic(() => ExtrinsicHelper.api.tx.capacity.setEpochLength(epoch_length), keys, ExtrinsicHelper.api.events.capacity.EpochLengthUpdated);
-    }
-    public static stake(keys: KeyringPair, target: any, amount: any) {
-        return new Extrinsic(() => ExtrinsicHelper.api.tx.capacity.stake(target, amount), keys, ExtrinsicHelper.api.events.capacity.Staked);
-    }
-
-    public static unstake(keys: KeyringPair, target: any, amount: any) {
-        return new Extrinsic(() => ExtrinsicHelper.api.tx.capacity.unstake(target, amount), keys, ExtrinsicHelper.api.events.capacity.UnStaked);
-    }
-
-    public static withdrawUnstaked(keys: KeyringPair) {
-        return new Extrinsic(() => ExtrinsicHelper.api.tx.capacity.withdrawUnstaked(), keys, ExtrinsicHelper.api.events.capacity.StakeWithdrawn);
-    }
-
-    public static payWithCapacityBatchAll(keys: KeyringPair, calls: any) {
-        return new Extrinsic(() => ExtrinsicHelper.api.tx.frequencyTxPayment.payWithCapacityBatchAll(calls), keys, ExtrinsicHelper.api.events.utility.BatchCompleted);
-    }
-
-    public static executeUtilityBatchAll(keys: KeyringPair, calls: any) {
-        return new Extrinsic(() => ExtrinsicHelper.api.tx.utility.batchAll(calls), keys, ExtrinsicHelper.api.events.utility.BatchCompleted);
-    }
-
-    public static executeUtilityBatch(keys: KeyringPair, calls: any) {
-        return new Extrinsic(() => ExtrinsicHelper.api.tx.utility.batch(calls), keys, ExtrinsicHelper.api.events.utility.BatchCompleted);
-    }
-
-    public static executeUtilityForceBatch(keys: KeyringPair, calls: any) {
-        return new Extrinsic(() => ExtrinsicHelper.api.tx.utility.forceBatch(calls), keys, ExtrinsicHelper.api.events.utility.BatchCompleted);
-    }
-
-    public static async runToBlock(blockNumber: number) {
-      let currentBlock = await getBlockNumber();
-      while (currentBlock < blockNumber) {
-        // In Rococo, just wait
-        if (hasRelayChain()) {
-            await new Promise((r) => setTimeout(r, 4_000));
-        } else {
-            await ExtrinsicHelper.apiPromise.rpc.engine.createBlock(true, true);
-        }
-        currentBlock = await getBlockNumber();
-=======
   public static api: ApiRx;
   public static apiPromise: ApiPromise;
 
@@ -709,7 +483,7 @@
     return new Extrinsic(
       () => ExtrinsicHelper.api.tx.messages.addIpfsMessage(schemaId, cid, payload_length),
       keys,
-      ExtrinsicHelper.api.events.messages.MessagesStored
+      ExtrinsicHelper.api.events.messages.MessagesInBlock
     );
   }
 
@@ -894,7 +668,7 @@
     return new Extrinsic(
       () => ExtrinsicHelper.api.tx.messages.addOnchainMessage(null, schemaId, payload),
       keys,
-      ExtrinsicHelper.api.events.messages.MessagesStored
+      ExtrinsicHelper.api.events.messages.MessagesInBlock
     );
   }
 
@@ -970,7 +744,6 @@
         await new Promise((r) => setTimeout(r, 4_000));
       } else {
         await ExtrinsicHelper.apiPromise.rpc.engine.createBlock(true, true);
->>>>>>> 8f55a11a
       }
       currentBlock = await getBlockNumber();
     }
