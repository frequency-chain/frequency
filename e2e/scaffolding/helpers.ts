--- conflicted
+++ resolved
@@ -97,7 +97,7 @@
 export async function generateDelegationPayload(
   payloadInputs: AddProviderPayload,
   expirationOffset: number = 100,
-  blockNumber?: number,
+  blockNumber?: number
 ): Promise<AddProviderPayload> {
   const { expiration, ...payload } = payloadInputs;
 
@@ -125,7 +125,7 @@
 export async function generateAddKeyPayload(
   payloadInputs: AddKeyData,
   expirationOffset: number = 100,
-  blockNumber?: number,
+  blockNumber?: number
 ): Promise<AddKeyData> {
   const { expiration, ...payload } = payloadInputs;
 
@@ -138,7 +138,7 @@
 export async function generateItemizedSignaturePayload(
   payloadInputs: ItemizedSignaturePayload | ItemizedSignaturePayloadV2,
   expirationOffset: number = 100,
-  blockNumber?: number,
+  blockNumber?: number
 ): Promise<ItemizedSignaturePayload> {
   const { expiration, ...payload } = payloadInputs;
 
@@ -159,7 +159,7 @@
 export async function generateItemizedActionsPayloadAndSignature(
   payloadInput: ItemizedSignaturePayload | ItemizedSignaturePayloadV2,
   payloadType: 'PalletStatefulStorageItemizedSignaturePayload' | 'PalletStatefulStorageItemizedSignaturePayloadV2',
-  signingKeys: KeyringPair,
+  signingKeys: KeyringPair
 ) {
   const payloadData = await generateItemizedSignaturePayload(payloadInput);
   const payload = ExtrinsicHelper.api.registry.createType(payloadType, payloadData);
@@ -172,7 +172,7 @@
   actions: any[],
   schemaId: SchemaId,
   signingKeys: KeyringPair,
-  msaId: MessageSourceId,
+  msaId: MessageSourceId
 ) {
   const payloadInput: ItemizedSignaturePayload = {
     msaId,
@@ -184,7 +184,7 @@
   return generateItemizedActionsPayloadAndSignature(
     payloadInput,
     'PalletStatefulStorageItemizedSignaturePayload',
-    signingKeys,
+    signingKeys
   );
 }
 
@@ -192,7 +192,7 @@
   actions: any[],
   schemaId: SchemaId,
   signingKeys: KeyringPair,
-  msaId: MessageSourceId,
+  msaId: MessageSourceId
 ) {
   const payloadInput: ItemizedSignaturePayloadV2 = {
     targetHash: await getCurrentItemizedHash(msaId, schemaId),
@@ -203,14 +203,14 @@
   return generateItemizedActionsPayloadAndSignature(
     payloadInput,
     'PalletStatefulStorageItemizedSignaturePayloadV2',
-    signingKeys,
+    signingKeys
   );
 }
 
 export async function generatePaginatedUpsertSignaturePayload(
   payloadInputs: PaginatedUpsertSignaturePayload,
   expirationOffset: number = 100,
-  blockNumber?: number,
+  blockNumber?: number
 ): Promise<PaginatedUpsertSignaturePayload> {
   const { expiration, ...payload } = payloadInputs;
 
@@ -223,7 +223,7 @@
 export async function generatePaginatedUpsertSignaturePayloadV2(
   payloadInputs: PaginatedUpsertSignaturePayloadV2,
   expirationOffset: number = 100,
-  blockNumber?: number,
+  blockNumber?: number
 ): Promise<PaginatedUpsertSignaturePayloadV2> {
   const { expiration, ...payload } = payloadInputs;
 
@@ -236,7 +236,7 @@
 export async function generatePaginatedDeleteSignaturePayload(
   payloadInputs: PaginatedDeleteSignaturePayload,
   expirationOffset: number = 100,
-  blockNumber?: number,
+  blockNumber?: number
 ): Promise<PaginatedDeleteSignaturePayload> {
   const { expiration, ...payload } = payloadInputs;
 
@@ -249,7 +249,7 @@
 export async function generatePaginatedDeleteSignaturePayloadV2(
   payloadInputs: PaginatedDeleteSignaturePayloadV2,
   expirationOffset: number = 100,
-  blockNumber?: number,
+  blockNumber?: number
 ): Promise<PaginatedDeleteSignaturePayloadV2> {
   const { expiration, ...payload } = payloadInputs;
 
@@ -293,7 +293,7 @@
         const info = await ExtrinsicHelper.getAccountInfo(keypair);
         // Only drain keys that can be
         if (canDrainAccount(info)) await ExtrinsicHelper.emptyAccount(keypair, dest).signAndSend();
-      }),
+      })
     );
   } catch (e) {
     console.log('Error draining accounts: ', e);
@@ -304,18 +304,17 @@
   source: KeyringPair,
   dest: KeyringPair,
   amount: bigint,
-  nonce?: number,
+  nonce?: number
 ): Promise<void> {
   await ExtrinsicHelper.transferFunds(source, dest, amount).signAndSend(nonce);
 }
 
-// create and Fund keys with existential deposit amount or the value provided.
 export async function createAndFundKeypair(
   source: KeyringPair,
   amount?: bigint,
   keyName?: string,
   nonce?: number,
-  keyType: KeypairType = 'sr25519',
+  keyType: KeypairType = 'sr25519'
 ): Promise<KeyringPair> {
   const keypair = createKeys(keyName, keyType);
 
@@ -329,7 +328,7 @@
   source: KeyringPair,
   keyNames: string[],
   amountOverExDep: bigint = 100_000_000n,
-  keyType: KeypairType = 'sr25519',
+  keyType: KeypairType = 'sr25519'
 ): Promise<KeyringPair[]> {
   const nonce = await getNonce(source);
   const existentialDeposit = await getExistentialDeposit();
@@ -348,14 +347,10 @@
   }
 }
 
-<<<<<<< HEAD
-export async function createProviderKeysAndId(source: KeyringPair, amount: bigint = 1n * DOLLARS): Promise<[KeyringPair, u64]> {
-=======
 export async function createProviderKeysAndId(
   source: KeyringPair,
   amount: bigint = 1n * DOLLARS
 ): Promise<[KeyringPair, u64]> {
->>>>>>> 4a241249
   const providerKeys = await createAndFundKeypair(source, amount);
   await ExtrinsicHelper.createMsa(providerKeys).fundAndSend(source);
   const createProviderOp = ExtrinsicHelper.createProvider(providerKeys, 'PrivateProvider');
@@ -364,19 +359,28 @@
   return [providerKeys, providerId];
 }
 
+export async function createDelegator(
+  source: KeyringPair,
+  amount?: bigint,
+  keyType: KeypairType = 'sr25519'
+): Promise<[KeyringPair, u64]> {
+  const keys = await createAndFundKeypair(source, amount, undefined, undefined, keyType);
+  const createMsa = ExtrinsicHelper.createMsa(keys);
+  const { target: msaCreatedEvent } = await createMsa.fundAndSend(source);
+  const delegatorMsaId = msaCreatedEvent?.data.msaId || new u64(ExtrinsicHelper.api.registry, 0);
+
+  return [keys, delegatorMsaId];
+}
+
 export async function createDelegatorAndDelegation(
   source: KeyringPair,
   schemaId: u16 | u16[],
   providerId: u64,
   providerKeys: KeyringPair,
-  keyType: KeypairType = 'sr25519',
+  keyType: KeypairType = 'sr25519'
 ): Promise<[KeyringPair, u64]> {
   // Create a  delegator msa + keys.
-<<<<<<< HEAD
-  const [delegatorMsaId, delegatorKeys] = await createMsa(source, 2n * DOLLARS, keyType);
-=======
   const [delegatorMsaId, delegatorKeys] = await createMsa(source, undefined, keyType);
->>>>>>> 4a241249
   // Grant delegation to the provider
   const payload = await generateDelegationPayload({
     authorizedMsaId: providerId,
@@ -388,11 +392,7 @@
     delegatorKeys,
     providerKeys,
     signPayload(delegatorKeys, addProviderData),
-<<<<<<< HEAD
-    payload,
-=======
     payload
->>>>>>> 4a241249
   );
   await grantDelegationOp.fundAndSend(source);
 
@@ -422,15 +422,11 @@
 // 1. Creates and funds a key pair.
 // 2. Key pair used to directly create its own MSA Id
 // 3. returns MSA ID and the keys.
-<<<<<<< HEAD
-export async function createMsa(source: KeyringPair, amount?: bigint, keyType: KeypairType = 'sr25519'): Promise<[u64, KeyringPair]> {
-=======
 export async function createMsa(
   source: KeyringPair,
   amount?: bigint,
   keyType: KeypairType = 'sr25519'
 ): Promise<[u64, KeyringPair]> {
->>>>>>> 4a241249
   const keys = await createAndFundKeypair(source, amount, undefined, undefined, keyType);
   const createMsaOp = ExtrinsicHelper.createMsa(keys);
   const { target } = await createMsaOp.fundAndSend(source);
@@ -445,7 +441,7 @@
   source: KeyringPair,
   keys: KeyringPair,
   providerName: string,
-  amount: bigint | undefined = undefined,
+  amount: bigint | undefined = undefined
 ): Promise<u64> {
   const createMsaOp = ExtrinsicHelper.createMsa(keys);
   const createProviderOp = ExtrinsicHelper.createProvider(keys, providerName);
@@ -473,7 +469,7 @@
   source: KeyringPair,
   keys: KeyringPair,
   providerId: u64,
-  tokensToStake: bigint,
+  tokensToStake: bigint
 ): Promise<void> {
   const stakeOp = ExtrinsicHelper.stake(keys, providerId, tokensToStake);
   const { target: stakeEvent } = await stakeOp.fundAndSend(source);
@@ -487,7 +483,7 @@
     assert.equal(
       stakedCapacity,
       expectedCapacity,
-      `stakeToProvider: expected ${expectedCapacity}, got ${stakedCapacity}`,
+      `stakeToProvider: expected ${expectedCapacity}, got ${stakedCapacity}`
     );
   } else {
     return Promise.reject('stakeToProvider: stakeEvent should be capacity.Staked event');
@@ -498,7 +494,7 @@
   source: KeyringPair,
   keys: KeyringPair,
   providerId: u64,
-  tokensToStake: bigint,
+  tokensToStake: bigint
 ): Promise<void> {
   const stakeOp = ExtrinsicHelper.providerBoost(keys, providerId, tokensToStake);
   const { target: stakeEvent } = await stakeOp.fundAndSend(source);
@@ -511,7 +507,7 @@
     assert.equal(
       stakedCapacity,
       expectedCapacity,
-      `stakeToProvider: expected ${expectedCapacity}, got ${stakedCapacity}`,
+      `stakeToProvider: expected ${expectedCapacity}, got ${stakedCapacity}`
     );
   } else {
     return Promise.reject('stakeToProvider: stakeEvent should be capacity.Staked event');
@@ -534,7 +530,7 @@
     assert.equal(
       actualEpochLength,
       TEST_EPOCH_LENGTH,
-      `should have set epoch length to TEST_EPOCH_LENGTH blocks, but it's ${actualEpochLength}`,
+      `should have set epoch length to TEST_EPOCH_LENGTH blocks, but it's ${actualEpochLength}`
     );
   } else {
     assert.fail('should return an EpochLengthUpdated event');
@@ -558,7 +554,7 @@
       'AvroBinary',
       'OnChain',
       [],
-      'test.graphChangeSchema',
+      'test.graphChangeSchema'
     );
     const { target: createSchemaEvent, eventMap } = await op.fundAndSend(source);
     assertExtrinsicSuccess(eventMap);
@@ -581,7 +577,7 @@
       'Parquet',
       'IPFS',
       [],
-      'test.parquetBroadcast',
+      'test.parquetBroadcast'
     );
     const { target: event } = await createSchema.fundAndSend(source);
     if (event) {
@@ -603,7 +599,7 @@
       'AvroBinary',
       'OnChain',
       [],
-      'test.dummySchema',
+      'test.dummySchema'
     );
     const { target: dummySchemaEvent } = await createDummySchema.fundAndSend(source);
     if (dummySchemaEvent) {
@@ -626,7 +622,7 @@
       'AvroBinary',
       'Paginated',
       [],
-      'test.AvroChatMessagePaginated',
+      'test.AvroChatMessagePaginated'
     );
     const { target: event } = await createSchema.fundAndSend(source);
     if (event) {
@@ -649,7 +645,7 @@
       'AvroBinary',
       'Itemized',
       [],
-      'test.AvroChatMessageItemized',
+      'test.AvroChatMessageItemized'
     );
     const { target: event } = await createSchema.fundAndSend(source);
     if (event) {
@@ -694,7 +690,7 @@
 export async function assertAddNewKey(
   capacityKeys: KeyringPair,
   addKeyPayload: AddKeyData,
-  newControlKeypair: KeyringPair,
+  newControlKeypair: KeyringPair
 ) {
   const addKeyPayloadCodec: Codec = ExtrinsicHelper.api.registry.createType('PalletMsaAddKeyData', addKeyPayload);
   const ownerSig: MultiSignatureType = signPayload(capacityKeys, addKeyPayloadCodec);
@@ -730,19 +726,6 @@
 }
 
 export async function assertExtrinsicSucceededAndFeesPaid(chainEvents: any) {
-<<<<<<< HEAD
-  assert.notEqual(
-    chainEvents['system.ExtrinsicSuccess'],
-    undefined,
-    'should have returned an ExtrinsicSuccess event',
-  );
-  assert.notEqual(
-    chainEvents['balances.Withdraw'],
-    undefined,
-    'should have returned a balances.Withdraw event',
-  );
-=======
   assert.notEqual(chainEvents['system.ExtrinsicSuccess'], undefined, 'should have returned an ExtrinsicSuccess event');
   assert.notEqual(chainEvents['balances.Withdraw'], undefined, 'should have returned a balances.Withdraw event');
->>>>>>> 4a241249
 }