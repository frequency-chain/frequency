--- conflicted
+++ resolved
@@ -1,15 +1,8 @@
 import { Keyring } from '@polkadot/api';
-<<<<<<< HEAD
-import { KeyringPair } from '@polkadot/keyring/types';
+import type { KeyringPair } from '@polkadot/keyring/types';
 import { u16, u32, u64, Option, Bytes, Result } from '@polkadot/types';
 import type { CommonPrimitivesStatefulStoragePaginatedStorageResponseV2, FrameSystemAccountInfo, PalletCapacityCapacityDetails } from '@polkadot/types/lookup';
 import { AnyNumber, Codec } from '@polkadot/types/types';
-=======
-import type { KeyringPair } from '@polkadot/keyring/types';
-import { u16, u32, u64, Option, Bytes } from '@polkadot/types';
-import type { FrameSystemAccountInfo, PalletCapacityCapacityDetails } from '@polkadot/types/lookup';
-import type { Codec } from '@polkadot/types/types';
->>>>>>> bbd2d6bf
 import { hexToU8a, u8aToHex, u8aWrapBytes } from '@polkadot/util';
 import { mnemonicGenerate } from '@polkadot/util-crypto';
 import {
