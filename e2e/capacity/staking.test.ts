import '@frequency-chain/api-augment';
import { KeyringPair } from '@polkadot/keyring/types';
import { u64 } from '@polkadot/types';
import assert from 'assert';
import { ExtrinsicHelper } from '../scaffolding/extrinsicHelpers';
import {
  createKeys,
  createMsaAndProvider,
  stakeToProvider,
  getNextEpochBlock,
  TEST_EPOCH_LENGTH,
  CENTS,
  DOLLARS,
  createAndFundKeypair,
  getCapacity,
  createMsa,
} from '../scaffolding/helpers';
import { isDev } from '../scaffolding/env';
import { getFundingSource } from '../scaffolding/funding';

const accountBalance: bigint = 2n * DOLLARS;
const tokenMinStake: bigint = 1n * CENTS;
const capacityMin: bigint = tokenMinStake / 50n;
const fundingSource = getFundingSource(import.meta.url);

describe('Capacity Staking Tests', function () {
  // The frozen balance is initialized and tracked throughout the staking end to end tests
  // to accommodate for the fact that withdrawing unstaked token tests are not executed
  // against a relay chain. Since the length of time to wait for an epoch period to roll over could
  // potentially be hours / days, that test is skipped. Therefore, we must track the frozen balance
  // so that tests against it can pass regardless if withdrawing (the frozen balance decreasing)
  // has happened or not.
  let trackedFrozenBalance: bigint = 0n;

  describe('scenario: user staking, unstaking, and withdraw-unstaked', function () {
    let stakeKeys: KeyringPair;
    let stakeProviderId: u64;

    before(async function () {
      stakeKeys = createKeys('StakeKeys');
      stakeProviderId = await createMsaAndProvider(fundingSource, stakeKeys, 'StakeProvider', accountBalance);
    });

    it('successfully stakes the minimum amount', async function () {
      await assert.doesNotReject(stakeToProvider(fundingSource, stakeKeys, stakeProviderId, tokenMinStake));

      // Confirm that the tokens were locked in the stakeKeys account using the query API
      const stakedAcctInfo = await ExtrinsicHelper.getAccountInfo(stakeKeys);
      assert.equal(
        stakedAcctInfo.data.frozen,
        tokenMinStake,
        `expected ${tokenMinStake} frozen balance, got ${stakedAcctInfo.data.frozen}`
      );

      // Confirm that the capacity was added to the stakeProviderId using the query API
      const capacityStaked = await getCapacity(stakeProviderId);
      assert.equal(
        capacityStaked.remainingCapacity,
        capacityMin,
        `expected capacityLedger.remainingCapacity = 1CENT, got ${capacityStaked.remainingCapacity}`
      );
      assert.equal(
        capacityStaked.totalTokensStaked,
        tokenMinStake,
        `expected capacityLedger.totalTokensStaked = 1CENT, got ${capacityStaked.totalTokensStaked}`
      );
      assert.equal(
        capacityStaked.totalCapacityIssued,
        capacityMin,
        `expected capacityLedger.totalCapacityIssued = 1CENT, got ${capacityStaked.totalCapacityIssued}`
      );
      trackedFrozenBalance += tokenMinStake;
    });

    it('successfully unstakes the minimum amount', async function () {
      const stakeObj = ExtrinsicHelper.unstake(stakeKeys, stakeProviderId, tokenMinStake);
      const { target: unStakeEvent } = await stakeObj.signAndSend();
      assert.notEqual(unStakeEvent, undefined, 'should return an UnStaked event');
      assert.equal(
        unStakeEvent?.data.capacity,
        capacityMin,
        'should return an UnStaked event with 1 CENT reduced capacity'
      );

      // Confirm that the tokens were unstaked in the stakeProviderId account using the query API
      const capacityStaked = await getCapacity(stakeProviderId);
      assert.equal(capacityStaked.remainingCapacity, 0, 'should return a capacityLedger with 0 remainingCapacity');
      assert.equal(capacityStaked.totalTokensStaked, 0, 'should return a capacityLedger with 0 total tokens staked');
      assert.equal(capacityStaked.totalCapacityIssued, 0, 'should return a capacityLedger with 0 capacity issued');
    });

    it('successfully withdraws the unstaked amount', async function () {
      // Withdrawing unstaked token will only be executed against a Frequency
      // node built for development due to the long length of time it would
      // take to wait for an epoch period to roll over.
      if (!isDev()) this.skip();

      // Mine enough blocks to pass the unstake period = CapacityUnstakingThawPeriod = 2 epochs
      const newEpochBlock = await getNextEpochBlock();
      await ExtrinsicHelper.runToBlock(newEpochBlock + TEST_EPOCH_LENGTH + 1);

      const withdrawObj = ExtrinsicHelper.withdrawUnstaked(stakeKeys);
      const { target: withdrawEvent } = await withdrawObj.signAndSend();
      assert.notEqual(withdrawEvent, undefined, 'should return a StakeWithdrawn event');

      const amount = withdrawEvent!.data.amount;
      assert.equal(amount, tokenMinStake, 'should return a StakeWithdrawn event with 1M amount');

      // Confirm that the tokens were unstaked in the stakeKeys account using the query API
      const unStakedAcctInfo = await ExtrinsicHelper.getAccountInfo(stakeKeys);
      assert.equal(unStakedAcctInfo.data.frozen, 0, 'should return an account with 0 frozen balance');

      // Confirm that the staked capacity was removed from the stakeProviderId account using the query API
      const capacityStaked = await getCapacity(stakeProviderId);
      assert.equal(capacityStaked.remainingCapacity, 0, 'should return a capacityLedger with 0 remainingCapacity');
      assert.equal(capacityStaked.totalTokensStaked, 0, 'should return a capacityLedger with 0 total tokens staked');
      assert.equal(capacityStaked.totalCapacityIssued, 0, 'should return a capacityLedger with 0 capacity issued');

      trackedFrozenBalance -= tokenMinStake;
    });

    describe('when staking to multiple times', function () {
      describe('and targeting same provider', function () {
        it('successfully increases the amount that was targeted to provider', async function () {
          await assert.doesNotReject(stakeToProvider(fundingSource, stakeKeys, stakeProviderId, tokenMinStake));

          const capacityStaked = await getCapacity(stakeProviderId);
          assert.equal(
            capacityStaked.remainingCapacity,
            capacityMin,
            `expected capacityStaked.remainingCapacity = ${capacityMin}, got ${capacityStaked.remainingCapacity}`
          );
          assert.equal(
            capacityStaked.totalTokensStaked,
            tokenMinStake,
            `expected capacityStaked.totalTokensStaked = ${tokenMinStake}, got ${capacityStaked.totalTokensStaked}`
          );
          assert.equal(
            capacityStaked.totalCapacityIssued,
            capacityMin,
            `expected capacityStaked.totalCapacityIssued = ${capacityMin}, got ${capacityStaked.totalCapacityIssued}`
          );
          trackedFrozenBalance += tokenMinStake;

          // Confirm that the tokens were staked in the stakeKeys account using the query API
          const stakedAcctInfo = await ExtrinsicHelper.getAccountInfo(stakeKeys);

          const increasedFrozen: bigint = stakedAcctInfo.data.frozen.toBigInt();

          assert.equal(
            increasedFrozen,
            trackedFrozenBalance,
            `expected frozen=${tokenMinStake}, got ${increasedFrozen}`
          );
        });
      });

      describe('and targeting different provider', function () {
        let otherProviderKeys: KeyringPair;
        let otherProviderId: u64;

        before(async function () {
          otherProviderKeys = createKeys('OtherProviderKeys');
          otherProviderId = await createMsaAndProvider(fundingSource, otherProviderKeys, 'OtherProvider');
        });

        it('does not change other targets amounts', async function () {
          // Increase stake by 1 cent to a different target.
          await assert.doesNotReject(stakeToProvider(fundingSource, stakeKeys, otherProviderId, 1n * CENTS));
          const expectedCapacity = CENTS / 50n;

          // Confirm that the staked capacity of the original stakeProviderId account is unchanged
          // stakeProviderId should still have 1M from first test case in this describe.
          // otherProvider should now have 1M
          const origStaked = await getCapacity(stakeProviderId);
          assert.equal(
            origStaked.remainingCapacity,
            expectedCapacity,
            `expected 1/50 CENT remaining capacity, got ${origStaked.remainingCapacity}`
          );
          assert.equal(
            origStaked.totalTokensStaked,
            1n * CENTS,
            `expected 1 CENT staked, got ${origStaked.totalTokensStaked}`
          );
          assert.equal(
            origStaked.totalCapacityIssued,
            expectedCapacity,
            `expected 1/50 CENT capacity issued, got ${origStaked.totalCapacityIssued}`
          );

          // Confirm that the staked capacity was added to the otherProviderId account using the query API
          const capacityStaked = await getCapacity(otherProviderId);
          assert.equal(
            capacityStaked.remainingCapacity,
            expectedCapacity,
            'should return a capacityLedger with 1/50M remainingCapacity'
          );
          assert.equal(
            capacityStaked.totalTokensStaked,
            1n * CENTS,
            'should return a capacityLedger with 1M total tokens staked'
          );
          assert.equal(
            capacityStaked.totalCapacityIssued,
            expectedCapacity,
            'should return a capacityLedger with 1/50M capacity issued'
          );
        });

        it('successfully increases the amount that was targeted to provider from different accounts', async function () {
          // Create a new account
          const additionalKeys = await createAndFundKeypair(fundingSource, accountBalance);
          const currentStaked = await getCapacity(stakeProviderId);

          await assert.doesNotReject(stakeToProvider(fundingSource, additionalKeys, stakeProviderId, tokenMinStake));

          const capacityStaked = await getCapacity(stakeProviderId);
          assert.equal(
            capacityStaked.remainingCapacity,
            currentStaked.remainingCapacity.toBigInt() + capacityMin,
            `should return a capacityLedger with ${capacityMin} remaining, got ${capacityStaked.remainingCapacity}`
          );
          assert.equal(
            capacityStaked.totalTokensStaked,
            currentStaked.totalTokensStaked.toBigInt() + tokenMinStake,
            `should return a capacityLedger with ${tokenMinStake} total staked, got: ${capacityStaked.totalTokensStaked}`
          );
          assert.equal(
            capacityStaked.totalCapacityIssued,
            currentStaked.totalCapacityIssued.toBigInt() + capacityMin,
            `should return a capacityLedger with ${capacityMin} total issued, got ${capacityStaked.totalCapacityIssued}`
          );

          // Confirm that the tokens were not staked in the stakeKeys account using the query API
          const stakedAcctInfo = await ExtrinsicHelper.getAccountInfo(additionalKeys);

          const increasedFrozen: bigint = stakedAcctInfo.data.frozen.toBigInt();

          assert.equal(increasedFrozen, tokenMinStake, `expected frozen=${tokenMinStake}, got ${increasedFrozen}`);
        });
      });
    });
  });

  describe('when staking and targeting an InvalidTarget', function () {
    it('fails to stake', async function () {
      const stakeAmount = 10n * CENTS;
<<<<<<< HEAD
      const [notProviderMsaId, stakeKeys] = await createMsa(fundingSource, 1n * DOLLARS);
=======
      const [notProviderMsaId, stakeKeys] = await createMsa(fundingSource, 10n * CENTS);
>>>>>>> 4a241249

      const failStakeObj = ExtrinsicHelper.stake(stakeKeys, notProviderMsaId, stakeAmount);
      await assert.rejects(failStakeObj.signAndSend(), { name: 'InvalidTarget' });
    });
  });

  describe('when attempting to stake below the minimum staking requirements', function () {
    it('should fail to stake for StakingAmountBelowMinimum', async function () {
      const stakingKeys = createKeys('stakingKeys');
      const providerId = await createMsaAndProvider(fundingSource, stakingKeys, 'stakingKeys', 150n * CENTS);
      const stakeAmount = 1500n;

      const failStakeObj = ExtrinsicHelper.stake(stakingKeys, providerId, stakeAmount);
      await assert.rejects(failStakeObj.signAndSend(), { name: 'StakingAmountBelowMinimum' });
    });
  });

  describe('when attempting to stake a zero amount', function () {
    it('fails to stake and errors ZeroAmountNotAllowed', async function () {
      const stakingKeys = createKeys('stakingKeys');
      const providerId = await createMsaAndProvider(fundingSource, stakingKeys, 'stakingKeys', 30n * CENTS);

      const failStakeObj = ExtrinsicHelper.stake(stakingKeys, providerId, 0);
      await assert.rejects(failStakeObj.signAndSend(), { name: 'ZeroAmountNotAllowed' });
    });
  });

  describe('when staking an amount and account balance is too low', function () {
    it('fails to stake and errors BalanceTooLowtoStake', async function () {
      const stakingKeys = createKeys('stakingKeys');
      const providerId = await createMsaAndProvider(fundingSource, stakingKeys, 'stakingKeys', 1n * DOLLARS);
      const stakingAmount = 2n * DOLLARS;

      const failStakeObj = ExtrinsicHelper.stake(stakingKeys, providerId, stakingAmount);
      await assert.rejects(failStakeObj.signAndSend(), { name: 'BalanceTooLowtoStake' });
    });

    it('fails to stake when stake is >= than stakable_amount + minimum token balance', async function () {
      const stakingKeys = createKeys('stakingKeys');
      const providerId = await createMsaAndProvider(fundingSource, stakingKeys, 'stakingKeys', 1n * DOLLARS);
      const stakingAmount = 1n * DOLLARS;

      const failStakeObj = ExtrinsicHelper.stake(stakingKeys, providerId, stakingAmount);
      await assert.rejects(failStakeObj.signAndSend(), { name: 'BalanceTooLowtoStake' });
    });
  });
});<|MERGE_RESOLUTION|>--- conflicted
+++ resolved
@@ -246,11 +246,7 @@
   describe('when staking and targeting an InvalidTarget', function () {
     it('fails to stake', async function () {
       const stakeAmount = 10n * CENTS;
-<<<<<<< HEAD
-      const [notProviderMsaId, stakeKeys] = await createMsa(fundingSource, 1n * DOLLARS);
-=======
       const [notProviderMsaId, stakeKeys] = await createMsa(fundingSource, 10n * CENTS);
->>>>>>> 4a241249
 
       const failStakeObj = ExtrinsicHelper.stake(stakeKeys, notProviderMsaId, stakeAmount);
       await assert.rejects(failStakeObj.signAndSend(), { name: 'InvalidTarget' });
@@ -271,7 +267,7 @@
   describe('when attempting to stake a zero amount', function () {
     it('fails to stake and errors ZeroAmountNotAllowed', async function () {
       const stakingKeys = createKeys('stakingKeys');
-      const providerId = await createMsaAndProvider(fundingSource, stakingKeys, 'stakingKeys', 30n * CENTS);
+      const providerId = await createMsaAndProvider(fundingSource, stakingKeys, 'stakingKeys', 10n * CENTS);
 
       const failStakeObj = ExtrinsicHelper.stake(stakingKeys, providerId, 0);
       await assert.rejects(failStakeObj.signAndSend(), { name: 'ZeroAmountNotAllowed' });
