import '@frequency-chain/api-augment';
import { KeyringPair } from '@polkadot/keyring/types';
import { Bytes, u64, u16 } from '@polkadot/types';
import { u8aToHex } from '@polkadot/util/u8a/toHex';
import { u8aWrapBytes } from '@polkadot/util';
import assert from 'assert';
import { AddKeyData, AddProviderPayload, EventMap, ExtrinsicHelper } from '../scaffolding/extrinsicHelpers';
import { base64 } from 'multiformats/bases/base64';
import { SchemaId } from '@frequency-chain/api-augment/interfaces';
import {
  createKeys,
  createAndFundKeypair,
  createMsaAndProvider,
  generateDelegationPayload,
  getBlockNumber,
  signPayloadSr25519,
  stakeToProvider,
  fundKeypair,
  generateAddKeyPayload,
  CENTS,
  DOLLARS,
  getOrCreateGraphChangeSchema,
  TokenPerCapacity,
  assertEvent,
  getCurrentItemizedHash,
  getCurrentPaginatedHash,
  generateItemizedSignaturePayload,
  createDelegator,
  generatePaginatedUpsertSignaturePayload,
  generatePaginatedDeleteSignaturePayload,
  getOrCreateDummySchema,
  getOrCreateAvroChatMessageItemizedSchema,
  getOrCreateParquetBroadcastSchema,
  getOrCreateAvroChatMessagePaginatedSchema,
  generateItemizedSignaturePayloadV2,
  generatePaginatedUpsertSignaturePayloadV2,
  generatePaginatedDeleteSignaturePayloadV2,
  getCapacity,
  getTestHandle,
  assertHasMessage,
  assertAddNewKey,
} from '../scaffolding/helpers';
import { FeeDetails } from '@polkadot/types/interfaces';
import { ipfsCid } from '../messages/ipfs';
import { getFundingSource } from '../scaffolding/funding';

const FUNDS_AMOUNT: bigint = 50n * DOLLARS;
const fundingSource = getFundingSource('capacity-transactions');

describe('Capacity Transactions', function () {
  describe('pay_with_capacity', function () {
    describe('when caller has a Capacity account', function () {
      let schemaId: u16;
      const amountStaked = 2n * DOLLARS;

      before(async function () {
        // Create schemas for testing with Grant Delegation to test pay_with_capacity
        schemaId = await getOrCreateGraphChangeSchema(fundingSource);
        assert.notEqual(schemaId, undefined, 'setup should populate schemaId');
      });

      function getCapacityFee(chainEvents: EventMap): bigint {
        if (
          chainEvents['capacity.CapacityWithdrawn'] &&
          ExtrinsicHelper.api.events.capacity.CapacityWithdrawn.is(chainEvents['capacity.CapacityWithdrawn'])
        ) {
          return chainEvents['capacity.CapacityWithdrawn'].data.amount.toBigInt();
        }
        return 0n;
      }

      it('fails when a provider makes an eligible extrinsic call using non-funded control key', async function () {
        const capacityKeys = createKeys('CapacityKeysNSF');
        const capacityProvider = await createMsaAndProvider(fundingSource, capacityKeys, 'CapProvNSF', FUNDS_AMOUNT);
        // this will first fund 'capacityKeys' before staking
        await assert.doesNotReject(stakeToProvider(fundingSource, capacityKeys, capacityProvider, amountStaked));

        // As current owner, add a new set of control keys that do not have a balance.
        const newControlKeypair = createKeys('NewKeyNoBalance');
        const newPublicKey = newControlKeypair.publicKey;
        const addKeyPayload: AddKeyData = await generateAddKeyPayload({
          msaId: capacityProvider,
          newPublicKey: newPublicKey,
        });
        await assertAddNewKey(capacityKeys, addKeyPayload, newControlKeypair);

        // attempt a capacity transaction using the new unfunded key: claimHandle
        const handle = getTestHandle();
        const expiration = (await getBlockNumber()) + 10;
        const handle_vec = new Bytes(ExtrinsicHelper.api.registry, handle);
        const handlePayload = {
          baseHandle: handle_vec,
          expiration: expiration,
        };
        const claimHandlePayload = ExtrinsicHelper.api.registry.createType(
          'CommonPrimitivesHandlesClaimHandlePayload',
          handlePayload
        );
        const claimHandle = ExtrinsicHelper.claimHandle(newControlKeypair, claimHandlePayload);
        await assert.rejects(claimHandle.payWithCapacity('current'), {
          name: 'RpcError',
          message: '1010: Invalid Transaction: Inability to pay some fees , e.g. account balance too low',
        });
      });

      describe('when capacity eligible transaction is from the msa pallet', function () {
        let capacityKeys: KeyringPair;
        let capacityProvider: u64;
        let delegatorKeys: KeyringPair;
        let payload: any = {};
        const stakedForMsa = 15n * DOLLARS;

        before(async function () {
          capacityKeys = createKeys('CapacityKeys');
          capacityProvider = await createMsaAndProvider(fundingSource, capacityKeys, 'CapacityProvider', FUNDS_AMOUNT);
          // Stake enough for all transactions
          await assert.doesNotReject(stakeToProvider(fundingSource, capacityKeys, capacityProvider, stakedForMsa));
        });

        beforeEach(async function () {
          delegatorKeys = createKeys('delegatorKeys');
          payload = await generateDelegationPayload({
            authorizedMsaId: capacityProvider,
            schemaIds: [schemaId],
          });
        });

        it('successfully pays with Capacity for eligible transaction - addPublicKeytoMSA', async function () {
          const authorizedKeys: KeyringPair[] = [];
          const defaultPayload: AddKeyData = {};

          authorizedKeys.push(await createAndFundKeypair(fundingSource, 50_000_000n));
          defaultPayload.msaId = capacityProvider;
          defaultPayload.newPublicKey = authorizedKeys[0].publicKey;

          const payload = await generateAddKeyPayload(defaultPayload);
          const addKeyData = ExtrinsicHelper.api.registry.createType('PalletMsaAddKeyData', payload);
          const ownerSig = signPayloadSr25519(capacityKeys, addKeyData);
          const newSig = signPayloadSr25519(authorizedKeys[0], addKeyData);
          const addPublicKeyOp = ExtrinsicHelper.addPublicKeyToMsa(capacityKeys, ownerSig, newSig, payload);

          const { eventMap } = await addPublicKeyOp.payWithCapacity();
          assertEvent(eventMap, 'system.ExtrinsicSuccess');
          assertEvent(eventMap, 'capacity.CapacityWithdrawn');
          assertEvent(eventMap, 'msa.PublicKeyAdded');
        });

        it('successfully pays with Capacity for eligible transaction - createSponsoredAccountWithDelegation', async function () {
          const addProviderData = ExtrinsicHelper.api.registry.createType('PalletMsaAddProvider', payload);
          const call = ExtrinsicHelper.createSponsoredAccountWithDelegation(
            delegatorKeys,
            capacityKeys,
            signPayloadSr25519(delegatorKeys, addProviderData),
            payload
          );
          const { eventMap } = await call.payWithCapacity();
          assertEvent(eventMap, 'system.ExtrinsicSuccess');
          assertEvent(eventMap, 'capacity.CapacityWithdrawn');
          assertEvent(eventMap, 'msa.DelegationGranted');
        });

        it('successfully pays with Capacity for eligible transaction - grantDelegation', async function () {
          await fundKeypair(fundingSource, delegatorKeys, 10n * CENTS);

          let { eventMap } = await ExtrinsicHelper.createMsa(delegatorKeys).signAndSend();
          assertEvent(eventMap, 'msa.MsaCreated');

          const addProviderData = ExtrinsicHelper.api.registry.createType('PalletMsaAddProvider', payload);
          const grantDelegationOp = ExtrinsicHelper.grantDelegation(
            delegatorKeys,
            capacityKeys,
            signPayloadSr25519(delegatorKeys, addProviderData),
            payload
          );

          ({ eventMap } = await grantDelegationOp.payWithCapacity());

          // Check for remaining capacity to be reduced
          const capacityStaked = await getCapacity(capacityProvider);

          assertEvent(eventMap, 'system.ExtrinsicSuccess');
          assertEvent(eventMap, 'capacity.CapacityWithdrawn');
          assertEvent(eventMap, 'msa.DelegationGranted');

          const fee = getCapacityFee(eventMap);
          // assuming no other txns charged against capacity (b/c of async tests), this should be the maximum amount left.
          const maximumExpectedRemaining = stakedForMsa / TokenPerCapacity - fee;

          const remaining = capacityStaked.remainingCapacity.toBigInt();
          assert(remaining <= maximumExpectedRemaining, `expected ${remaining} to be <= ${maximumExpectedRemaining}`);
          assert.equal(capacityStaked.totalTokensStaked.toBigInt(), stakedForMsa);
          assert.equal(capacityStaked.totalCapacityIssued.toBigInt(), stakedForMsa / TokenPerCapacity);
        });
      });

      describe('when capacity eligible transaction is from the messages pallet', function () {
        let starting_block: number;
        let capacityKeys: KeyringPair;
        let capacityProvider: u64;

        before(async function () {
          capacityKeys = createKeys('CapacityKeys');
          capacityProvider = await createMsaAndProvider(fundingSource, capacityKeys, 'CapacityProvider', FUNDS_AMOUNT);
        });

        beforeEach(async function () {
          starting_block = (await ExtrinsicHelper.apiPromise.rpc.chain.getHeader()).number.toNumber();
          // Stake each time so that we always have enough capacity to do the call
          await assert.doesNotReject(stakeToProvider(fundingSource, capacityKeys, capacityProvider, amountStaked));
        });

        it('successfully pays with Capacity for eligible transaction - addIPFSMessage', async function () {
          const schemaId = await getOrCreateParquetBroadcastSchema(fundingSource);
          const ipfs_payload_data = 'This is a test of Frequency.';
          const ipfs_payload_len = ipfs_payload_data.length + 1;
          const ipfs_cid_64 = (await ipfsCid(ipfs_payload_data, './e2e_test.txt')).toString(base64);
          const call = ExtrinsicHelper.addIPFSMessage(capacityKeys, schemaId, ipfs_cid_64, ipfs_payload_len);

          const { eventMap } = await call.payWithCapacity();
<<<<<<< HEAD
          assertEvent(eventMap, "capacity.CapacityWithdrawn");
          assertEvent(eventMap, "messages.MessagesInBlock");
=======
          assertEvent(eventMap, 'capacity.CapacityWithdrawn');
          assertEvent(eventMap, 'messages.MessagesStored');
>>>>>>> 8f55a11a
        });

        it('successfully pays with Capacity for eligible transaction - addOnchainMessage', async function () {
          // Create a dummy on-chain schema
          const dummySchemaId: u16 = await getOrCreateDummySchema(fundingSource);
          const call = ExtrinsicHelper.addOnChainMessage(capacityKeys, dummySchemaId, '0xdeadbeef');
          const { eventMap } = await call.payWithCapacity();
<<<<<<< HEAD
          assertEvent(eventMap, "capacity.CapacityWithdrawn");
          assertEvent(eventMap, "messages.MessagesInBlock");
          const get = await ExtrinsicHelper.apiPromise.rpc.messages.getBySchemaId(
            dummySchemaId,
            {
              from_block: starting_block,
              from_index: 0,
              to_block: starting_block + 999,
              page_size: 999
            }
          );
          assertHasMessage(get, x => x.payload.isSome && x.payload.toString() === "0xdeadbeef");
=======
          assertEvent(eventMap, 'capacity.CapacityWithdrawn');
          assertEvent(eventMap, 'messages.MessagesStored');
          const get = await ExtrinsicHelper.apiPromise.rpc.messages.getBySchemaId(dummySchemaId, {
            from_block: starting_block,
            from_index: 0,
            to_block: starting_block + 999,
            page_size: 999,
          });
          assertHasMessage(get, (x) => x.payload.isSome && x.payload.toString() === '0xdeadbeef');
>>>>>>> 8f55a11a
        });
      });

      describe('when capacity eligible transaction is from the StatefulStorage pallet', function () {
        let delegatorKeys: KeyringPair;
        let delegatorProviderId: u64;
        let capacityKeys: KeyringPair;
        let capacityProvider: u64;

        before(async function () {
          capacityKeys = createKeys('CapacityKeys');
          capacityProvider = await createMsaAndProvider(fundingSource, capacityKeys, 'CapacityProvider', FUNDS_AMOUNT);
        });

        beforeEach(async function () {
          // Stake each time so that we always have enough capacity to do the call
          await assert.doesNotReject(stakeToProvider(fundingSource, capacityKeys, capacityProvider, amountStaked));
        });

        it('successfully pays with Capacity for eligible transaction - applyItemActions', async function () {
          // Create a schema to allow delete actions
          const schemaId_deletable: SchemaId = await getOrCreateAvroChatMessageItemizedSchema(fundingSource);

          // Add and update actions
          const payload_1 = new Bytes(ExtrinsicHelper.api.registry, 'Hello World From Frequency');
          const add_action = {
            Add: payload_1,
          };

          const payload_2 = new Bytes(ExtrinsicHelper.api.registry, 'Hello World Again From Frequency');
          const update_action = {
            Add: payload_2,
          };

          const target_hash = await getCurrentItemizedHash(capacityProvider, schemaId_deletable);

          const add_actions = [add_action, update_action];
          const call = ExtrinsicHelper.applyItemActions(
            capacityKeys,
            schemaId_deletable,
            capacityProvider,
            add_actions,
            target_hash
          );
          const { eventMap } = await call.payWithCapacity();
          assertEvent(eventMap, 'system.ExtrinsicSuccess');
          assertEvent(eventMap, 'capacity.CapacityWithdrawn');
          assertEvent(eventMap, 'statefulStorage.ItemizedPageUpdated');
        });

        it('successfully pays with Capacity for eligible transaction - upsertPage; deletePage', async function () {
          // Get a schema for Paginated PayloadLocation
          schemaId = await getOrCreateAvroChatMessagePaginatedSchema(fundingSource);
          const page_id = 0;
          let target_hash = await getCurrentPaginatedHash(capacityProvider, schemaId, page_id);

          // Add and update actions
          const payload_1 = new Bytes(ExtrinsicHelper.api.registry, 'Hello World From Frequency');
          const call = ExtrinsicHelper.upsertPage(
            capacityKeys,
            schemaId,
            capacityProvider,
            page_id,
            payload_1,
            target_hash
          );
          const { eventMap } = await call.payWithCapacity();
          assertEvent(eventMap, 'system.ExtrinsicSuccess');
          assertEvent(eventMap, 'capacity.CapacityWithdrawn');
          assertEvent(eventMap, 'statefulStorage.PaginatedPageUpdated');

          // Remove the page
          target_hash = await getCurrentPaginatedHash(capacityProvider, schemaId, page_id);
          const call2 = ExtrinsicHelper.removePage(capacityKeys, schemaId, capacityProvider, page_id, target_hash);
          const { eventMap: eventMap2 } = await call2.payWithCapacity();
          assertEvent(eventMap2, 'system.ExtrinsicSuccess');
          assertEvent(eventMap2, 'capacity.CapacityWithdrawn');
          assertEvent(eventMap2, 'statefulStorage.PaginatedPageDeleted');
        });

        it('successfully pays with Capacity for eligible transaction - applyItemActionsWithSignature', async function () {
          // Create a schema for Itemized PayloadLocation
          const itemizedSchemaId: SchemaId = await getOrCreateAvroChatMessageItemizedSchema(fundingSource);

          // Create a MSA for the delegator
          [delegatorKeys, delegatorProviderId] = await createDelegator(fundingSource);
          assert.notEqual(delegatorKeys, undefined, 'setup should populate delegator_key');
          assert.notEqual(delegatorProviderId, undefined, 'setup should populate msa_id');

          // Add and update actions
          const payload_1 = new Bytes(ExtrinsicHelper.api.registry, 'Hello World From Frequency');
          const add_action = {
            Add: payload_1,
          };

          const payload_2 = new Bytes(ExtrinsicHelper.api.registry, 'Hello World Again From Frequency');
          const update_action = {
            Add: payload_2,
          };

          const target_hash = await getCurrentItemizedHash(delegatorProviderId, itemizedSchemaId);

          const add_actions = [add_action, update_action];
          const payload = await generateItemizedSignaturePayload({
            msaId: delegatorProviderId,
            targetHash: target_hash,
            schemaId: itemizedSchemaId,
            actions: add_actions,
          });
          const itemizedPayloadData = ExtrinsicHelper.api.registry.createType(
            'PalletStatefulStorageItemizedSignaturePayload',
            payload
          );
          const itemized_add_result_1 = ExtrinsicHelper.applyItemActionsWithSignature(
            delegatorKeys,
            capacityKeys,
            signPayloadSr25519(delegatorKeys, itemizedPayloadData),
            payload
          );
          const { target: pageUpdateEvent1, eventMap } = await itemized_add_result_1.payWithCapacity();
          assertEvent(eventMap, 'system.ExtrinsicSuccess');
          assertEvent(eventMap, 'capacity.CapacityWithdrawn');
          assert.notEqual(
            pageUpdateEvent1,
            undefined,
            'should have returned a PalletStatefulStorageItemizedActionApplied event'
          );
        });

        it('successfully pays with Capacity for eligible transaction - applyItemActionsWithSignatureV2', async function () {
          // Create a schema for Itemized PayloadLocation
          const itemizedSchemaId: SchemaId = await getOrCreateAvroChatMessageItemizedSchema(fundingSource);

          // Create a MSA for the delegator
          [delegatorKeys, delegatorProviderId] = await createDelegator(fundingSource);
          assert.notEqual(delegatorKeys, undefined, 'setup should populate delegator_key');
          assert.notEqual(delegatorProviderId, undefined, 'setup should populate msa_id');

          // Add and update actions
          const payload_1 = new Bytes(ExtrinsicHelper.api.registry, 'Hello World From Frequency');
          const add_action = {
            Add: payload_1,
          };

          const payload_2 = new Bytes(ExtrinsicHelper.api.registry, 'Hello World Again From Frequency');
          const update_action = {
            Add: payload_2,
          };

          const target_hash = await getCurrentItemizedHash(delegatorProviderId, itemizedSchemaId);

          const add_actions = [add_action, update_action];
          const payload = await generateItemizedSignaturePayloadV2({
            targetHash: target_hash,
            schemaId: itemizedSchemaId,
            actions: add_actions,
          });
          const itemizedPayloadData = ExtrinsicHelper.api.registry.createType(
            'PalletStatefulStorageItemizedSignaturePayloadV2',
            payload
          );
          const itemized_add_result_1 = ExtrinsicHelper.applyItemActionsWithSignatureV2(
            delegatorKeys,
            capacityKeys,
            signPayloadSr25519(delegatorKeys, itemizedPayloadData),
            payload
          );
          const { target: pageUpdateEvent1, eventMap } = await itemized_add_result_1.payWithCapacity();
          assertEvent(eventMap, 'system.ExtrinsicSuccess');
          assertEvent(eventMap, 'capacity.CapacityWithdrawn');
          assert.notEqual(
            pageUpdateEvent1,
            undefined,
            'should have returned a PalletStatefulStorageItemizedActionApplied event'
          );
        });

        it('successfully pays with Capacity for eligible transaction - upsertPageWithSignature; deletePageWithSignature', async function () {
          const paginatedSchemaId: SchemaId = await getOrCreateAvroChatMessagePaginatedSchema(fundingSource);

          // Create a MSA for the delegator
          [delegatorKeys, delegatorProviderId] = await createDelegator(fundingSource);
          assert.notEqual(delegatorKeys, undefined, 'setup should populate delegator_key');
          assert.notEqual(delegatorProviderId, undefined, 'setup should populate msa_id');

          const page_id = new u16(ExtrinsicHelper.api.registry, 1);

          // Add and update actions
          let target_hash = await getCurrentPaginatedHash(delegatorProviderId, paginatedSchemaId, page_id.toNumber());
          const upsertPayload = await generatePaginatedUpsertSignaturePayload({
            msaId: delegatorProviderId,
            targetHash: target_hash,
            schemaId: paginatedSchemaId,
            pageId: page_id,
            payload: new Bytes(ExtrinsicHelper.api.registry, 'Hello World From Frequency'),
          });
          const upsertPayloadData = ExtrinsicHelper.api.registry.createType(
            'PalletStatefulStoragePaginatedUpsertSignaturePayload',
            upsertPayload
          );
          const upsert_result = ExtrinsicHelper.upsertPageWithSignature(
            delegatorKeys,
            capacityKeys,
            signPayloadSr25519(delegatorKeys, upsertPayloadData),
            upsertPayload
          );
          const { target: pageUpdateEvent, eventMap: eventMap1 } = await upsert_result.payWithCapacity();
          assertEvent(eventMap1, 'system.ExtrinsicSuccess');
          assertEvent(eventMap1, 'capacity.CapacityWithdrawn');
          assert.notEqual(
            pageUpdateEvent,
            undefined,
            'should have returned a PalletStatefulStoragePaginatedPageUpdate event'
          );

          // Remove the page
          target_hash = await getCurrentPaginatedHash(delegatorProviderId, paginatedSchemaId, page_id.toNumber());
          const deletePayload = await generatePaginatedDeleteSignaturePayload({
            msaId: delegatorProviderId,
            targetHash: target_hash,
            schemaId: paginatedSchemaId,
            pageId: page_id,
          });
          const deletePayloadData = ExtrinsicHelper.api.registry.createType(
            'PalletStatefulStoragePaginatedDeleteSignaturePayload',
            deletePayload
          );
          const remove_result = ExtrinsicHelper.deletePageWithSignature(
            delegatorKeys,
            capacityKeys,
            signPayloadSr25519(delegatorKeys, deletePayloadData),
            deletePayload
          );
          const { target: pageRemove, eventMap: eventMap2 } = await remove_result.payWithCapacity();
          assertEvent(eventMap2, 'system.ExtrinsicSuccess');
          assertEvent(eventMap2, 'capacity.CapacityWithdrawn');
          assert.notEqual(pageRemove, undefined, 'should have returned a event');

          // no pages should exist
          const result = await ExtrinsicHelper.getPaginatedStorage(delegatorProviderId, paginatedSchemaId);
          assert.notEqual(result, undefined, 'should have returned a valid response');
          assert.equal(result.length, 0, 'should returned no paginated pages');
        });

        it('successfully pays with Capacity for eligible transaction - upsertPageWithSignatureV2; deletePageWithSignatureV2', async function () {
          const paginatedSchemaId: SchemaId = await getOrCreateAvroChatMessagePaginatedSchema(fundingSource);

          // Create a MSA for the delegator
          [delegatorKeys, delegatorProviderId] = await createDelegator(fundingSource);
          assert.notEqual(delegatorKeys, undefined, 'setup should populate delegator_key');
          assert.notEqual(delegatorProviderId, undefined, 'setup should populate msa_id');

          const page_id = new u16(ExtrinsicHelper.api.registry, 1);

          // Add and update actions
          let target_hash = await getCurrentPaginatedHash(delegatorProviderId, paginatedSchemaId, page_id.toNumber());
          const upsertPayload = await generatePaginatedUpsertSignaturePayloadV2({
            targetHash: target_hash,
            schemaId: paginatedSchemaId,
            pageId: page_id,
            payload: new Bytes(ExtrinsicHelper.api.registry, 'Hello World From Frequency'),
          });
          const upsertPayloadData = ExtrinsicHelper.api.registry.createType(
            'PalletStatefulStoragePaginatedUpsertSignaturePayloadV2',
            upsertPayload
          );
          const upsert_result = ExtrinsicHelper.upsertPageWithSignatureV2(
            delegatorKeys,
            capacityKeys,
            signPayloadSr25519(delegatorKeys, upsertPayloadData),
            upsertPayload
          );
          const { target: pageUpdateEvent, eventMap: eventMap1 } = await upsert_result.payWithCapacity();
          assertEvent(eventMap1, 'system.ExtrinsicSuccess');
          assertEvent(eventMap1, 'capacity.CapacityWithdrawn');
          assert.notEqual(
            pageUpdateEvent,
            undefined,
            'should have returned a PalletStatefulStoragePaginatedPageUpdate event'
          );

          // Remove the page
          target_hash = await getCurrentPaginatedHash(delegatorProviderId, paginatedSchemaId, page_id.toNumber());
          const deletePayload = await generatePaginatedDeleteSignaturePayloadV2({
            targetHash: target_hash,
            schemaId: paginatedSchemaId,
            pageId: page_id,
          });
          const deletePayloadData = ExtrinsicHelper.api.registry.createType(
            'PalletStatefulStoragePaginatedDeleteSignaturePayloadV2',
            deletePayload
          );
          const remove_result = ExtrinsicHelper.deletePageWithSignatureV2(
            delegatorKeys,
            capacityKeys,
            signPayloadSr25519(delegatorKeys, deletePayloadData),
            deletePayload
          );
          const { target: pageRemove, eventMap: eventMap2 } = await remove_result.payWithCapacity();
          assertEvent(eventMap2, 'system.ExtrinsicSuccess');
          assertEvent(eventMap2, 'capacity.CapacityWithdrawn');
          assert.notEqual(pageRemove, undefined, 'should have returned a event');

          // no pages should exist
          const result = await ExtrinsicHelper.getPaginatedStorage(delegatorProviderId, paginatedSchemaId);
          assert.notEqual(result, undefined, 'should have returned a valid response');
          assert.equal(result.length, 0, 'should returned no paginated pages');
        });
      });

      describe('when capacity eligible transaction is from the handles pallet', function () {
        let capacityKeys: KeyringPair;
        let capacityProvider: u64;

        before(async function () {
          capacityKeys = createKeys('CapacityKeys');
          capacityProvider = await createMsaAndProvider(fundingSource, capacityKeys, 'CapacityProvider', FUNDS_AMOUNT);
        });

        it('successfully pays with Capacity for eligible transaction - claimHandle', async function () {
          await assert.doesNotReject(stakeToProvider(fundingSource, capacityKeys, capacityProvider, amountStaked));

          const handle = getTestHandle();
          const expiration = (await getBlockNumber()) + 10;
          const handle_vec = new Bytes(ExtrinsicHelper.api.registry, handle);
          const handlePayload = {
            baseHandle: handle_vec,
            expiration: expiration,
          };
          const claimHandlePayload = ExtrinsicHelper.api.registry.createType(
            'CommonPrimitivesHandlesClaimHandlePayload',
            handlePayload
          );
          const claimHandle = ExtrinsicHelper.claimHandle(capacityKeys, claimHandlePayload);
          const { eventMap } = await claimHandle.payWithCapacity();
          assertEvent(eventMap, 'system.ExtrinsicSuccess');
          assertEvent(eventMap, 'capacity.CapacityWithdrawn');
          assertEvent(eventMap, 'handles.HandleClaimed');
        });
      });

      // When a user attempts to pay for a non-capacity transaction with Capacity,
      // it should error and drop the transaction from the transaction-pool.
      it('fails to pay with Capacity for a non-capacity transaction', async function () {
        const capacityKeys = createKeys('CapacityKeys');
        const capacityProvider = await createMsaAndProvider(
          fundingSource,
          capacityKeys,
          'CapacityProvider',
          FUNDS_AMOUNT
        );
        const nonCapacityTxn = ExtrinsicHelper.stake(capacityKeys, capacityProvider, 1n * CENTS);
        await assert.rejects(nonCapacityTxn.payWithCapacity('current'), {
          name: 'RpcError',
          message: '1010: Invalid Transaction: Custom error: 0',
        });
      });

      // When a user does not have enough capacity to pay for the transaction fee
      // and is NOT eligible to replenish Capacity, it should error and be dropped
      // from the transaction pool.
      it('fails to pay for a transaction with empty capacity', async function () {
        const capacityKeys = createKeys('CapKeysEmpty');
        const capacityProvider = await createMsaAndProvider(fundingSource, capacityKeys, 'CapProvEmpty', FUNDS_AMOUNT);
        const noCapacityKeys = createKeys('noCapacityKeys');
        const _providerId = await createMsaAndProvider(fundingSource, noCapacityKeys, 'NoCapProvider');

        const delegatorKeys = createKeys('delegatorKeys');

        const payload = await generateDelegationPayload({
          authorizedMsaId: capacityProvider,
          schemaIds: [schemaId],
        });
        const addProviderData = ExtrinsicHelper.api.registry.createType('PalletMsaAddProvider', payload);
        const grantDelegationOp = ExtrinsicHelper.grantDelegation(
          delegatorKeys,
          noCapacityKeys,
          signPayloadSr25519(noCapacityKeys, addProviderData),
          payload
        );

        await assert.rejects(grantDelegationOp.payWithCapacity('current'), {
          name: 'RpcError',
          message: '1010: Invalid Transaction: Inability to pay some fees , e.g. account balance too low',
        });
      });

      // *All keys should have at least an EXISTENTIAL_DEPOSIT = 1M.
      it('fails to pay for transaction when key does has not met the min deposit', async function () {
        const capacityKeys = createKeys('CapKeysUnder');
        const capacityProvider = await createMsaAndProvider(fundingSource, capacityKeys, 'CapProvUnder', FUNDS_AMOUNT);
        const noTokensKeys = createKeys('noTokensKeys');
        const delegatorKeys = await createAndFundKeypair(fundingSource, 2n * DOLLARS, 'delegatorKeys');

        await assert.doesNotReject(stakeToProvider(fundingSource, capacityKeys, capacityProvider, 1n * DOLLARS));

        // Add new key
        const newKeyPayload: AddKeyData = await generateAddKeyPayload({
          msaId: new u64(ExtrinsicHelper.api.registry, capacityProvider),
          newPublicKey: noTokensKeys.publicKey,
        });
        const addKeyData = ExtrinsicHelper.api.registry.createType('PalletMsaAddKeyData', newKeyPayload);

        const ownerSig = signPayloadSr25519(capacityKeys, addKeyData);
        const newSig = signPayloadSr25519(noTokensKeys, addKeyData);
        const addPublicKeyOp = ExtrinsicHelper.addPublicKeyToMsa(capacityKeys, ownerSig, newSig, newKeyPayload);

        const { target: publicKeyEvent } = await addPublicKeyOp.fundAndSend(fundingSource);
        assert.notEqual(publicKeyEvent, undefined, 'should have added public key');

        const createMsaOp = ExtrinsicHelper.createMsa(delegatorKeys);
        const { target: MsaCreatedEvent } = await createMsaOp.fundAndSend(fundingSource);
        assert.notEqual(MsaCreatedEvent, undefined, 'should have returned MsaCreated event');

        const payload = await generateDelegationPayload({
          authorizedMsaId: capacityProvider,
          schemaIds: [schemaId],
        });
        const addProviderData = ExtrinsicHelper.api.registry.createType('PalletMsaAddProvider', payload);
        const grantDelegationOp = ExtrinsicHelper.grantDelegation(
          delegatorKeys,
          noTokensKeys,
          signPayloadSr25519(delegatorKeys, addProviderData),
          payload
        );

        await assert.rejects(grantDelegationOp.payWithCapacity('current'), {
          name: 'RpcError',
          message: '1010: Invalid Transaction: Inability to pay some fees , e.g. account balance too low',
        });
      });
    });

    describe('when caller does not have a Capacity account', function () {
      let delegatorKeys: KeyringPair;
      let delegatorProviderId: u64;
      let schemaId: u16;

      beforeEach(async function () {
        // Create and fund a keypair with EXISTENTIAL_DEPOSIT
        // Use this keypair for delegator operations
        delegatorKeys = createKeys('OtherProviderKeys');
        delegatorProviderId = await createMsaAndProvider(fundingSource, delegatorKeys, 'Delegator', FUNDS_AMOUNT);
        schemaId = new u16(ExtrinsicHelper.api.registry, 0);
      });

      describe('but has an MSA account that has not been registered as a Provider', function () {
        it('fails to pay for a transaction', async function () {
          // Create a keypair with msaId, but no provider
          const noProviderKeys = await createAndFundKeypair(fundingSource, FUNDS_AMOUNT, 'NoProviderKeys');

          const createMsaOp = ExtrinsicHelper.createMsa(noProviderKeys);

          const { target: msaCreatedEvent } = await createMsaOp.fundAndSend(fundingSource);
          assert.notEqual(msaCreatedEvent, undefined, 'should have returned MsaCreated event');

          // When a user is not a registered provider and attempts to pay with Capacity,
          // it should error with InvalidTransaction::Payment, which is a 1010 error, Inability to pay some fees.
          const payload = await generateDelegationPayload({
            authorizedMsaId: delegatorProviderId,
            schemaIds: [schemaId],
          });
          const addProviderData = ExtrinsicHelper.api.registry.createType('PalletMsaAddProvider', payload);
          const grantDelegationOp = ExtrinsicHelper.grantDelegation(
            delegatorKeys,
            noProviderKeys,
            signPayloadSr25519(delegatorKeys, addProviderData),
            payload
          );

          await assert.rejects(grantDelegationOp.payWithCapacity('current'), {
            name: 'RpcError',
            message: '1010: Invalid Transaction: Inability to pay some fees , e.g. account balance too low',
          });
        });
      });

      describe('and does not have an MSA account associated to signing keys', function () {
        it('fails to pay for a transaction', async function () {
          const emptyKeys = await createAndFundKeypair(fundingSource, 50_000_000n);

          const payload = await generateDelegationPayload({
            authorizedMsaId: delegatorProviderId,
            schemaIds: [schemaId],
          });
          const addProviderData = ExtrinsicHelper.api.registry.createType('PalletMsaAddProvider', payload);
          const grantDelegationOp = ExtrinsicHelper.grantDelegation(
            delegatorKeys,
            emptyKeys,
            signPayloadSr25519(delegatorKeys, addProviderData),
            payload
          );

          await assert.rejects(grantDelegationOp.payWithCapacity('current'), {
            name: 'RpcError',
            message: '1010: Invalid Transaction: Custom error: 1',
          });
        });
      });
    });
  });

  describe('pay_with_capacity_batch_all', function () {
    let capacityProviderKeys: KeyringPair;
    let capacityProvider: u64;
    let schemaId: u16;
    let defaultPayload: AddProviderPayload;
    const amountStaked = 9n * DOLLARS;

    beforeEach(async function () {
      capacityProviderKeys = createKeys('CapacityProviderKeys');
      capacityProvider = await createMsaAndProvider(
        fundingSource,
        capacityProviderKeys,
        'CapacityProvider',
        FUNDS_AMOUNT
      );
      defaultPayload = {
        authorizedMsaId: capacityProvider,
        schemaIds: [schemaId],
      };
    });

    it('successfully pays with Capacity for a batch of eligible transactions - [createSponsoredAccountWithDelegation, claimHandle]', async function () {
      await assert.doesNotReject(stakeToProvider(fundingSource, capacityProviderKeys, capacityProvider, amountStaked));

      const addProviderPayload = await generateDelegationPayload({ ...defaultPayload });
      const addProviderData = ExtrinsicHelper.api.registry.createType('PalletMsaAddProvider', addProviderPayload);
      const delegatorKeys = createKeys('delegatorKeys');
      const createSponsoredAccountWithDelegation = ExtrinsicHelper.api.tx.msa.createSponsoredAccountWithDelegation(
        delegatorKeys.publicKey,
        signPayloadSr25519(delegatorKeys, addProviderData),
        addProviderPayload
      );

      const handle = getTestHandle();
      const handle_vec = new Bytes(ExtrinsicHelper.api.registry, handle);
      const expiration = (await getBlockNumber()) + 5;
      const handlePayload = {
        baseHandle: handle_vec,
        expiration: expiration,
      };
      const claimHandlePayload: any = ExtrinsicHelper.api.registry.createType(
        'CommonPrimitivesHandlesClaimHandlePayload',
        handlePayload
      );
      const claimHandleProof = {
        Sr25519: u8aToHex(delegatorKeys.sign(u8aWrapBytes(claimHandlePayload.toU8a()))),
      };

      const claimHandle = ExtrinsicHelper.api.tx.handles.claimHandle(
        delegatorKeys.publicKey,
        claimHandleProof,
        claimHandlePayload
      );
      const calls = [createSponsoredAccountWithDelegation, claimHandle];

      const payWithCapacityBatchAllOp = ExtrinsicHelper.payWithCapacityBatchAll(capacityProviderKeys, calls);

      const { target: batchCompletedEvent, eventMap } = await payWithCapacityBatchAllOp.signAndSend();

      if (batchCompletedEvent && !ExtrinsicHelper.api.events.utility.BatchCompleted.is(batchCompletedEvent)) {
        assert.fail('should return a BatchCompletedEvent');
      }

      assert.notEqual(eventMap['msa.DelegationGranted'], undefined, 'should have returned DelegationGranted event');
      assert.notEqual(eventMap['handles.HandleClaimed'], undefined, 'should have returned HandleClaimed event');
    });

    it('batch fails if one transaction fails - [createSponsoredAccountWithDelegation, claimHandle]', async function () {
      await assert.doesNotReject(stakeToProvider(fundingSource, capacityProviderKeys, capacityProvider, amountStaked));

      const addProviderPayload = await generateDelegationPayload({ ...defaultPayload });
      const addProviderData = ExtrinsicHelper.api.registry.createType('PalletMsaAddProvider', addProviderPayload);
      const delegatorKeys = createKeys('delegatorKeys');
      const createSponsoredAccountWithDelegation = ExtrinsicHelper.api.tx.msa.createSponsoredAccountWithDelegation(
        delegatorKeys.publicKey,
        signPayloadSr25519(delegatorKeys, addProviderData),
        addProviderPayload
      );

      const handle = 'test_handle_that_exceeds_the_byte_limit';
      const handle_vec = new Bytes(ExtrinsicHelper.api.registry, handle);
      const expiration = (await getBlockNumber()) + 5;
      const handlePayload = {
        baseHandle: handle_vec,
        expiration: expiration,
      };
      const claimHandlePayload: any = ExtrinsicHelper.api.registry.createType(
        'CommonPrimitivesHandlesClaimHandlePayload',
        handlePayload
      );
      const calimHandleProof = {
        Sr25519: u8aToHex(delegatorKeys.sign(u8aWrapBytes(claimHandlePayload.toU8a()))),
      };

      const claimHandle = ExtrinsicHelper.api.tx.handles.claimHandle(
        delegatorKeys.publicKey,
        calimHandleProof,
        claimHandlePayload
      );
      const calls = [createSponsoredAccountWithDelegation, claimHandle];

      const payWithCapacityBatchAllOp = ExtrinsicHelper.payWithCapacityBatchAll(capacityProviderKeys, calls);

      await assert.rejects(payWithCapacityBatchAllOp.signAndSend(), {
        name: 'InvalidHandleByteLength',
      });
    });
  });

  describe('Capacity RPC', function () {
    let capacityProviderKeys: KeyringPair;
    let capacityProvider: u64;
    let schemaId: u16;
    let defaultPayload: AddProviderPayload;

    beforeEach(async function () {
      capacityProviderKeys = createKeys('CapacityProviderKeys');
      capacityProvider = await createMsaAndProvider(
        fundingSource,
        capacityProviderKeys,
        'CapacityProvider',
        FUNDS_AMOUNT
      );
      defaultPayload = {
        authorizedMsaId: capacityProvider,
        schemaIds: [schemaId],
      };
    });

    it('Returns `FeeDetails` when requesting capacity cost of a transaction', async function () {
      const addProviderPayload = await generateDelegationPayload({ ...defaultPayload });
      const addProviderData = ExtrinsicHelper.api.registry.createType('PalletMsaAddProvider', addProviderPayload);
      const delegatorKeys = createKeys('delegatorKeys');
      const call = ExtrinsicHelper.api.tx.msa.createSponsoredAccountWithDelegation(
        delegatorKeys.publicKey,
        signPayloadSr25519(delegatorKeys, addProviderData),
        addProviderPayload
      );

      // Actual weights and fee
      const {
        weight: { refTime, proofSize },
      } = await ExtrinsicHelper.apiPromise.call.transactionPaymentApi.queryInfo(call.toHex(), 0);
      const weightFee = await ExtrinsicHelper.apiPromise.call.transactionPaymentApi.queryWeightToFee({
        refTime,
        proofSize,
      });

      const feeDetails: FeeDetails = await ExtrinsicHelper.apiPromise.rpc.frequencyTxPayment.computeCapacityFeeDetails(
        call.toHex(),
        null
      );
      assert.notEqual(feeDetails, undefined, 'should have returned a feeDetails');
      assert.notEqual(feeDetails.inclusionFee, undefined, 'should have returned a partialFee');
      assert(feeDetails.inclusionFee.isSome, 'should have returned a partialFee');
      const { baseFee, lenFee, adjustedWeightFee } = feeDetails.inclusionFee.toJSON() as any;
      assert(
        Math.abs(baseFee - 106382) < 10_000,
        'The base fee appears to be wrong or have changed more than expected'
      );
      assert(Math.abs(lenFee - 1170000) < 100, 'The len fee appears to be wrong or have changed more than expected');
      // This is comparing stable weight, which has no impact from targeted_fee_adjustment, with actual weights.
      assert(
        Math.abs(adjustedWeightFee - weightFee.toNumber()) < 10_000,
        'The adjusted weight fee appears to be wrong or have changed more than expected'
      );
    });

    it('Returns `FeeDetails` when requesting capacity cost of a transaction when wrapped in payWithCapacity', async function () {
      const addProviderPayload = await generateDelegationPayload({ ...defaultPayload });
      const addProviderData = ExtrinsicHelper.api.registry.createType('PalletMsaAddProvider', addProviderPayload);
      const delegatorKeys = createKeys('delegatorKeys');
      const insideTx = ExtrinsicHelper.api.tx.msa.createSponsoredAccountWithDelegation(
        delegatorKeys.publicKey,
        signPayloadSr25519(delegatorKeys, addProviderData),
        addProviderPayload
      );
      const tx = ExtrinsicHelper.api.tx.frequencyTxPayment.payWithCapacity(insideTx);
      const feeDetails: FeeDetails = await ExtrinsicHelper.apiPromise.rpc.frequencyTxPayment.computeCapacityFeeDetails(
        tx.toHex(),
        null
      );
      assert.notEqual(feeDetails, undefined, 'should have returned a feeDetails');
      assert.notEqual(feeDetails.inclusionFee, undefined, 'should have returned a partialFee');
      assert(feeDetails.inclusionFee.isSome, 'should have returned a partialFee');
      const { baseFee, lenFee, adjustedWeightFee } = feeDetails.inclusionFee.toJSON() as any;

      // payWithCapacity costs will fluctuate, so just checking that they are valid positive numbers
      assert(baseFee > 1, 'The base fee appears to be wrong.');
      assert(lenFee > 1, 'The len fee appears to be wrong.');
      assert(adjustedWeightFee > 1, 'The adjusted weight fee appears to be wrong');
    });

    it('Returns nothing when requesting capacity cost of a non-capacity transaction', async function () {
      const tx = ExtrinsicHelper.api.tx.msa.retireMsa();
      const feeDetails: FeeDetails = await ExtrinsicHelper.apiPromise.rpc.frequencyTxPayment.computeCapacityFeeDetails(
        tx.toHex(),
        null
      );
      assert.notEqual(feeDetails, undefined, 'should have returned a feeDetails');
      assert(feeDetails.inclusionFee.isNone, 'should have returned something for the inclusionFee');
    });

    it('Returns nothing when requesting pay with capacity call with a non-capacity transaction', async function () {
      const insideTx = ExtrinsicHelper.api.tx.msa.retireMsa();
      const tx = ExtrinsicHelper.api.tx.frequencyTxPayment.payWithCapacity(insideTx);
      const feeDetails: FeeDetails = await ExtrinsicHelper.apiPromise.rpc.frequencyTxPayment.computeCapacityFeeDetails(
        tx.toHex(),
        null
      );
      assert.notEqual(feeDetails, undefined, 'should have returned a feeDetails');
      assert(feeDetails.inclusionFee.isNone, 'should have returned something for the inclusionFee');
    });
  });
});<|MERGE_RESOLUTION|>--- conflicted
+++ resolved
@@ -217,13 +217,8 @@
           const call = ExtrinsicHelper.addIPFSMessage(capacityKeys, schemaId, ipfs_cid_64, ipfs_payload_len);
 
           const { eventMap } = await call.payWithCapacity();
-<<<<<<< HEAD
-          assertEvent(eventMap, "capacity.CapacityWithdrawn");
-          assertEvent(eventMap, "messages.MessagesInBlock");
-=======
           assertEvent(eventMap, 'capacity.CapacityWithdrawn');
-          assertEvent(eventMap, 'messages.MessagesStored');
->>>>>>> 8f55a11a
+          assertEvent(eventMap, 'messages.MessagesInBlock');
         });
 
         it('successfully pays with Capacity for eligible transaction - addOnchainMessage', async function () {
@@ -231,22 +226,8 @@
           const dummySchemaId: u16 = await getOrCreateDummySchema(fundingSource);
           const call = ExtrinsicHelper.addOnChainMessage(capacityKeys, dummySchemaId, '0xdeadbeef');
           const { eventMap } = await call.payWithCapacity();
-<<<<<<< HEAD
-          assertEvent(eventMap, "capacity.CapacityWithdrawn");
-          assertEvent(eventMap, "messages.MessagesInBlock");
-          const get = await ExtrinsicHelper.apiPromise.rpc.messages.getBySchemaId(
-            dummySchemaId,
-            {
-              from_block: starting_block,
-              from_index: 0,
-              to_block: starting_block + 999,
-              page_size: 999
-            }
-          );
-          assertHasMessage(get, x => x.payload.isSome && x.payload.toString() === "0xdeadbeef");
-=======
           assertEvent(eventMap, 'capacity.CapacityWithdrawn');
-          assertEvent(eventMap, 'messages.MessagesStored');
+          assertEvent(eventMap, 'messages.MessagesInBlock');
           const get = await ExtrinsicHelper.apiPromise.rpc.messages.getBySchemaId(dummySchemaId, {
             from_block: starting_block,
             from_index: 0,
@@ -254,7 +235,6 @@
             page_size: 999,
           });
           assertHasMessage(get, (x) => x.payload.isSome && x.payload.toString() === '0xdeadbeef');
->>>>>>> 8f55a11a
         });
       });
 
