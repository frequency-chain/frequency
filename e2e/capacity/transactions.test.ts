import '@frequency-chain/api-augment';
import { KeyringPair } from '@polkadot/keyring/types';
import { Bytes, u64, u16 } from '@polkadot/types';
import assert from 'assert';
import { AddKeyData, EventMap, ExtrinsicHelper } from '../scaffolding/extrinsicHelpers';
import { base64 } from 'multiformats/bases/base64';
import { SchemaId } from '@frequency-chain/api-augment/interfaces';
import {
  createKeys,
  createAndFundKeypair,
  createMsaAndProvider,
  generateDelegationPayload,
  getBlockNumber,
  signPayloadSr25519,
  stakeToProvider,
  fundKeypair,
  generateAddKeyPayload,
  CENTS,
  DOLLARS,
  getOrCreateGraphChangeSchema,
  getTokenPerCapacity,
  assertEvent,
  getCurrentItemizedHash,
  getCurrentPaginatedHash,
  generateItemizedSignaturePayload,
  generatePaginatedUpsertSignaturePayload,
  generatePaginatedDeleteSignaturePayload,
  getOrCreateDummySchema,
  getOrCreateAvroChatMessageItemizedSchema,
  getOrCreateParquetBroadcastSchema,
  getOrCreateAvroChatMessagePaginatedSchema,
  generatePaginatedUpsertSignaturePayloadV2,
  generatePaginatedDeleteSignaturePayloadV2,
  getCapacity,
  getTestHandle,
<<<<<<< HEAD
  assertHasMessage, createMsa,
=======
  assertHasMessage,
  createMsa,
>>>>>>> 4a241249
} from '../scaffolding/helpers';
import { ipfsCid } from '../messages/ipfs';
import { getFundingSource } from '../scaffolding/funding';
import { getUnifiedPublicKey } from '../scaffolding/ethereum';

const FUNDS_AMOUNT: bigint = 50n * DOLLARS;
const fundingSource = getFundingSource(import.meta.url);

describe('Capacity Transactions', function () {
  describe('pay_with_capacity', function () {
    describe('when caller has a Capacity account', function () {
      let schemaId: u16;
      const amountStaked = 3n * DOLLARS;

      before(async function () {
        // Create schemas for testing with Grant Delegation to test pay_with_capacity
        schemaId = await getOrCreateGraphChangeSchema(fundingSource);
        assert.notEqual(schemaId, undefined, 'setup should populate schemaId');
      });

      function getCapacityFee(chainEvents: EventMap): bigint {
        if (
          chainEvents['capacity.CapacityWithdrawn'] &&
          ExtrinsicHelper.api.events.capacity.CapacityWithdrawn.is(chainEvents['capacity.CapacityWithdrawn'])
        ) {
          return chainEvents['capacity.CapacityWithdrawn'].data.amount.toBigInt();
        }
        return 0n;
      }

      describe('when capacity eligible transaction is from the msa pallet', function () {
        let capacityKeys: KeyringPair;
        let capacityProvider: u64;
        let delegatorKeys: KeyringPair;
        let payload: any = {};
        const stakedForMsa = 15n * DOLLARS;

        before(async function () {
          capacityKeys = createKeys('CapacityKeys');
          capacityProvider = await createMsaAndProvider(fundingSource, capacityKeys, 'CapacityProvider', FUNDS_AMOUNT);
          // Stake enough for all transactions
          await assert.doesNotReject(stakeToProvider(fundingSource, fundingSource, capacityProvider, stakedForMsa));
        });

        beforeEach(async function () {
          delegatorKeys = createKeys('delegatorKeys');
          payload = await generateDelegationPayload({
            authorizedMsaId: capacityProvider,
            schemaIds: [schemaId],
          });
        });

        it('successfully pays with Capacity for eligible transaction - addPublicKeytoMSA', async function () {
          const authorizedKeys: KeyringPair[] = [];
          const defaultPayload: AddKeyData = {};

          authorizedKeys.push(await createAndFundKeypair(fundingSource, 50_000_000n));
          defaultPayload.msaId = capacityProvider;
          defaultPayload.newPublicKey = getUnifiedPublicKey(authorizedKeys[0]);

          const payload = await generateAddKeyPayload(defaultPayload);
          const addKeyData = ExtrinsicHelper.api.registry.createType('PalletMsaAddKeyData', payload);
          const ownerSig = signPayloadSr25519(capacityKeys, addKeyData);
          const newSig = signPayloadSr25519(authorizedKeys[0], addKeyData);
          const addPublicKeyOp = ExtrinsicHelper.addPublicKeyToMsa(capacityKeys, ownerSig, newSig, payload);

          const { eventMap } = await addPublicKeyOp.payWithCapacity();
          assertEvent(eventMap, 'system.ExtrinsicSuccess');
          assertEvent(eventMap, 'capacity.CapacityWithdrawn');
          assertEvent(eventMap, 'msa.PublicKeyAdded');
        });

        it('successfully pays with Capacity for eligible transaction - createSponsoredAccountWithDelegation', async function () {
          const addProviderData = ExtrinsicHelper.api.registry.createType('PalletMsaAddProvider', payload);
          const call = ExtrinsicHelper.createSponsoredAccountWithDelegation(
            delegatorKeys,
            capacityKeys,
            signPayloadSr25519(delegatorKeys, addProviderData),
            payload
          );
          const { eventMap } = await call.payWithCapacity();
          assertEvent(eventMap, 'system.ExtrinsicSuccess');
          assertEvent(eventMap, 'capacity.CapacityWithdrawn');
          assertEvent(eventMap, 'msa.DelegationGranted');
        });

        it('successfully pays with Capacity for eligible transaction - grantDelegation', async function () {
          await fundKeypair(fundingSource, delegatorKeys, 10n * CENTS);

          let { eventMap } = await ExtrinsicHelper.createMsa(delegatorKeys).signAndSend();
          assertEvent(eventMap, 'msa.MsaCreated');

          const addProviderData = ExtrinsicHelper.api.registry.createType('PalletMsaAddProvider', payload);
          const grantDelegationOp = ExtrinsicHelper.grantDelegation(
            delegatorKeys,
            capacityKeys,
            signPayloadSr25519(delegatorKeys, addProviderData),
            payload
          );

          ({ eventMap } = await grantDelegationOp.payWithCapacity());

          // Check for remaining capacity to be reduced
          const capacityStaked = await getCapacity(capacityProvider);

          assertEvent(eventMap, 'system.ExtrinsicSuccess');
          assertEvent(eventMap, 'capacity.CapacityWithdrawn');
          assertEvent(eventMap, 'msa.DelegationGranted');

          const fee = getCapacityFee(eventMap);
          // assuming no other txns charged against capacity (b/c of async tests), this should be the maximum amount left.
          const maximumExpectedRemaining = stakedForMsa / getTokenPerCapacity() - fee;

          const remaining = capacityStaked.remainingCapacity.toBigInt();
          assert(remaining <= maximumExpectedRemaining, `expected ${remaining} to be <= ${maximumExpectedRemaining}`);
          assert.equal(capacityStaked.totalTokensStaked.toBigInt(), stakedForMsa);
          assert.equal(capacityStaked.totalCapacityIssued.toBigInt(), stakedForMsa / getTokenPerCapacity());
        });
      });

      describe('when capacity eligible transaction is from the messages pallet', function () {
        let starting_block: number;
        let capacityKeys: KeyringPair;
        let capacityProvider: u64;

        before(async function () {
          capacityKeys = createKeys('CapacityKeys');
          capacityProvider = await createMsaAndProvider(fundingSource, capacityKeys, 'CapacityProvider', FUNDS_AMOUNT);
          const numberOfTests = BigInt(this.test!.parent!.tests.length);
          // Stake the amount for each test
          await assert.doesNotReject(
            stakeToProvider(fundingSource, fundingSource, capacityProvider, numberOfTests * amountStaked)
          );
        });

        beforeEach(async function () {
          starting_block = (await ExtrinsicHelper.apiPromise.rpc.chain.getHeader()).number.toNumber();
        });

        it('successfully pays with Capacity for eligible transaction - addIPFSMessage', async function () {
          const schemaId = await getOrCreateParquetBroadcastSchema(fundingSource);
          const ipfs_payload_data = 'This is a test of Frequency.';
          const ipfs_payload_len = ipfs_payload_data.length + 1;
          const ipfs_cid_64 = (await ipfsCid(ipfs_payload_data, './e2e_test.txt')).toString(base64);
          const call = ExtrinsicHelper.addIPFSMessage(capacityKeys, schemaId, ipfs_cid_64, ipfs_payload_len);

          const { eventMap } = await call.payWithCapacity();
          assertEvent(eventMap, 'capacity.CapacityWithdrawn');
          assertEvent(eventMap, 'messages.MessagesInBlock');
        });

        it('successfully pays with Capacity for eligible transaction - addOnchainMessage', async function () {
          // Create a dummy on-chain schema
          const dummySchemaId: u16 = await getOrCreateDummySchema(fundingSource);
          const call = ExtrinsicHelper.addOnChainMessage(capacityKeys, dummySchemaId, '0xdeadbeef');
          const { eventMap } = await call.payWithCapacity();
          assertEvent(eventMap, 'capacity.CapacityWithdrawn');
          assertEvent(eventMap, 'messages.MessagesInBlock');
          const get = await ExtrinsicHelper.apiPromise.rpc.messages.getBySchemaId(dummySchemaId, {
            from_block: starting_block,
            from_index: 0,
            to_block: starting_block + 999,
            page_size: 999,
          });
          assertHasMessage(get, (x) => x.payload.isSome && x.payload.toString() === '0xdeadbeef');
        });
      });

      describe('when capacity eligible transaction is from the StatefulStorage pallet', function () {
        let delegatorKeys: KeyringPair;
        let delegatorProviderId: u64;
        let capacityKeys: KeyringPair;
        let capacityProvider: u64;

        before(async function () {
          capacityKeys = createKeys('CapacityKeys');
          capacityProvider = await createMsaAndProvider(fundingSource, capacityKeys, 'CapacityProvider', FUNDS_AMOUNT);
          // Create a MSA for the delegator
          [delegatorProviderId, delegatorKeys] = await createMsa(fundingSource);
          assert.notEqual(delegatorKeys, undefined, 'setup should populate delegator_key');
          assert.notEqual(delegatorProviderId, undefined, 'setup should populate msa_id');

          // Stake the amount for each test
          // TODO: running out of funds, adding 1 to cover Capacity cost, should debug to see if
          // there is something else going on.
          const numberOfTests = BigInt(this.test!.parent!.tests.length) + 1n;
          await assert.doesNotReject(
            stakeToProvider(fundingSource, fundingSource, capacityProvider, numberOfTests * amountStaked)
          );
        });

        it('successfully pays with Capacity for eligible transaction - applyItemActions', async function () {
          // Create a schema to allow delete actions
          const schemaId_deletable: SchemaId = await getOrCreateAvroChatMessageItemizedSchema(fundingSource);

          // Add and update actions
          const payload_1 = new Bytes(ExtrinsicHelper.api.registry, 'Hello World From Frequency');
          const add_action = {
            Add: payload_1,
          };

          const payload_2 = new Bytes(ExtrinsicHelper.api.registry, 'Hello World Again From Frequency');
          const update_action = {
            Add: payload_2,
          };

          const target_hash = await getCurrentItemizedHash(capacityProvider, schemaId_deletable);

          const add_actions = [add_action, update_action];
          const call = ExtrinsicHelper.applyItemActions(
            capacityKeys,
            schemaId_deletable,
            capacityProvider,
            add_actions,
            target_hash
          );
          const { eventMap } = await call.payWithCapacity();
          assertEvent(eventMap, 'system.ExtrinsicSuccess');
          assertEvent(eventMap, 'capacity.CapacityWithdrawn');
          assertEvent(eventMap, 'statefulStorage.ItemizedPageUpdated');
        });

        it('successfully pays with Capacity for eligible transaction - upsertPage; deletePage', async function () {
          // Get a schema for Paginated PayloadLocation
          schemaId = await getOrCreateAvroChatMessagePaginatedSchema(fundingSource);
          const page_id = 0;
          let target_hash = await getCurrentPaginatedHash(capacityProvider, schemaId, page_id);

          // Add and update actions
          const payload_1 = new Bytes(ExtrinsicHelper.api.registry, 'Hello World From Frequency');
          const call = ExtrinsicHelper.upsertPage(
            capacityKeys,
            schemaId,
            capacityProvider,
            page_id,
            payload_1,
            target_hash
          );
          const { eventMap } = await call.payWithCapacity();
          assertEvent(eventMap, 'system.ExtrinsicSuccess');
          assertEvent(eventMap, 'capacity.CapacityWithdrawn');
          assertEvent(eventMap, 'statefulStorage.PaginatedPageUpdated');

          // Remove the page
          target_hash = await getCurrentPaginatedHash(capacityProvider, schemaId, page_id);
          const call2 = ExtrinsicHelper.removePage(capacityKeys, schemaId, capacityProvider, page_id, target_hash);
          const { eventMap: eventMap2 } = await call2.payWithCapacity();
          assertEvent(eventMap2, 'system.ExtrinsicSuccess');
          assertEvent(eventMap2, 'capacity.CapacityWithdrawn');
          assertEvent(eventMap2, 'statefulStorage.PaginatedPageDeleted');
        });

        it('successfully pays with Capacity for eligible transaction - applyItemActionsWithSignature', async function () {
          // Create a schema for Itemized PayloadLocation
          const itemizedSchemaId: SchemaId = await getOrCreateAvroChatMessageItemizedSchema(fundingSource);

          // Add and update actions
          const payload_1 = new Bytes(ExtrinsicHelper.api.registry, 'Hello World From Frequency');
          const add_action = {
            Add: payload_1,
          };

          const payload_2 = new Bytes(ExtrinsicHelper.api.registry, 'Hello World Again From Frequency');
          const update_action = {
            Add: payload_2,
          };

          const target_hash = await getCurrentItemizedHash(delegatorProviderId, itemizedSchemaId);

          const add_actions = [add_action, update_action];
          const payload = await generateItemizedSignaturePayload({
            msaId: delegatorProviderId,
            targetHash: target_hash,
            schemaId: itemizedSchemaId,
            actions: add_actions,
          });
          const itemizedPayloadData = ExtrinsicHelper.api.registry.createType(
            'PalletStatefulStorageItemizedSignaturePayload',
            payload
          );
          const itemized_add_result_1 = ExtrinsicHelper.applyItemActionsWithSignature(
            delegatorKeys,
            capacityKeys,
            signPayloadSr25519(delegatorKeys, itemizedPayloadData),
            payload
          );
          const { target: pageUpdateEvent1, eventMap } = await itemized_add_result_1.payWithCapacity();
          assertEvent(eventMap, 'system.ExtrinsicSuccess');
          assertEvent(eventMap, 'capacity.CapacityWithdrawn');
          assert.notEqual(
            pageUpdateEvent1,
            undefined,
            'should have returned a PalletStatefulStorageItemizedActionApplied event'
          );
        });

        it('successfully pays with Capacity for eligible transaction - applyItemActionsWithSignatureV2', async function () {
          // Create a schema for Itemized PayloadLocation
          const itemizedSchemaId: SchemaId = await getOrCreateAvroChatMessageItemizedSchema(fundingSource);

          // Add and update actions
          const payload_1 = new Bytes(ExtrinsicHelper.api.registry, 'Hello World From Frequency');
          const add_action = {
            Add: payload_1,
          };

          const payload_2 = new Bytes(ExtrinsicHelper.api.registry, 'Hello World Again From Frequency');
          const update_action = {
            Add: payload_2,
          };

          const target_hash = await getCurrentItemizedHash(delegatorProviderId, itemizedSchemaId);

          const add_actions = [add_action, update_action];
          const payload = await generateItemizedSignaturePayload({
            targetHash: target_hash,
            schemaId: itemizedSchemaId,
            actions: add_actions,
          });
          const itemizedPayloadData = ExtrinsicHelper.api.registry.createType(
            'PalletStatefulStorageItemizedSignaturePayloadV2',
            payload
          );
          const itemized_add_result_1 = ExtrinsicHelper.applyItemActionsWithSignatureV2(
            delegatorKeys,
            capacityKeys,
            signPayloadSr25519(delegatorKeys, itemizedPayloadData),
            payload
          );
          const { target: pageUpdateEvent1, eventMap } = await itemized_add_result_1.payWithCapacity();
          assertEvent(eventMap, 'system.ExtrinsicSuccess');
          assertEvent(eventMap, 'capacity.CapacityWithdrawn');
          assert.notEqual(
            pageUpdateEvent1,
            undefined,
            'should have returned a PalletStatefulStorageItemizedActionApplied event'
          );
        });

        it('successfully pays with Capacity for eligible transaction - upsertPageWithSignature; deletePageWithSignature', async function () {
          const paginatedSchemaId: SchemaId = await getOrCreateAvroChatMessagePaginatedSchema(fundingSource);

          const page_id = new u16(ExtrinsicHelper.api.registry, 1);

          // Add and update actions
          let target_hash = await getCurrentPaginatedHash(delegatorProviderId, paginatedSchemaId, page_id.toNumber());
          const upsertPayload = await generatePaginatedUpsertSignaturePayload({
            msaId: delegatorProviderId,
            targetHash: target_hash,
            schemaId: paginatedSchemaId,
            pageId: page_id,
            payload: new Bytes(ExtrinsicHelper.api.registry, 'Hello World From Frequency'),
          });
          const upsertPayloadData = ExtrinsicHelper.api.registry.createType(
            'PalletStatefulStoragePaginatedUpsertSignaturePayload',
            upsertPayload
          );
          const upsert_result = ExtrinsicHelper.upsertPageWithSignature(
            delegatorKeys,
            capacityKeys,
            signPayloadSr25519(delegatorKeys, upsertPayloadData),
            upsertPayload
          );
          const { target: pageUpdateEvent, eventMap: eventMap1 } = await upsert_result.payWithCapacity();
          assertEvent(eventMap1, 'system.ExtrinsicSuccess');
          assertEvent(eventMap1, 'capacity.CapacityWithdrawn');
          assert.notEqual(
            pageUpdateEvent,
            undefined,
            'should have returned a PalletStatefulStoragePaginatedPageUpdate event'
          );

          // Remove the page
          target_hash = await getCurrentPaginatedHash(delegatorProviderId, paginatedSchemaId, page_id.toNumber());
          const deletePayload = await generatePaginatedDeleteSignaturePayload({
            msaId: delegatorProviderId,
            targetHash: target_hash,
            schemaId: paginatedSchemaId,
            pageId: page_id,
          });
          const deletePayloadData = ExtrinsicHelper.api.registry.createType(
            'PalletStatefulStoragePaginatedDeleteSignaturePayload',
            deletePayload
          );
          const remove_result = ExtrinsicHelper.deletePageWithSignature(
            delegatorKeys,
            capacityKeys,
            signPayloadSr25519(delegatorKeys, deletePayloadData),
            deletePayload
          );
          const { target: pageRemove, eventMap: eventMap2 } = await remove_result.payWithCapacity();
          assertEvent(eventMap2, 'system.ExtrinsicSuccess');
          assertEvent(eventMap2, 'capacity.CapacityWithdrawn');
          assert.notEqual(pageRemove, undefined, 'should have returned a event');

          // no pages should exist
          const result = await ExtrinsicHelper.getPaginatedStorage(delegatorProviderId, paginatedSchemaId);
          assert.notEqual(result, undefined, 'should have returned a valid response');
          assert.equal(result.length, 0, 'should returned no paginated pages');
        });

        it('successfully pays with Capacity for eligible transaction - upsertPageWithSignatureV2; deletePageWithSignatureV2', async function () {
          const paginatedSchemaId: SchemaId = await getOrCreateAvroChatMessagePaginatedSchema(fundingSource);

          const page_id = new u16(ExtrinsicHelper.api.registry, 1);

          // Add and update actions
          let target_hash = await getCurrentPaginatedHash(delegatorProviderId, paginatedSchemaId, page_id.toNumber());
          const upsertPayload = await generatePaginatedUpsertSignaturePayloadV2({
            targetHash: target_hash,
            schemaId: paginatedSchemaId,
            pageId: page_id,
            payload: new Bytes(ExtrinsicHelper.api.registry, 'Hello World From Frequency'),
          });
          const upsertPayloadData = ExtrinsicHelper.api.registry.createType(
            'PalletStatefulStoragePaginatedUpsertSignaturePayloadV2',
            upsertPayload
          );
          const upsert_result = ExtrinsicHelper.upsertPageWithSignatureV2(
            delegatorKeys,
            capacityKeys,
            signPayloadSr25519(delegatorKeys, upsertPayloadData),
            upsertPayload
          );
          const { target: pageUpdateEvent, eventMap: eventMap1 } = await upsert_result.payWithCapacity();
          assertEvent(eventMap1, 'system.ExtrinsicSuccess');
          assertEvent(eventMap1, 'capacity.CapacityWithdrawn');
          assert.notEqual(
            pageUpdateEvent,
            undefined,
            'should have returned a PalletStatefulStoragePaginatedPageUpdate event'
          );

          // Remove the page
          target_hash = await getCurrentPaginatedHash(delegatorProviderId, paginatedSchemaId, page_id.toNumber());
          const deletePayload = await generatePaginatedDeleteSignaturePayloadV2({
            targetHash: target_hash,
            schemaId: paginatedSchemaId,
            pageId: page_id,
          });
          const deletePayloadData = ExtrinsicHelper.api.registry.createType(
            'PalletStatefulStoragePaginatedDeleteSignaturePayloadV2',
            deletePayload
          );
          const remove_result = ExtrinsicHelper.deletePageWithSignatureV2(
            delegatorKeys,
            capacityKeys,
            signPayloadSr25519(delegatorKeys, deletePayloadData),
            deletePayload
          );
          const { target: pageRemove, eventMap: eventMap2 } = await remove_result.payWithCapacity();
          assertEvent(eventMap2, 'system.ExtrinsicSuccess');
          assertEvent(eventMap2, 'capacity.CapacityWithdrawn');
          assert.notEqual(pageRemove, undefined, 'should have returned a event');

          // no pages should exist
          const result = await ExtrinsicHelper.getPaginatedStorage(delegatorProviderId, paginatedSchemaId);
          assert.notEqual(result, undefined, 'should have returned a valid response');
          assert.equal(result.length, 0, 'should returned no paginated pages');
        });
      });

      describe('when capacity eligible transaction is from the handles pallet', function () {
        let capacityKeys: KeyringPair;
        let capacityProvider: u64;

        before(async function () {
          capacityKeys = createKeys('CapacityKeys');
          capacityProvider = await createMsaAndProvider(fundingSource, capacityKeys, 'CapacityProvider', FUNDS_AMOUNT);
        });

        it('successfully pays with Capacity for eligible transaction - claimHandle', async function () {
          await assert.doesNotReject(stakeToProvider(fundingSource, fundingSource, capacityProvider, amountStaked));

          const handle = getTestHandle();
          const expiration = (await getBlockNumber()) + 10;
          const handle_vec = new Bytes(ExtrinsicHelper.api.registry, handle);
          const handlePayload = {
            baseHandle: handle_vec,
            expiration: expiration,
          };
          const claimHandlePayload = ExtrinsicHelper.api.registry.createType(
            'CommonPrimitivesHandlesClaimHandlePayload',
            handlePayload
          );
          const claimHandle = ExtrinsicHelper.claimHandle(capacityKeys, claimHandlePayload);
          const { eventMap } = await claimHandle.payWithCapacity();
          assertEvent(eventMap, 'system.ExtrinsicSuccess');
          assertEvent(eventMap, 'capacity.CapacityWithdrawn');
          assertEvent(eventMap, 'handles.HandleClaimed');
        });
      });

      describe('when capacity eligible transaction and balance less than ED', function () {
        let capacityKeys: KeyringPair;
        let capacityProvider: u64;

        before(async function () {
          capacityKeys = createKeys('CapacityKeys');
          capacityProvider = await createMsaAndProvider(fundingSource, capacityKeys, 'CapacityProvider', FUNDS_AMOUNT);
        });

        it('successfully pays with Capacity for eligible transaction - claimHandle [available balance < ED]', async function () {
          await assert.doesNotReject(stakeToProvider(fundingSource, capacityKeys, capacityProvider, amountStaked));
          // Empty the account to ensure the balance is less than ED
          await ExtrinsicHelper.emptyAccount(capacityKeys, fundingSource).signAndSend();
          // Confirm that the available balance is less than ED
          // The available balance is the free balance minus the frozen balance
          const capacityAcctInfo = await ExtrinsicHelper.getAccountInfo(capacityKeys);
          assert.equal(capacityAcctInfo.data.frozen.toBigInt(), amountStaked);
          assert.equal(capacityAcctInfo.data.free.toBigInt(), amountStaked);

          // Confirm that a transfer fails because the available balance is 0
          const failTransferObj = ExtrinsicHelper.transferFunds(capacityKeys, fundingSource, 1n * CENTS);
          assert.rejects(failTransferObj.signAndSend('current'), {
            name: 'RpcError',
            message: '1010: Invalid Transaction: Inability to pay some fees , e.g. account balance too low',
          });

          const handle = getTestHandle();
          const expiration = (await getBlockNumber()) + 10;
          const handle_vec = new Bytes(ExtrinsicHelper.api.registry, handle);
          const handlePayload = {
            baseHandle: handle_vec,
            expiration: expiration,
          };
          const claimHandlePayload = ExtrinsicHelper.api.registry.createType(
            'CommonPrimitivesHandlesClaimHandlePayload',
            handlePayload
          );
          const claimHandle = ExtrinsicHelper.claimHandle(capacityKeys, claimHandlePayload);
          const { eventMap } = await claimHandle.payWithCapacity();
          assertEvent(eventMap, 'system.ExtrinsicSuccess');
          assertEvent(eventMap, 'capacity.CapacityWithdrawn');
          assertEvent(eventMap, 'handles.HandleClaimed');
        });
      });
    });
  });
});<|MERGE_RESOLUTION|>--- conflicted
+++ resolved
@@ -33,12 +33,8 @@
   generatePaginatedDeleteSignaturePayloadV2,
   getCapacity,
   getTestHandle,
-<<<<<<< HEAD
-  assertHasMessage, createMsa,
-=======
   assertHasMessage,
   createMsa,
->>>>>>> 4a241249
 } from '../scaffolding/helpers';
 import { ipfsCid } from '../messages/ipfs';
 import { getFundingSource } from '../scaffolding/funding';
@@ -222,9 +218,7 @@
           assert.notEqual(delegatorProviderId, undefined, 'setup should populate msa_id');
 
           // Stake the amount for each test
-          // TODO: running out of funds, adding 1 to cover Capacity cost, should debug to see if
-          // there is something else going on.
-          const numberOfTests = BigInt(this.test!.parent!.tests.length) + 1n;
+          const numberOfTests = BigInt(this.test!.parent!.tests.length);
           await assert.doesNotReject(
             stakeToProvider(fundingSource, fundingSource, capacityProvider, numberOfTests * amountStaked)
           );
