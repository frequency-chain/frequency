import '@frequency-chain/api-augment';
import assert from 'assert';
import {
  createKeys,
  generateAddKeyPayload,
  signPayload,
  MultiSignatureType,
<<<<<<< HEAD
=======
  DOLLARS,
  createAndFundKeypairs,
  signEip712AddKeyData,
>>>>>>> 75597e9e
  getEthereumKeyPairFromUnifiedAddress,
} from '../scaffolding/helpers';
import { KeyringPair } from '@polkadot/keyring/types';
import { AddKeyData, ExtrinsicHelper } from '../scaffolding/extrinsicHelpers';
import { u64 } from '@polkadot/types';
import { Codec } from '@polkadot/types/types';
import { getFundingSource } from '../scaffolding/funding';
import { createAddKeyData, getUnifiedAddress, getUnifiedPublicKey } from '@frequency-chain/ethereum-utils';
import { signEip712 } from '@frequency-chain/ethereum-utils';
import { u8aToHex } from '@polkadot/util';

const maxU64 = 18_446_744_073_709_551_615n;
const fundingSource = getFundingSource(import.meta.url);

describe('MSA Key management Ethereum', function () {
  describe('addPublicKeyToMsa Ethereum', function () {
    let keys: KeyringPair;
    let msaId: u64;
    let secondaryKey: KeyringPair;
    const defaultPayload: AddKeyData = {};
    let payload: AddKeyData;
    let ownerSig: MultiSignatureType;
    let newSig: MultiSignatureType;
    let badSig: MultiSignatureType;
    let addKeyData: Codec;

    before(async function () {
      // Setup an MSA with one key and a secondary funded key
      [keys, secondaryKey] = await createAndFundKeypairs(
        fundingSource,
        ['keys', 'secondaryKey'],
        2n * DOLLARS,
        'ethereum'
      );
      const { target } = await ExtrinsicHelper.createMsa(keys).signAndSend();
      assert.notEqual(target?.data.msaId, undefined, 'MSA Id not in expected event');
      msaId = target!.data.msaId;

      // Default payload making it easier to test `addPublicKeyToMsa`
      defaultPayload.msaId = msaId;
      defaultPayload.newPublicKey = getUnifiedPublicKey(secondaryKey);
    });

    beforeEach(async function () {
      payload = await generateAddKeyPayload(defaultPayload);
    });

    it('should fail to add public key if origin is not one of the signers of the payload (MsaOwnershipInvalidSignature) for a Ethereum key', async function () {
      const badKeys: KeyringPair = createKeys();
      addKeyData = ExtrinsicHelper.api.registry.createType('PalletMsaAddKeyData', payload);
      newSig = signPayload(secondaryKey, addKeyData);
      badSig = signPayload(badKeys, addKeyData);
      const op = ExtrinsicHelper.addPublicKeyToMsa(keys, badSig, newSig, payload);
      await assert.rejects(op.fundAndSend(fundingSource), {
        name: 'MsaOwnershipInvalidSignature',
      });
    });

    it('should fail to add public key if origin does not own MSA (NotMsaOwner) for a Ethereum key', async function () {
      const newPayload = await generateAddKeyPayload({
        ...defaultPayload,
        msaId: new u64(ExtrinsicHelper.api.registry, maxU64),
      });
      addKeyData = ExtrinsicHelper.api.registry.createType('PalletMsaAddKeyData', newPayload);
      ownerSig = signPayload(keys, addKeyData);
      newSig = signPayload(secondaryKey, addKeyData);
      const op = ExtrinsicHelper.addPublicKeyToMsa(keys, ownerSig, newSig, newPayload);
      await assert.rejects(op.fundAndSend(fundingSource), {
        name: 'NotMsaOwner',
      });
    });

    it('should successfully add a new public key to an existing MSA & disallow duplicate signed payload submission (SignatureAlreadySubmitted) for a Ethereum key', async function () {
      addKeyData = ExtrinsicHelper.api.registry.createType('PalletMsaAddKeyData', payload);

      ownerSig = signPayload(keys, addKeyData);
      newSig = signPayload(secondaryKey, addKeyData);
      const addPublicKeyOp = ExtrinsicHelper.addPublicKeyToMsa(keys, ownerSig, newSig, payload);

      const { target: publicKeyEvents } = await addPublicKeyOp.fundAndSend(fundingSource);

      assert.notEqual(publicKeyEvents, undefined, 'should have added public key');

      await assert.rejects(
        addPublicKeyOp.fundAndSend(fundingSource),
        'should reject sending the same signed payload twice'
      );
    });

    it('should fail if attempting to add the same key more than once (KeyAlreadyRegistered) for a Ethereum key', async function () {
      const addKeyData = ExtrinsicHelper.api.registry.createType('PalletMsaAddKeyData', payload);

      const ownerSig = signPayload(keys, addKeyData);
      const newSig = signPayload(secondaryKey, addKeyData);
      const addPublicKeyOp = ExtrinsicHelper.addPublicKeyToMsa(keys, ownerSig, newSig, payload);

      await assert.rejects(addPublicKeyOp.fundAndSend(fundingSource), {
        name: 'KeyAlreadyRegistered',
      });
    });

    it('should allow new keypair to act for/on MSA for a Ethereum key', async function () {
      const thirdKey = createKeys();
      const newPayload = await generateAddKeyPayload({
        ...defaultPayload,
        newPublicKey: getUnifiedPublicKey(thirdKey),
      });
      addKeyData = ExtrinsicHelper.api.registry.createType('PalletMsaAddKeyData', newPayload);
      ownerSig = signPayload(secondaryKey, addKeyData);
      newSig = signPayload(thirdKey, addKeyData);
      const op = ExtrinsicHelper.addPublicKeyToMsa(secondaryKey, ownerSig, newSig, newPayload);
      const { target: event } = await op.fundAndSend(fundingSource, false);
      assert.notEqual(event, undefined, 'should have added public key');

      // Cleanup
      await assert.doesNotReject(ExtrinsicHelper.deletePublicKey(keys, getUnifiedPublicKey(thirdKey)).signAndSend());
    });

    it('should allow using eip-712 signatures to add a new key', async function () {
      const thirdKey = createKeys('third-key', 'ethereum');
      const newPayload = await generateAddKeyPayload({
        ...defaultPayload,
        newPublicKey: getUnifiedPublicKey(thirdKey),
      });

      const signingPayload = createAddKeyData(
        `${payload.msaId}`,
        u8aToHex(newPayload.newPublicKey),
        newPayload.expiration
      );
      ownerSig = await signEip712(
        getEthereumKeyPairFromUnifiedAddress(getUnifiedAddress(secondaryKey)),
        signingPayload
      );
      newSig = await signEip712(getEthereumKeyPairFromUnifiedAddress(getUnifiedAddress(thirdKey)), signingPayload);
      const op = ExtrinsicHelper.addPublicKeyToMsa(secondaryKey, ownerSig, newSig, newPayload);
      const { target: event } = await op.fundAndSend(fundingSource);
      assert.notEqual(event, undefined, 'should have added public key via eip-712');

      // Cleanup
      await assert.doesNotReject(ExtrinsicHelper.deletePublicKey(keys, getUnifiedPublicKey(thirdKey)).signAndSend());
    });
  });
});<|MERGE_RESOLUTION|>--- conflicted
+++ resolved
@@ -5,12 +5,8 @@
   generateAddKeyPayload,
   signPayload,
   MultiSignatureType,
-<<<<<<< HEAD
-=======
   DOLLARS,
   createAndFundKeypairs,
-  signEip712AddKeyData,
->>>>>>> 75597e9e
   getEthereumKeyPairFromUnifiedAddress,
 } from '../scaffolding/helpers';
 import { KeyringPair } from '@polkadot/keyring/types';
