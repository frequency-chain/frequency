--- conflicted
+++ resolved
@@ -369,11 +369,7 @@
 	spec_name: create_runtime_str!("frequency"),
 	impl_name: create_runtime_str!("frequency"),
 	authoring_version: 1,
-<<<<<<< HEAD
 	spec_version: 110,
-=======
-	spec_version: 102,
->>>>>>> 822915e0
 	impl_version: 0,
 	apis: RUNTIME_API_VERSIONS,
 	transaction_version: 1,
@@ -387,11 +383,7 @@
 	spec_name: create_runtime_str!("frequency-testnet"),
 	impl_name: create_runtime_str!("frequency"),
 	authoring_version: 1,
-<<<<<<< HEAD
 	spec_version: 110,
-=======
-	spec_version: 102,
->>>>>>> 822915e0
 	impl_version: 0,
 	apis: RUNTIME_API_VERSIONS,
 	transaction_version: 1,
