#![cfg_attr(not(feature = "std"), no_std)]
// `construct_runtime!` does a lot of recursion and requires us to increase the limit to 256.
#![recursion_limit = "256"]

extern crate alloc;
#[cfg(feature = "runtime-benchmarks")]
#[macro_use]
extern crate frame_benchmarking;
#[cfg(feature = "runtime-benchmarks")]
#[macro_use]
extern crate frame_benchmarking;
// Make the WASM binary available.
#[cfg(feature = "std")]
include!(concat!(env!("OUT_DIR"), "/wasm_binary.rs"));

#[cfg(feature = "std")]
#[allow(clippy::expect_used)]
/// Wasm binary unwrapped. If built with `WASM_BINARY`, the function panics.
pub fn wasm_binary_unwrap() -> &'static [u8] {
	WASM_BINARY.expect(
		"wasm binary is not available. This means the client is \
                        built with `WASM_BINARY` flag and it is only usable for \
                        production chains. Please rebuild with the flag disabled.",
	)
}

use alloc::borrow::Cow;
use common_runtime::constants::currency::UNITS;
#[cfg(any(not(feature = "frequency-no-relay"), feature = "frequency-lint-check"))]
use cumulus_pallet_parachain_system::{
	DefaultCoreSelector, RelayNumberMonotonicallyIncreases, RelaychainDataProvider,
};
#[cfg(any(feature = "runtime-benchmarks", feature = "test"))]
use frame_support::traits::MapSuccess;
use sp_core::{crypto::KeyTypeId, OpaqueMetadata};
#[cfg(any(feature = "runtime-benchmarks", feature = "test"))]
use sp_runtime::traits::Replace;
use sp_runtime::{
	generic, impl_opaque_keys,
	traits::{
		AccountIdConversion, BlakeTwo256, Block as BlockT, ConvertInto, IdentityLookup, Zero,
	},
	transaction_validity::{TransactionSource, TransactionValidity},
	ApplyExtrinsicResult, DispatchError,
};

use common_primitives::capacity::{StakingConfig, StakingConfigProvider, StakingType};
use pallet_collective::Members;

#[cfg(any(feature = "runtime-benchmarks", feature = "test"))]
use pallet_collective::ProposalCount;

use parity_scale_codec::Encode;

#[cfg(feature = "std")]
use sp_version::NativeVersion;
use sp_version::RuntimeVersion;
use static_assertions::const_assert;

use common_primitives::{
	handles::{
		BaseHandle, CheckHandleResponse, DisplayHandle, HandleResponse, PresumptiveSuffixesResponse,
	},
	messages::MessageResponse,
	msa::{
		AccountId20Response, DelegationResponse, DelegationValidator, DelegatorId, MessageSourceId,
		ProviderId, SchemaGrant, SchemaGrantValidator, H160,
	},
	node::{
		AccountId, Address, Balance, BlockNumber, Hash, Header, Index, ProposalProvider, Signature,
		UtilityProvider,
	},
	rpc::RpcEvent,
	schema::{PayloadLocation, SchemaId, SchemaResponse, SchemaVersionResponse},
	stateful_storage::{ItemizedStoragePageResponse, PaginatedStorageResponse},
};

pub use common_runtime::{
	constants::{
		currency::{CENTS, EXISTENTIAL_DEPOSIT},
		*,
	},
	fee::WeightToFee,
	prod_or_testnet_or_local,
	proxy::ProxyType,
};

use frame_support::{
	construct_runtime,
	dispatch::{DispatchClass, GetDispatchInfo, Pays},
	genesis_builder_helper::{build_state, get_preset},
	pallet_prelude::DispatchResultWithPostInfo,
	parameter_types,
	traits::{
		fungible::HoldConsideration,
		schedule::LOWEST_PRIORITY,
		tokens::{PayFromAccount, UnityAssetBalanceConversion},
		ConstBool, ConstU128, ConstU32, ConstU64, EitherOfDiverse, EnsureOrigin,
		EqualPrivilegeOnly, GetStorageVersion, InstanceFilter, LinearStoragePrice,
		OnRuntimeUpgrade,
	},
	weights::{ConstantMultiplier, Weight},
	Twox128,
};

use frame_system::{
	limits::{BlockLength, BlockWeights},
	EnsureRoot, EnsureSigned,
};

use alloc::{boxed::Box, vec, vec::Vec};

pub use sp_consensus_aura::sr25519::AuthorityId as AuraId;
pub use sp_runtime::{MultiAddress, Perbill, Permill};

#[cfg(any(feature = "std", test))]
pub use sp_runtime::BuildStorage;

pub use pallet_capacity;
pub use pallet_frequency_tx_payment::{capacity_stable_weights, types::GetStableWeight};
pub use pallet_msa;
pub use pallet_passkey;
pub use pallet_schemas;
pub use pallet_time_release::types::{ScheduleName, SchedulerProviderTrait};

// Polkadot Imports
use polkadot_runtime_common::{BlockHashCount, SlowAdjustingFeeUpdate};

use common_primitives::capacity::UnclaimedRewardInfo;
use common_runtime::weights::rocksdb_weights::constants::RocksDbWeight;
pub use common_runtime::{
	constants::MaxSchemaGrants,
	weights,
	weights::{block_weights::BlockExecutionWeight, extrinsic_weights::ExtrinsicBaseWeight},
};
use frame_support::traits::Contains;
#[cfg(feature = "try-runtime")]
use frame_support::traits::{TryStateSelect, UpgradeCheckSelect};
#[allow(deprecated)]
use sp_runtime::traits::transaction_extension::AsTransactionExtension;

mod ethereum;
mod genesis;

pub struct SchedulerProvider;

impl SchedulerProviderTrait<RuntimeOrigin, BlockNumber, RuntimeCall> for SchedulerProvider {
	fn schedule(
		origin: RuntimeOrigin,
		id: ScheduleName,
		when: BlockNumber,
		call: Box<RuntimeCall>,
	) -> Result<(), DispatchError> {
		Scheduler::schedule_named(origin, id, when, None, LOWEST_PRIORITY, call)?;

		Ok(())
	}

	fn cancel(origin: RuntimeOrigin, id: [u8; 32]) -> Result<(), DispatchError> {
		Scheduler::cancel_named(origin, id)?;

		Ok(())
	}
}

pub struct CouncilProposalProvider;

impl ProposalProvider<AccountId, RuntimeCall> for CouncilProposalProvider {
	fn propose(
		who: AccountId,
		threshold: u32,
		proposal: Box<RuntimeCall>,
	) -> Result<(u32, u32), DispatchError> {
		let length_bound: u32 = proposal.using_encoded(|p| p.len() as u32);
		Council::do_propose_proposed(who, threshold, proposal, length_bound)
	}

	fn propose_with_simple_majority(
		who: AccountId,
		proposal: Box<RuntimeCall>,
	) -> Result<(u32, u32), DispatchError> {
		let members = Members::<Runtime, CouncilCollective>::get();
		let threshold: u32 = ((members.len() / 2) + 1) as u32;
		let length_bound: u32 = proposal.using_encoded(|p| p.len() as u32);
		Council::do_propose_proposed(who, threshold, proposal, length_bound)
	}

	#[cfg(any(feature = "runtime-benchmarks", feature = "test"))]
	fn proposal_count() -> u32 {
		ProposalCount::<Runtime, CouncilCollective>::get()
	}
}

pub struct CapacityBatchProvider;

impl UtilityProvider<RuntimeOrigin, RuntimeCall> for CapacityBatchProvider {
	fn batch_all(origin: RuntimeOrigin, calls: Vec<RuntimeCall>) -> DispatchResultWithPostInfo {
		Utility::batch_all(origin, calls)
	}
}

/// Basefilter to only allow calls to specified transactions to be executed
pub struct BaseCallFilter;

impl Contains<RuntimeCall> for BaseCallFilter {
	fn contains(call: &RuntimeCall) -> bool {
		#[cfg(not(feature = "frequency"))]
		{
			match call {
				RuntimeCall::Utility(pallet_utility_call) =>
					Self::is_utility_call_allowed(pallet_utility_call),
				_ => true,
			}
		}
		#[cfg(feature = "frequency")]
		{
			match call {
				RuntimeCall::Utility(pallet_utility_call) =>
					Self::is_utility_call_allowed(pallet_utility_call),
				// Create provider and create schema are not allowed in mainnet for now. See propose functions.
				RuntimeCall::Msa(pallet_msa::Call::create_provider { .. }) => false,
				RuntimeCall::Schemas(pallet_schemas::Call::create_schema_v3 { .. }) => false,
				// Everything else is allowed on Mainnet
				_ => true,
			}
		}
	}
}

impl BaseCallFilter {
	fn is_utility_call_allowed(call: &pallet_utility::Call<Runtime>) -> bool {
		match call {
			pallet_utility::Call::batch { calls, .. } |
			pallet_utility::Call::batch_all { calls, .. } |
			pallet_utility::Call::force_batch { calls, .. } => calls.iter().any(Self::is_batch_call_allowed),
			_ => true,
		}
	}

	fn is_batch_call_allowed(call: &RuntimeCall) -> bool {
		match call {
			// Block all nested `batch` calls from utility batch
			RuntimeCall::Utility(pallet_utility::Call::batch { .. }) |
			RuntimeCall::Utility(pallet_utility::Call::batch_all { .. }) |
			RuntimeCall::Utility(pallet_utility::Call::force_batch { .. }) => false,

			// Block all `FrequencyTxPayment` calls from utility batch
			RuntimeCall::FrequencyTxPayment(..) => false,

			// Block `create_provider` and `create_schema` calls from utility batch
			RuntimeCall::Msa(pallet_msa::Call::create_provider { .. }) |
			RuntimeCall::Schemas(pallet_schemas::Call::create_schema_v3 { .. }) => false,

			// Block `Pays::No` calls from utility batch
			_ if Self::is_pays_no_call(call) => false,

			// Allow all other calls
			_ => true,
		}
	}

	fn is_pays_no_call(call: &RuntimeCall) -> bool {
		call.get_dispatch_info().pays_fee == Pays::No
	}
}

// Proxy Pallet Filters
impl InstanceFilter<RuntimeCall> for ProxyType {
	fn filter(&self, c: &RuntimeCall) -> bool {
		match self {
			ProxyType::Any => true,
			ProxyType::NonTransfer => matches!(
				c,
				// Sorted
				// Skip: RuntimeCall::Balances
				RuntimeCall::Capacity(..)
				| RuntimeCall::CollatorSelection(..)
				| RuntimeCall::Council(..)
				| RuntimeCall::Democracy(..)
				| RuntimeCall::FrequencyTxPayment(..) // Capacity Tx never transfer
				| RuntimeCall::Handles(..)
				| RuntimeCall::Messages(..)
				| RuntimeCall::Msa(..)
				| RuntimeCall::Multisig(..)
				// Skip: ParachainSystem(..)
				| RuntimeCall::Preimage(..)
				| RuntimeCall::Scheduler(..)
				| RuntimeCall::Schemas(..)
				| RuntimeCall::Session(..)
				| RuntimeCall::StatefulStorage(..)
				// Skip: RuntimeCall::Sudo
				// Skip: RuntimeCall::System
				| RuntimeCall::TechnicalCommittee(..)
				// Specifically omitting TimeRelease `transfer`, and `update_release_schedules`
				| RuntimeCall::TimeRelease(pallet_time_release::Call::claim{..})
				| RuntimeCall::TimeRelease(pallet_time_release::Call::claim_for{..})
				// Skip: RuntimeCall::Timestamp
				| RuntimeCall::Treasury(..)
				| RuntimeCall::Utility(..) // Calls inside a batch are also run through filters
			),
			ProxyType::Governance => matches!(
				c,
				RuntimeCall::Treasury(..) |
					RuntimeCall::Democracy(..) |
					RuntimeCall::TechnicalCommittee(..) |
					RuntimeCall::Council(..) |
					RuntimeCall::Utility(..) // Calls inside a batch are also run through filters
			),
			ProxyType::Staking => {
				matches!(
					c,
					RuntimeCall::Capacity(pallet_capacity::Call::stake { .. }) |
						RuntimeCall::CollatorSelection(
							pallet_collator_selection::Call::set_candidacy_bond { .. }
						)
				)
			},
			ProxyType::CancelProxy => {
				matches!(c, RuntimeCall::Proxy(pallet_proxy::Call::reject_announcement { .. }))
			},
		}
	}
	fn is_superset(&self, o: &Self) -> bool {
		match (self, o) {
			(x, y) if x == y => true,
			(ProxyType::Any, _) => true,
			(_, ProxyType::Any) => false,
			(ProxyType::NonTransfer, _) => true,
			_ => false,
		}
	}
}

/// PasskeyCallFilter to only allow calls to specified transactions to be executed
pub struct PasskeyCallFilter;

impl Contains<RuntimeCall> for PasskeyCallFilter {
	fn contains(call: &RuntimeCall) -> bool {
		match call {
			#[cfg(feature = "runtime-benchmarks")]
			RuntimeCall::System(frame_system::Call::remark { .. }) => true,

			RuntimeCall::Balances(_) | RuntimeCall::Capacity(_) => true,
			_ => false,
		}
	}
}

pub struct MsaCallFilter;
use pallet_frequency_tx_payment::types::GetAddKeyData;
impl GetAddKeyData<RuntimeCall, AccountId, MessageSourceId> for MsaCallFilter {
	fn get_add_key_data(call: &RuntimeCall) -> Option<(AccountId, AccountId, MessageSourceId)> {
		match call {
			RuntimeCall::Msa(MsaCall::add_public_key_to_msa {
				add_key_payload,
				new_key_owner_proof: _,
				msa_owner_public_key,
				msa_owner_proof: _,
			}) => {
				let new_key = add_key_payload.clone().new_public_key;
				Some((msa_owner_public_key.clone(), new_key, add_key_payload.msa_id))
			},
			_ => None,
		}
	}
}

/// The TransactionExtension to the basic transaction logic.
#[allow(deprecated)]
pub type TxExtension = cumulus_pallet_weight_reclaim::StorageWeightReclaim<
	Runtime,
	(
		frame_system::CheckNonZeroSender<Runtime>,
		// merging these types so that we can have more than 12 extensions
		(frame_system::CheckSpecVersion<Runtime>, frame_system::CheckTxVersion<Runtime>),
		frame_system::CheckGenesis<Runtime>,
		frame_system::CheckEra<Runtime>,
		AsTransactionExtension<common_runtime::extensions::check_nonce::CheckNonce<Runtime>>,
		AsTransactionExtension<pallet_frequency_tx_payment::ChargeFrqTransactionPayment<Runtime>>,
		AsTransactionExtension<pallet_msa::CheckFreeExtrinsicUse<Runtime>>,
		AsTransactionExtension<
			pallet_handles::handles_signed_extension::HandlesSignedExtension<Runtime>,
		>,
		frame_metadata_hash_extension::CheckMetadataHash<Runtime>,
		frame_system::CheckWeight<Runtime>,
	),
>;

/// A Block signed with a Justification
pub type SignedBlock = generic::SignedBlock<Block>;

/// BlockId type as expected by this runtime.
pub type BlockId = generic::BlockId<Block>;

/// Block type as expected by this runtime.
pub type Block = generic::Block<Header, UncheckedExtrinsic>;

/// Unchecked extrinsic type as expected by this runtime.
pub type UncheckedExtrinsic =
	generic::UncheckedExtrinsic<Address, RuntimeCall, Signature, TxExtension>;

/// Executive: handles dispatch to the various modules.
pub type Executive = frame_executive::Executive<
	Runtime,
	Block,
	frame_system::ChainContext<Runtime>,
	Runtime,
	AllPalletsWithSystem,
	(MigratePalletsCurrentStorage<Runtime>,),
>;

pub struct MigratePalletsCurrentStorage<T>(core::marker::PhantomData<T>);

impl<T: pallet_collator_selection::Config> OnRuntimeUpgrade for MigratePalletsCurrentStorage<T> {
	fn on_runtime_upgrade() -> Weight {
		use sp_core::Get;

		if pallet_collator_selection::Pallet::<T>::on_chain_storage_version() !=
			pallet_collator_selection::Pallet::<T>::in_code_storage_version()
		{
			pallet_collator_selection::Pallet::<T>::in_code_storage_version()
				.put::<pallet_collator_selection::Pallet<T>>();

			log::info!("Setting version on pallet_collator_selection");
		}

		T::DbWeight::get().reads_writes(1, 1)
	}
}

/// Opaque types. These are used by the CLI to instantiate machinery that don't need to know
/// the specifics of the runtime. They can then be made to be agnostic over specific formats
/// of data like extrinsics, allowing for them to continue syncing the network through upgrades
/// to even the core data structures.
pub mod opaque {
	use super::*;
	use sp_runtime::{
		generic,
		traits::{BlakeTwo256, Hash as HashT},
	};

	pub use sp_runtime::OpaqueExtrinsic as UncheckedExtrinsic;
	/// Opaque block header type.
	pub type Header = generic::Header<BlockNumber, BlakeTwo256>;
	/// Opaque block type.
	pub type Block = generic::Block<Header, UncheckedExtrinsic>;
	/// Opaque block identifier type.
	pub type BlockId = generic::BlockId<Block>;
	/// Opaque block hash type.
	pub type Hash = <BlakeTwo256 as HashT>::Output;
}

impl_opaque_keys! {
	pub struct SessionKeys {
		pub aura: Aura,
	}
}

// IMPORTANT: Remember to update spec_version in BOTH structs below
#[cfg(feature = "frequency")]
#[sp_version::runtime_version]
pub const VERSION: RuntimeVersion = RuntimeVersion {
	spec_name: Cow::Borrowed("frequency"),
	impl_name: Cow::Borrowed("frequency"),
	authoring_version: 1,
	spec_version: 164,
	impl_version: 0,
	apis: RUNTIME_API_VERSIONS,
	transaction_version: 1,
	system_version: 1,
};

// IMPORTANT: Remember to update spec_version in above struct too
#[cfg(not(feature = "frequency"))]
#[sp_version::runtime_version]
pub const VERSION: RuntimeVersion = RuntimeVersion {
	spec_name: Cow::Borrowed("frequency-testnet"),
	impl_name: Cow::Borrowed("frequency"),
	authoring_version: 1,
	spec_version: 164,
	impl_version: 0,
	apis: RUNTIME_API_VERSIONS,
	transaction_version: 1,
	system_version: 1,
};

/// The version information used to identify this runtime when compiled natively.
#[cfg(feature = "std")]
pub fn native_version() -> NativeVersion {
	NativeVersion { runtime_version: VERSION, can_author_with: Default::default() }
}

// Needs parameter_types! for the complex logic
parameter_types! {
	pub const Version: RuntimeVersion = VERSION;

	// This part is copied from Substrate's `bin/node/runtime/src/lib.rs`.
	//  The `RuntimeBlockLength` and `RuntimeBlockWeights` exist here because the
	// `DeletionWeightLimit` and `DeletionQueueDepth` depend on those to parameterize
	// the lazy contract deletion.
	pub RuntimeBlockLength: BlockLength =
		BlockLength::max_with_normal_ratio(5 * 1024 * 1024, NORMAL_DISPATCH_RATIO);

	pub RuntimeBlockWeights: BlockWeights = BlockWeights::builder()
		.base_block(BlockExecutionWeight::get())
		.for_class(DispatchClass::all(), |weights| {
			weights.base_extrinsic = ExtrinsicBaseWeight::get();
		})
		.for_class(DispatchClass::Normal, |weights| {
			weights.max_total = Some(NORMAL_DISPATCH_RATIO * MAXIMUM_BLOCK_WEIGHT);
		})
		.for_class(DispatchClass::Operational, |weights| {
			weights.max_total = Some(MAXIMUM_BLOCK_WEIGHT);
			// Operational transactions have some extra reserved space, so that they
			// are included even if block reached `MAXIMUM_BLOCK_WEIGHT`.
			weights.reserved = Some(
				MAXIMUM_BLOCK_WEIGHT - NORMAL_DISPATCH_RATIO * MAXIMUM_BLOCK_WEIGHT
			);
		})
		.avg_block_initialization(AVERAGE_ON_INITIALIZE_RATIO)
		.build_or_panic();
}

// Configure FRAME pallets to include in runtime.

impl frame_system::Config for Runtime {
	type RuntimeTask = RuntimeTask;
	/// The identifier used to distinguish between accounts.
	type AccountId = AccountId;
	/// Base call filter to use in dispatchable.
	// enable for cfg feature "frequency" only
	type BaseCallFilter = BaseCallFilter;
	/// The aggregated dispatch type that is available for extrinsics.
	type RuntimeCall = RuntimeCall;
	/// The lookup mechanism to get account ID from whatever is passed in dispatchers.
	type Lookup = EthereumCompatibleAccountIdLookup<AccountId, ()>;
	/// The index type for storing how many extrinsics an account has signed.
	type Nonce = Index;
	/// The block type.
	type Block = Block;
	/// The type for hashing blocks and tries.
	type Hash = Hash;
	/// The hashing algorithm used.
	type Hashing = BlakeTwo256;
	/// The ubiquitous event type.
	type RuntimeEvent = RuntimeEvent;
	/// The ubiquitous origin type.
	type RuntimeOrigin = RuntimeOrigin;
	/// Maximum number of block number to block hash mappings to keep (oldest pruned first).
	type BlockHashCount = BlockHashCount;
	/// Runtime version.
	type Version = Version;
	/// Converts a module to an index of this module in the runtime.
	type PalletInfo = PalletInfo;
	/// The data to be stored in an account.
	type AccountData = pallet_balances::AccountData<Balance>;
	/// What to do if a new account is created.
	type OnNewAccount = ();
	/// What to do if an account is fully reaped from the system.
	type OnKilledAccount = ();
	/// The weight of database operations that the runtime can invoke.
	type DbWeight = RocksDbWeight;
	/// Weight information for the extrinsics of this pallet.
	type SystemWeightInfo = ();
	/// Block & extrinsics weights: base values and limits.
	type BlockWeights = RuntimeBlockWeights;
	/// The maximum length of a block (in bytes).
	type BlockLength = RuntimeBlockLength;
	/// This is used as an identifier of the chain. 42 is the generic substrate prefix.
	type SS58Prefix = Ss58Prefix;
	/// The action to take on a Runtime Upgrade
	#[cfg(any(not(feature = "frequency-no-relay"), feature = "frequency-lint-check"))]
	type OnSetCode = cumulus_pallet_parachain_system::ParachainSetCode<Self>;
	#[cfg(feature = "frequency-no-relay")]
	type OnSetCode = ();
	type MaxConsumers = FrameSystemMaxConsumers;
	///  A new way of configuring migrations that run in a single block.
	type SingleBlockMigrations = ();
	/// The migrator that is used to run Multi-Block-Migrations.
	type MultiBlockMigrator = ();
	/// A callback that executes in *every block* directly before all inherents were applied.
	type PreInherents = ();
	/// A callback that executes in *every block* directly after all inherents were applied.
	type PostInherents = ();
	/// A callback that executes in *every block* directly after all transactions were applied.
	type PostTransactions = ();
	type ExtensionsWeightInfo = weights::frame_system_extensions::WeightInfo<Runtime>;
}

impl pallet_msa::Config for Runtime {
	type RuntimeEvent = RuntimeEvent;
	type WeightInfo = pallet_msa::weights::SubstrateWeight<Runtime>;
	// The conversion to a 32 byte AccountId
	type ConvertIntoAccountId32 = ConvertInto;
	// The maximum number of public keys per MSA
	type MaxPublicKeysPerMsa = MsaMaxPublicKeysPerMsa;
	// The maximum number of schema grants per delegation
	type MaxSchemaGrantsPerDelegation = MaxSchemaGrants;
	// The maximum provider name size (in bytes)
	type MaxProviderNameSize = MsaMaxProviderNameSize;
	// The type that provides schema related info
	type SchemaValidator = Schemas;
	// The type that provides `Handle` related info for a given `MesssageSourceAccount`
	type HandleProvider = Handles;
	// The number of blocks per virtual bucket
	type MortalityWindowSize = MSAMortalityWindowSize;
	// The maximum number of signatures that can be stored in the payload signature registry
	type MaxSignaturesStored = MSAMaxSignaturesStored;
	// The proposal type
	type Proposal = RuntimeCall;
	// The Council proposal provider interface
	type ProposalProvider = CouncilProposalProvider;
	// The origin that is allowed to create providers via governance
	type CreateProviderViaGovernanceOrigin = EitherOfDiverse<
		EnsureRoot<AccountId>,
		pallet_collective::EnsureMembers<AccountId, CouncilCollective, 1>,
	>;
}

parameter_types! {
	/// The maximum number of eras over which one can claim rewards
	pub const ProviderBoostHistoryLimit : u32 = 30;
	/// The number of chunks of Reward Pool history we expect to store
	pub const RewardPoolChunkLength: u32 = 5;
	/// Max differece between PTE and current block number
	pub const MaxPteDifferenceFromCurrentBlock: u32 = 60 * DAYS;
}
// RewardPoolChunkLength MUST be a divisor of ProviderBoostHistoryLimit
const_assert!(ProviderBoostHistoryLimit::get() % RewardPoolChunkLength::get() == 0);

/// Configuration definitions for Staking types
pub struct FreqeuncyStakingConfigProvider;
impl StakingConfigProvider for FreqeuncyStakingConfigProvider {
	fn get(staking_type: StakingType) -> StakingConfig {
		match staking_type {
			StakingType::CommittedBoost => StakingConfig {
				// TODO: TBD
				reward_percent_cap: Permill::from_parts(8_000),
				commitment_blocks: 365 * DAYS,         // 1 year
				commitment_thaw_eras: 26,              // 1 year
				commitment_thaw_era_blocks: 14 * DAYS, // 2 weeks
			},
			StakingType::MaximumCapacity | StakingType::FlexibleBoost => StakingConfig {
				reward_percent_cap: Permill::from_parts(5_750), // 0.575% or 0.00575 per RewardEra
				commitment_blocks: Zero::zero(),
				commitment_thaw_eras: Zero::zero(),
				commitment_thaw_era_blocks: Zero::zero(),
			},
<<<<<<< HEAD
=======
			StakingType::MaximumCapacity | StakingType::FlexibleBoost =>
				StakingConfig { reward_percent_cap: Permill::from_parts(3_833) }, // 0.3833% or 0.003833 per RewardEra
>>>>>>> e018821b
		}
	}
}

impl pallet_capacity::Config for Runtime {
	type RuntimeEvent = RuntimeEvent;
	type WeightInfo = pallet_capacity::weights::SubstrateWeight<Runtime>;
	type Currency = Balances;
	type MinimumStakingAmount = CapacityMinimumStakingAmount;
	type MinimumTokenBalance = CapacityMinimumTokenBalance;
	type TargetValidator = Msa;
	type MaxUnlockingChunks = CapacityMaxUnlockingChunks;
	#[cfg(feature = "runtime-benchmarks")]
	type BenchmarkHelper = Msa;
	type UnstakingThawPeriod = CapacityUnstakingThawPeriod;
	type MaxEpochLength = CapacityMaxEpochLength;
	type EpochNumber = u32;
	type CapacityPerToken = CapacityPerToken;
	type RuntimeFreezeReason = RuntimeFreezeReason;
	type EraLength = CapacityRewardEraLength;
	type ProviderBoostHistoryLimit = ProviderBoostHistoryLimit;
	type RewardsProvider = Capacity;
	type MaxRetargetsPerRewardEra = ConstU32<2>;
	// Value determined by desired inflation rate limits for chosen economic model
	type RewardPoolPerEra = ConstU128<{ currency::CENTS.saturating_mul(153_424_650u128) }>;
	// Must evenly divide ProviderBoostHistoryLimit
	type RewardPoolChunkLength = RewardPoolChunkLength;
	type MaxPteDifferenceFromCurrentBlock = MaxPteDifferenceFromCurrentBlock;
	type PteGovernanceOrigin = EitherOfDiverse<
		EnsureRoot<AccountId>,
		pallet_collective::EnsureProportionMoreThan<AccountId, CouncilCollective, 2, 3>,
	>;
	type CommittedBoostFailsafeUnlockBlockNumber = CommittedBoostFailsafeUnlockBlockNumber;
	type StakingConfigProvider = FreqeuncyStakingConfigProvider;
}

impl pallet_schemas::Config for Runtime {
	type RuntimeEvent = RuntimeEvent;
	type WeightInfo = pallet_schemas::weights::SubstrateWeight<Runtime>;
	// The mininum size (in bytes) for a schema model
	type MinSchemaModelSizeBytes = SchemasMinModelSizeBytes;
	// The maximum number of schemas that can be registered
	type MaxSchemaRegistrations = SchemasMaxRegistrations;
	// The maximum length of a schema model (in bytes)
	type SchemaModelMaxBytesBoundedVecLimit = SchemasMaxBytesBoundedVecLimit;
	// The proposal type
	type Proposal = RuntimeCall;
	// The Council proposal provider interface
	type ProposalProvider = CouncilProposalProvider;
	// The origin that is allowed to create schemas via governance
	type CreateSchemaViaGovernanceOrigin = EitherOfDiverse<
		EnsureRoot<AccountId>,
		pallet_collective::EnsureProportionMoreThan<AccountId, CouncilCollective, 1, 2>,
	>;
	// Maximum number of schema grants that are allowed per schema
	type MaxSchemaSettingsPerSchema = MaxSchemaSettingsPerSchema;
}

// One storage item; key size is 32; value is size 4+4+16+32 bytes = 56 bytes.
pub type DepositBase = ConstU128<{ currency::deposit(1, 88) }>;
// Additional storage item size of 32 bytes.
pub type DepositFactor = ConstU128<{ currency::deposit(0, 32) }>;
pub type MaxSignatories = ConstU32<100>;

// See https://paritytech.github.io/substrate/master/pallet_multisig/pallet/trait.Config.html for
// the descriptions of these configs.
impl pallet_multisig::Config for Runtime {
	type BlockNumberProvider = System;
	type RuntimeEvent = RuntimeEvent;
	type RuntimeCall = RuntimeCall;
	type Currency = Balances;
	type DepositBase = DepositBase;
	type DepositFactor = DepositFactor;
	type MaxSignatories = MaxSignatories;
	type WeightInfo = weights::pallet_multisig::SubstrateWeight<Runtime>;
}

impl cumulus_pallet_weight_reclaim::Config for Runtime {
	type WeightInfo = weights::cumulus_pallet_weight_reclaim::SubstrateWeight<Runtime>;
}

/// Need this declaration method for use + type safety in benchmarks
pub type MaxReleaseSchedules = ConstU32<{ MAX_RELEASE_SCHEDULES }>;

pub struct EnsureTimeReleaseOrigin;

impl EnsureOrigin<RuntimeOrigin> for EnsureTimeReleaseOrigin {
	type Success = AccountId;

	fn try_origin(o: RuntimeOrigin) -> Result<Self::Success, RuntimeOrigin> {
		match o.clone().into() {
			Ok(pallet_time_release::Origin::<Runtime>::TimeRelease(who)) => Ok(who),
			_ => Err(o),
		}
	}

	#[cfg(feature = "runtime-benchmarks")]
	fn try_successful_origin() -> Result<RuntimeOrigin, ()> {
		Ok(RuntimeOrigin::root())
	}
}

// See https://paritytech.github.io/substrate/master/pallet_vesting/index.html for
// the descriptions of these configs.
impl pallet_time_release::Config for Runtime {
	type RuntimeEvent = RuntimeEvent;
	type Balance = Balance;
	type Currency = Balances;
	type RuntimeOrigin = RuntimeOrigin;
	type RuntimeHoldReason = RuntimeHoldReason;
	type MinReleaseTransfer = MinReleaseTransfer;
	type TransferOrigin = EnsureSigned<AccountId>;
	type WeightInfo = pallet_time_release::weights::SubstrateWeight<Runtime>;
	type MaxReleaseSchedules = MaxReleaseSchedules;
	#[cfg(any(not(feature = "frequency-no-relay"), feature = "frequency-lint-check"))]
	type BlockNumberProvider = RelaychainDataProvider<Runtime>;
	#[cfg(feature = "frequency-no-relay")]
	type BlockNumberProvider = System;
	type RuntimeFreezeReason = RuntimeFreezeReason;
	type SchedulerProvider = SchedulerProvider;
	type RuntimeCall = RuntimeCall;
	type TimeReleaseOrigin = EnsureTimeReleaseOrigin;
}

// See https://paritytech.github.io/substrate/master/pallet_timestamp/index.html for
// the descriptions of these configs.
impl pallet_timestamp::Config for Runtime {
	/// A timestamp: milliseconds since the unix epoch.
	type Moment = u64;
	#[cfg(not(feature = "frequency-no-relay"))]
	type OnTimestampSet = Aura;
	#[cfg(feature = "frequency-no-relay")]
	type OnTimestampSet = ();
	type MinimumPeriod = MinimumPeriod;
	type WeightInfo = weights::pallet_timestamp::SubstrateWeight<Runtime>;
}

// See https://paritytech.github.io/substrate/master/pallet_authorship/index.html for
// the descriptions of these configs.
impl pallet_authorship::Config for Runtime {
	type FindAuthor = pallet_session::FindAccountFromAuthorIndex<Self, Aura>;
	type EventHandler = (CollatorSelection,);
}

impl pallet_balances::Config for Runtime {
	type MaxLocks = BalancesMaxLocks;
	/// The type for recording an account's balance.
	type Balance = Balance;
	/// The ubiquitous event type.
	type RuntimeEvent = RuntimeEvent;
	type DustRemoval = ();
	type ExistentialDeposit = ConstU128<EXISTENTIAL_DEPOSIT>;
	type AccountStore = System;
	type WeightInfo = weights::pallet_balances::SubstrateWeight<Runtime>;
	type MaxReserves = BalancesMaxReserves;
	type ReserveIdentifier = [u8; 8];
	type MaxFreezes = BalancesMaxFreezes;
	type RuntimeHoldReason = RuntimeHoldReason;
	type RuntimeFreezeReason = RuntimeFreezeReason;
	type FreezeIdentifier = RuntimeFreezeReason;
	type DoneSlashHandler = ();
}
// Needs parameter_types! for the Weight type
parameter_types! {
	// The maximum weight that may be scheduled per block for any dispatchables of less priority than schedule::HARD_DEADLINE.
	pub MaximumSchedulerWeight: Weight = Perbill::from_percent(30) * RuntimeBlockWeights::get().max_block;
	pub MaxCollectivesProposalWeight: Weight = Perbill::from_percent(50) * RuntimeBlockWeights::get().max_block;
}

// See also https://docs.rs/pallet-scheduler/latest/pallet_scheduler/trait.Config.html
impl pallet_scheduler::Config for Runtime {
	type BlockNumberProvider = System;
	type RuntimeEvent = RuntimeEvent;
	type RuntimeOrigin = RuntimeOrigin;
	type PalletsOrigin = OriginCaller;
	type RuntimeCall = RuntimeCall;
	type MaximumWeight = MaximumSchedulerWeight;
	/// Origin to schedule or cancel calls
	/// Set to Root or a simple majority of the Frequency Council
	type ScheduleOrigin = EitherOfDiverse<
		EitherOfDiverse<
			EnsureRoot<AccountId>,
			pallet_collective::EnsureProportionAtLeast<AccountId, CouncilCollective, 1, 2>,
		>,
		EnsureTimeReleaseOrigin,
	>;

	type MaxScheduledPerBlock = SchedulerMaxScheduledPerBlock;
	type WeightInfo = weights::pallet_scheduler::SubstrateWeight<Runtime>;
	type OriginPrivilegeCmp = EqualPrivilegeOnly;
	type Preimages = Preimage;
}

parameter_types! {
	pub const PreimageHoldReason: RuntimeHoldReason = RuntimeHoldReason::Preimage(pallet_preimage::HoldReason::Preimage);
}

// See https://paritytech.github.io/substrate/master/pallet_preimage/index.html for
// the descriptions of these configs.
impl pallet_preimage::Config for Runtime {
	type WeightInfo = weights::pallet_preimage::SubstrateWeight<Runtime>;
	type RuntimeEvent = RuntimeEvent;
	type Currency = Balances;
	// Allow the Technical council to request preimages without deposit or fees
	type ManagerOrigin = EitherOfDiverse<
		EnsureRoot<AccountId>,
		pallet_collective::EnsureMember<AccountId, TechnicalCommitteeCollective>,
	>;

	type Consideration = HoldConsideration<
		AccountId,
		Balances,
		PreimageHoldReason,
		LinearStoragePrice<PreimageBaseDeposit, PreimageByteDeposit, Balance>,
	>;
}

// See https://paritytech.github.io/substrate/master/pallet_collective/index.html for
// the descriptions of these configs.
type CouncilCollective = pallet_collective::Instance1;
impl pallet_collective::Config<CouncilCollective> for Runtime {
	type RuntimeOrigin = RuntimeOrigin;
	type Proposal = RuntimeCall;
	type RuntimeEvent = RuntimeEvent;
	type MotionDuration = CouncilMotionDuration;
	type MaxProposals = CouncilMaxProposals;
	type MaxMembers = CouncilMaxMembers;
	type DefaultVote = pallet_collective::PrimeDefaultVote;
	type WeightInfo = weights::pallet_collective_council::SubstrateWeight<Runtime>;
	type SetMembersOrigin = EnsureRoot<Self::AccountId>;
	type MaxProposalWeight = MaxCollectivesProposalWeight;
	type DisapproveOrigin = EitherOfDiverse<
		EnsureRoot<AccountId>,
		pallet_collective::EnsureProportionAtLeast<AccountId, CouncilCollective, 2, 3>,
	>;
	type KillOrigin = EitherOfDiverse<
		EnsureRoot<AccountId>,
		pallet_collective::EnsureProportionAtLeast<AccountId, CouncilCollective, 2, 3>,
	>;
	type Consideration = ();
}

type TechnicalCommitteeCollective = pallet_collective::Instance2;
impl pallet_collective::Config<TechnicalCommitteeCollective> for Runtime {
	type RuntimeOrigin = RuntimeOrigin;
	type Proposal = RuntimeCall;
	type RuntimeEvent = RuntimeEvent;
	type MotionDuration = TCMotionDuration;
	type MaxProposals = TCMaxProposals;
	type MaxMembers = TCMaxMembers;
	type DefaultVote = pallet_collective::PrimeDefaultVote;
	type WeightInfo = weights::pallet_collective_technical_committee::SubstrateWeight<Runtime>;
	type SetMembersOrigin = EnsureRoot<Self::AccountId>;
	type MaxProposalWeight = MaxCollectivesProposalWeight;
	type DisapproveOrigin = EitherOfDiverse<
		EnsureRoot<AccountId>,
		pallet_collective::EnsureProportionAtLeast<AccountId, TechnicalCommitteeCollective, 2, 3>,
	>;
	type KillOrigin = EitherOfDiverse<
		EnsureRoot<AccountId>,
		pallet_collective::EnsureProportionAtLeast<AccountId, TechnicalCommitteeCollective, 2, 3>,
	>;
	type Consideration = ();
}

// see https://paritytech.github.io/substrate/master/pallet_democracy/pallet/trait.Config.html
// for the definitions of these configs
impl pallet_democracy::Config for Runtime {
	type CooloffPeriod = CooloffPeriod;
	type Currency = Balances;
	type EnactmentPeriod = EnactmentPeriod;
	type RuntimeEvent = RuntimeEvent;
	type FastTrackVotingPeriod = FastTrackVotingPeriod;
	type InstantAllowed = ConstBool<true>;
	type LaunchPeriod = LaunchPeriod;
	type MaxProposals = DemocracyMaxProposals;
	type MaxVotes = DemocracyMaxVotes;
	type MinimumDeposit = MinimumDeposit;
	type Scheduler = Scheduler;
	type Slash = ();
	// Treasury;
	type WeightInfo = weights::pallet_democracy::SubstrateWeight<Runtime>;
	type VoteLockingPeriod = EnactmentPeriod;
	// Same as EnactmentPeriod
	type VotingPeriod = VotingPeriod;
	type Preimages = Preimage;
	type MaxDeposits = ConstU32<100>;
	type MaxBlacklisted = ConstU32<100>;

	// See https://paritytech.github.io/substrate/master/pallet_democracy/index.html for
	// the descriptions of these origins.
	// See https://paritytech.github.io/substrate/master/pallet_democracy/pallet/trait.Config.html for
	// the definitions of these config traits.
	/// A unanimous council can have the next scheduled referendum be a straight default-carries
	/// (NTB) vote.
	type ExternalDefaultOrigin = EitherOfDiverse<
		pallet_collective::EnsureProportionAtLeast<AccountId, CouncilCollective, 1, 1>,
		frame_system::EnsureRoot<AccountId>,
	>;

	/// A simple-majority of 50% + 1 can have the next scheduled referendum be a straight majority-carries vote.
	type ExternalMajorityOrigin = EitherOfDiverse<
		pallet_collective::EnsureProportionMoreThan<AccountId, CouncilCollective, 1, 2>,
		frame_system::EnsureRoot<AccountId>,
	>;
	/// A straight majority (at least 50%) of the council can decide what their next motion is.
	type ExternalOrigin = EitherOfDiverse<
		pallet_collective::EnsureProportionAtLeast<AccountId, CouncilCollective, 1, 2>,
		frame_system::EnsureRoot<AccountId>,
	>;
	// Origin from which the new proposal can be made.
	// The success variant is the account id of the depositor.
	type SubmitOrigin = frame_system::EnsureSigned<AccountId>;

	/// Two thirds of the technical committee can have an ExternalMajority/ExternalDefault vote
	/// be tabled immediately and with a shorter voting/enactment period.
	type FastTrackOrigin = EitherOfDiverse<
		pallet_collective::EnsureProportionAtLeast<AccountId, TechnicalCommitteeCollective, 2, 3>,
		frame_system::EnsureRoot<AccountId>,
	>;
	/// Origin from which the next majority-carries (or more permissive) referendum may be tabled to
	/// vote immediately and asynchronously in a similar manner to the emergency origin.
	/// Requires TechnicalCommittee to be unanimous.
	type InstantOrigin = EitherOfDiverse<
		pallet_collective::EnsureProportionAtLeast<AccountId, TechnicalCommitteeCollective, 1, 1>,
		frame_system::EnsureRoot<AccountId>,
	>;
	/// Overarching type of all pallets origins
	type PalletsOrigin = OriginCaller;

	/// To cancel a proposal which has been passed, 2/3 of the council must agree to it.
	type CancellationOrigin = EitherOfDiverse<
		pallet_collective::EnsureProportionAtLeast<AccountId, CouncilCollective, 2, 3>,
		EnsureRoot<AccountId>,
	>;
	/// To cancel a proposal before it has been passed, the technical committee must be unanimous or
	/// Root must agree.
	type CancelProposalOrigin = EitherOfDiverse<
		EnsureRoot<AccountId>,
		pallet_collective::EnsureProportionAtLeast<AccountId, TechnicalCommitteeCollective, 1, 1>,
	>;

	/// This origin can blacklist proposals.
	type BlacklistOrigin = EnsureRoot<AccountId>;

	/// Any single technical committee member may veto a coming council proposal, however they can
	/// only do it once and it lasts only for the cool-off period.
	type VetoOrigin = pallet_collective::EnsureMember<AccountId, TechnicalCommitteeCollective>;
}

parameter_types! {
	pub TreasuryAccount: AccountId = TreasuryPalletId::get().into_account_truncating();
	pub const PayoutSpendPeriod: BlockNumber = 30 * DAYS;
	pub const MaxSpending : Balance = 100_000_000 * UNITS;
}

// See https://paritytech.github.io/substrate/master/pallet_treasury/index.html for
// the descriptions of these configs.
impl pallet_treasury::Config for Runtime {
	/// Treasury Account: 5EYCAe5ijiYfyeZ2JJCGq56LmPyNRAKzpG4QkoQkkQNB5e6Z
	type PalletId = TreasuryPalletId;
	type Currency = Balances;
	type RuntimeEvent = RuntimeEvent;
	type WeightInfo = pallet_treasury::weights::SubstrateWeight<Runtime>;

	/// Who approves treasury proposals?
	/// - Root (sudo or governance)
	/// - 3/5ths of the Frequency Council
	type ApproveOrigin = EitherOfDiverse<
		EnsureRoot<AccountId>,
		pallet_collective::EnsureProportionAtLeast<AccountId, CouncilCollective, 3, 5>,
	>;

	/// Who rejects treasury proposals?
	/// - Root (sudo or governance)
	/// - Simple majority of the Frequency Council
	type RejectOrigin = EitherOfDiverse<
		EnsureRoot<AccountId>,
		pallet_collective::EnsureProportionMoreThan<AccountId, CouncilCollective, 1, 2>,
	>;

	/// Spending funds outside of the proposal?
	/// Nobody
	#[cfg(not(feature = "runtime-benchmarks"))]
	type SpendOrigin = frame_support::traits::NeverEnsureOrigin<Balance>;
	#[cfg(feature = "runtime-benchmarks")]
	type SpendOrigin = MapSuccess<EnsureSigned<AccountId>, Replace<MaxSpending>>;

	/// Rejected proposals lose their bond
	/// This takes the slashed amount and is often set to the Treasury
	/// We burn it so there is no incentive to the treasury to reject to enrich itself
	type OnSlash = ();

	/// Bond 5% of a treasury proposal
	type ProposalBond = ProposalBondPercent;

	/// Minimum bond of 100 Tokens
	type ProposalBondMinimum = ProposalBondMinimum;

	/// Max bond of 1_000 Tokens
	type ProposalBondMaximum = ProposalBondMaximum;

	/// Pay out on a 4-week basis
	type SpendPeriod = SpendPeriod;

	/// Do not burn any unused funds
	type Burn = ();

	/// Where should tokens burned from the treasury go?
	/// Set to go to /dev/null
	type BurnDestination = ();

	/// Runtime hooks to external pallet using treasury to compute spend funds.
	/// Set to Bounties often.
	/// Not currently in use
	type SpendFunds = ();

	/// 64
	type MaxApprovals = MaxApprovals;

	type AssetKind = ();
	type Beneficiary = AccountId;
	type BeneficiaryLookup = IdentityLookup<Self::Beneficiary>;
	type Paymaster = PayFromAccount<Balances, TreasuryAccount>;
	type BalanceConverter = UnityAssetBalanceConversion;
	type PayoutPeriod = PayoutSpendPeriod;
	#[cfg(feature = "runtime-benchmarks")]
	type BenchmarkHelper = ();
}

// See https://paritytech.github.io/substrate/master/pallet_transaction_payment/index.html for
// the descriptions of these configs.
impl pallet_transaction_payment::Config for Runtime {
	type RuntimeEvent = RuntimeEvent;
	type OnChargeTransaction = pallet_transaction_payment::FungibleAdapter<Balances, ()>;
	type WeightToFee = WeightToFee;
	type LengthToFee = ConstantMultiplier<Balance, TransactionByteFee>;
	type FeeMultiplierUpdate = SlowAdjustingFeeUpdate<Self>;
	type OperationalFeeMultiplier = TransactionPaymentOperationalFeeMultiplier;
	type WeightInfo = weights::pallet_transaction_payment::SubstrateWeight<Runtime>;
}

use crate::ethereum::EthereumCompatibleAccountIdLookup;
use pallet_frequency_tx_payment::Call as FrequencyPaymentCall;
use pallet_handles::Call as HandlesCall;
use pallet_messages::Call as MessagesCall;
use pallet_msa::Call as MsaCall;
use pallet_stateful_storage::Call as StatefulStorageCall;

pub struct CapacityEligibleCalls;
impl GetStableWeight<RuntimeCall, Weight> for CapacityEligibleCalls {
	fn get_stable_weight(call: &RuntimeCall) -> Option<Weight> {
		use pallet_frequency_tx_payment::capacity_stable_weights::WeightInfo;
		match call {
			RuntimeCall::Msa(MsaCall::add_public_key_to_msa { .. }) => Some(
				capacity_stable_weights::SubstrateWeight::<Runtime>::add_public_key_to_msa()
			),
			RuntimeCall::Msa(MsaCall::create_sponsored_account_with_delegation {  add_provider_payload, .. }) => Some(capacity_stable_weights::SubstrateWeight::<Runtime>::create_sponsored_account_with_delegation(add_provider_payload.schema_ids.len() as u32)),
			RuntimeCall::Msa(MsaCall::grant_delegation { add_provider_payload, .. }) => Some(capacity_stable_weights::SubstrateWeight::<Runtime>::grant_delegation(add_provider_payload.schema_ids.len() as u32)),
			RuntimeCall::Messages(MessagesCall::add_ipfs_message { .. }) => Some(capacity_stable_weights::SubstrateWeight::<Runtime>::add_ipfs_message()),
			RuntimeCall::Messages(MessagesCall::add_onchain_message { payload, .. }) => Some(capacity_stable_weights::SubstrateWeight::<Runtime>::add_onchain_message(payload.len() as u32)),
			RuntimeCall::StatefulStorage(StatefulStorageCall::apply_item_actions { actions, ..}) => Some(capacity_stable_weights::SubstrateWeight::<Runtime>::apply_item_actions(StatefulStorage::sum_add_actions_bytes(actions))),
			RuntimeCall::StatefulStorage(StatefulStorageCall::upsert_page { payload, ..}) => Some(capacity_stable_weights::SubstrateWeight::<Runtime>::upsert_page(payload.len() as u32)),
			RuntimeCall::StatefulStorage(StatefulStorageCall::delete_page { .. }) => Some(capacity_stable_weights::SubstrateWeight::<Runtime>::delete_page()),
			RuntimeCall::StatefulStorage(StatefulStorageCall::apply_item_actions_with_signature_v2 { payload, ..}) => Some(capacity_stable_weights::SubstrateWeight::<Runtime>::apply_item_actions_with_signature(StatefulStorage::sum_add_actions_bytes(&payload.actions))),
            RuntimeCall::StatefulStorage(StatefulStorageCall::upsert_page_with_signature_v2 { payload, ..}) => Some(capacity_stable_weights::SubstrateWeight::<Runtime>::upsert_page_with_signature(payload.payload.len() as u32 )),
            RuntimeCall::StatefulStorage(StatefulStorageCall::delete_page_with_signature_v2 { .. }) => Some(capacity_stable_weights::SubstrateWeight::<Runtime>::delete_page_with_signature()),			RuntimeCall::Handles(HandlesCall::claim_handle { payload, .. }) => Some(capacity_stable_weights::SubstrateWeight::<Runtime>::claim_handle(payload.base_handle.len() as u32)),
			RuntimeCall::Handles(HandlesCall::change_handle { payload, .. }) => Some(capacity_stable_weights::SubstrateWeight::<Runtime>::change_handle(payload.base_handle.len() as u32)),
			_ => None,
		}
	}

	fn get_inner_calls(outer_call: &RuntimeCall) -> Option<Vec<&RuntimeCall>> {
		match outer_call {
			RuntimeCall::FrequencyTxPayment(FrequencyPaymentCall::pay_with_capacity {
				call,
				..
			}) => Some(vec![call]),
			RuntimeCall::FrequencyTxPayment(
				FrequencyPaymentCall::pay_with_capacity_batch_all { calls, .. },
			) => Some(calls.iter().collect()),
			_ => Some(vec![outer_call]),
		}
	}
}

impl pallet_frequency_tx_payment::Config for Runtime {
	type RuntimeEvent = RuntimeEvent;
	type RuntimeCall = RuntimeCall;
	type Capacity = Capacity;
	type WeightInfo = pallet_frequency_tx_payment::weights::SubstrateWeight<Runtime>;
	type CapacityCalls = CapacityEligibleCalls;
	type OnChargeCapacityTransaction = pallet_frequency_tx_payment::CapacityAdapter<Balances, Msa>;
	type BatchProvider = CapacityBatchProvider;
	type MaximumCapacityBatchLength = MaximumCapacityBatchLength;
	type MsaKeyProvider = Msa;
	type MsaCallFilter = MsaCallFilter;
}

/// Configurations for passkey pallet
impl pallet_passkey::Config for Runtime {
	type RuntimeEvent = RuntimeEvent;
	type RuntimeCall = RuntimeCall;
	type WeightInfo = pallet_passkey::weights::SubstrateWeight<Runtime>;
	type ConvertIntoAccountId32 = ConvertInto;
	type PasskeyCallFilter = PasskeyCallFilter;
	#[cfg(feature = "runtime-benchmarks")]
	type Currency = Balances;
}

#[cfg(any(not(feature = "frequency-no-relay"), feature = "frequency-lint-check"))]
/// Maximum number of blocks simultaneously accepted by the Runtime, not yet included
/// into the relay chain.
const UNINCLUDED_SEGMENT_CAPACITY: u32 = 3;

#[cfg(any(not(feature = "frequency-no-relay"), feature = "frequency-lint-check"))]
/// How many parachain blocks are processed by the relay chain per parent. Limits the
/// number of blocks authored per slot.
const BLOCK_PROCESSING_VELOCITY: u32 = 1;
#[cfg(any(not(feature = "frequency-no-relay"), feature = "frequency-lint-check"))]
/// Relay chain slot duration, in milliseconds.
const RELAY_CHAIN_SLOT_DURATION_MILLIS: u32 = 6_000;

// See https://paritytech.github.io/substrate/master/pallet_parachain_system/index.html for
// the descriptions of these configs.
#[cfg(any(not(feature = "frequency-no-relay"), feature = "frequency-lint-check"))]
impl cumulus_pallet_parachain_system::Config for Runtime {
	type RuntimeEvent = RuntimeEvent;
	type OnSystemEvent = ();
	type SelfParaId = parachain_info::Pallet<Runtime>;
	type DmpQueue = frame_support::traits::EnqueueWithOrigin<(), sp_core::ConstU8<0>>;
	type ReservedDmpWeight = ();
	type OutboundXcmpMessageSource = ();
	type XcmpMessageHandler = ();
	type ReservedXcmpWeight = ();
	type CheckAssociatedRelayNumber = RelayNumberMonotonicallyIncreases;
	type WeightInfo = ();
	type ConsensusHook = ConsensusHook;
	type SelectCore = DefaultCoreSelector<Runtime>;
}

#[cfg(any(not(feature = "frequency-no-relay"), feature = "frequency-lint-check"))]
pub type ConsensusHook = cumulus_pallet_aura_ext::FixedVelocityConsensusHook<
	Runtime,
	RELAY_CHAIN_SLOT_DURATION_MILLIS,
	BLOCK_PROCESSING_VELOCITY,
	UNINCLUDED_SEGMENT_CAPACITY,
>;

impl parachain_info::Config for Runtime {}

impl cumulus_pallet_aura_ext::Config for Runtime {}

// See https://paritytech.github.io/substrate/master/pallet_session/index.html for
// the descriptions of these configs.
impl pallet_session::Config for Runtime {
	type RuntimeEvent = RuntimeEvent;
	type ValidatorId = <Self as frame_system::Config>::AccountId;
	// we don't have stash and controller, thus we don't need the convert as well.
	type ValidatorIdOf = pallet_collator_selection::IdentityCollator;
	type ShouldEndSession = pallet_session::PeriodicSessions<SessionPeriod, SessionOffset>;
	type NextSessionRotation = pallet_session::PeriodicSessions<SessionPeriod, SessionOffset>;
	type SessionManager = CollatorSelection;
	// Essentially just Aura, but lets be pedantic.
	type SessionHandler = <SessionKeys as sp_runtime::traits::OpaqueKeys>::KeyTypeIdProviders;
	type Keys = SessionKeys;
	type DisablingStrategy = ();
	type WeightInfo = weights::pallet_session::SubstrateWeight<Runtime>;
}

// See https://paritytech.github.io/substrate/master/pallet_aura/index.html for
// the descriptions of these configs.
impl pallet_aura::Config for Runtime {
	type AuthorityId = AuraId;
	type DisabledValidators = ();
	type MaxAuthorities = AuraMaxAuthorities;
	type AllowMultipleBlocksPerSlot = ConstBool<true>;
	type SlotDuration = ConstU64<SLOT_DURATION>;
}

// See https://paritytech.github.io/substrate/master/pallet_collator_selection/index.html for
// the descriptions of these configs.
impl pallet_collator_selection::Config for Runtime {
	type RuntimeEvent = RuntimeEvent;
	type Currency = Balances;

	// Origin that can dictate updating parameters of this pallet.
	// Currently only root or a 3/5ths council vote.
	type UpdateOrigin = EitherOfDiverse<
		EnsureRoot<AccountId>,
		pallet_collective::EnsureProportionAtLeast<AccountId, CouncilCollective, 3, 5>,
	>;

	// Account Identifier from which the internal Pot is generated.
	// Set to something that NEVER gets a balance i.e. No block rewards.
	type PotId = NeverDepositIntoId;

	// Maximum number of candidates that we should have. This is enforced in code.
	//
	// This does not take into account the invulnerables.
	type MaxCandidates = CollatorMaxCandidates;

	// Minimum number of candidates that we should have. This is used for disaster recovery.
	//
	// This does not take into account the invulnerables.
	type MinEligibleCollators = CollatorMinCandidates;

	// Maximum number of invulnerables. This is enforced in code.
	type MaxInvulnerables = CollatorMaxInvulnerables;

	// Will be kicked if block is not produced in threshold.
	// should be a multiple of session or things will get inconsistent
	type KickThreshold = CollatorKickThreshold;

	/// A stable ID for a validator.
	type ValidatorId = <Self as frame_system::Config>::AccountId;

	// A conversion from account ID to validator ID.
	//
	// Its cost must be at most one storage read.
	type ValidatorIdOf = pallet_collator_selection::IdentityCollator;

	// Validate a user is registered
	type ValidatorRegistration = Session;

	type WeightInfo = weights::pallet_collator_selection::SubstrateWeight<Runtime>;
}

// https://paritytech.github.io/polkadot-sdk/master/pallet_proxy/pallet/trait.Config.html
impl pallet_proxy::Config for Runtime {
	type RuntimeEvent = RuntimeEvent;
	type RuntimeCall = RuntimeCall;
	type Currency = Balances;
	type ProxyType = ProxyType;
	type ProxyDepositBase = ProxyDepositBase;
	type ProxyDepositFactor = ProxyDepositFactor;
	type MaxProxies = MaxProxies;
	type MaxPending = MaxPending;
	type CallHasher = BlakeTwo256;
	type AnnouncementDepositBase = AnnouncementDepositBase;
	type AnnouncementDepositFactor = AnnouncementDepositFactor;
	type WeightInfo = weights::pallet_proxy::SubstrateWeight<Runtime>;
	type BlockNumberProvider = System;
}

// End Proxy Pallet Config

impl pallet_messages::Config for Runtime {
	type RuntimeEvent = RuntimeEvent;
	type WeightInfo = pallet_messages::weights::SubstrateWeight<Runtime>;
	// The type that supplies MSA info
	type MsaInfoProvider = Msa;
	// The type that validates schema grants
	type SchemaGrantValidator = Msa;
	// The type that provides schema info
	type SchemaProvider = Schemas;
	// The maximum message payload in bytes
	type MessagesMaxPayloadSizeBytes = MessagesMaxPayloadSizeBytes;

	/// A set of helper functions for benchmarking.
	#[cfg(feature = "runtime-benchmarks")]
	type MsaBenchmarkHelper = Msa;
	#[cfg(feature = "runtime-benchmarks")]
	type SchemaBenchmarkHelper = Schemas;
}

impl pallet_stateful_storage::Config for Runtime {
	type RuntimeEvent = RuntimeEvent;
	type WeightInfo = pallet_stateful_storage::weights::SubstrateWeight<Runtime>;
	/// The maximum size of a page (in bytes) for an Itemized storage model
	type MaxItemizedPageSizeBytes = MaxItemizedPageSizeBytes;
	/// The maximum size of a page (in bytes) for a Paginated storage model
	type MaxPaginatedPageSizeBytes = MaxPaginatedPageSizeBytes;
	/// The maximum size of a single item in an itemized storage model (in bytes)
	type MaxItemizedBlobSizeBytes = MaxItemizedBlobSizeBytes;
	/// The maximum number of pages in a Paginated storage model
	type MaxPaginatedPageId = MaxPaginatedPageId;
	/// The maximum number of actions in itemized actions
	type MaxItemizedActionsCount = MaxItemizedActionsCount;
	/// The type that supplies MSA info
	type MsaInfoProvider = Msa;
	/// The type that validates schema grants
	type SchemaGrantValidator = Msa;
	/// The type that provides schema info
	type SchemaProvider = Schemas;
	/// Hasher for Child Tree keys
	type KeyHasher = Twox128;
	/// The conversion to a 32 byte AccountId
	type ConvertIntoAccountId32 = ConvertInto;
	/// The number of blocks per virtual bucket
	type MortalityWindowSize = StatefulMortalityWindowSize;

	/// A set of helper functions for benchmarking.
	#[cfg(feature = "runtime-benchmarks")]
	type MsaBenchmarkHelper = Msa;
	#[cfg(feature = "runtime-benchmarks")]
	type SchemaBenchmarkHelper = Schemas;
}

impl pallet_handles::Config for Runtime {
	/// The overarching event type.
	type RuntimeEvent = RuntimeEvent;
	/// Weight information for extrinsics in this pallet.
	type WeightInfo = pallet_handles::weights::SubstrateWeight<Runtime>;
	/// The type that supplies MSA info
	type MsaInfoProvider = Msa;
	/// The minimum suffix value
	type HandleSuffixMin = HandleSuffixMin;
	/// The maximum suffix value
	type HandleSuffixMax = HandleSuffixMax;
	/// The conversion to a 32 byte AccountId
	type ConvertIntoAccountId32 = ConvertInto;
	// The number of blocks per virtual bucket
	type MortalityWindowSize = MSAMortalityWindowSize;
	/// A set of helper functions for benchmarking.
	#[cfg(feature = "runtime-benchmarks")]
	type MsaBenchmarkHelper = Msa;
}

// See https://paritytech.github.io/substrate/master/pallet_sudo/index.html for
// the descriptions of these configs.
#[cfg(any(not(feature = "frequency"), feature = "frequency-lint-check"))]
impl pallet_sudo::Config for Runtime {
	type RuntimeEvent = RuntimeEvent;
	type RuntimeCall = RuntimeCall;
	/// using original weights from sudo pallet
	type WeightInfo = pallet_sudo::weights::SubstrateWeight<Runtime>;
}

// See https://paritytech.github.io/substrate/master/pallet_utility/index.html for
// the descriptions of these configs.
impl pallet_utility::Config for Runtime {
	type RuntimeEvent = RuntimeEvent;
	type RuntimeCall = RuntimeCall;
	type PalletsOrigin = OriginCaller;
	type WeightInfo = weights::pallet_utility::SubstrateWeight<Runtime>;
}

// Create the runtime by composing the FRAME pallets that were previously configured.
construct_runtime!(
	pub enum Runtime {
		// System support stuff.
		System: frame_system::{Pallet, Call, Config<T>, Storage, Event<T>} = 0,
		#[cfg(any(not(feature = "frequency-no-relay"), feature = "frequency-lint-check"))]
		ParachainSystem: cumulus_pallet_parachain_system::{
			Pallet, Call, Config<T>, Storage, Inherent, Event<T> } = 1,
		Timestamp: pallet_timestamp::{Pallet, Call, Storage, Inherent} = 2,
		ParachainInfo: parachain_info::{Pallet, Storage, Config<T>} = 3,

		// Sudo removed from mainnet Jan 2023
		#[cfg(any(not(feature = "frequency"), feature = "frequency-lint-check"))]
		Sudo: pallet_sudo::{Pallet, Call, Config<T>, Storage, Event<T> }= 4,

		Preimage: pallet_preimage::{Pallet, Call, Storage, Event<T>, HoldReason} = 5,
		Democracy: pallet_democracy::{Pallet, Call, Config<T>, Storage, Event<T> } = 6,
		Scheduler: pallet_scheduler::{Pallet, Call, Storage, Event<T> } = 8,
		Utility: pallet_utility::{Pallet, Call, Event} = 9,

		// Monetary stuff.
		Balances: pallet_balances::{Pallet, Call, Storage, Config<T>, Event<T>} = 10,
		TransactionPayment: pallet_transaction_payment::{Pallet, Storage, Event<T>} = 11,

		// Collectives
		Council: pallet_collective::<Instance1>::{Pallet, Call, Config<T,I>, Storage, Event<T>, Origin<T>} = 12,
		TechnicalCommittee: pallet_collective::<Instance2>::{Pallet, Call, Config<T,I>, Storage, Event<T>, Origin<T>} = 13,

		// Treasury
		Treasury: pallet_treasury::{Pallet, Call, Storage, Config<T>, Event<T>} = 14,

		// Collator support. The order of these 4 are important and shall not change.
		Authorship: pallet_authorship::{Pallet, Storage} = 20,
		CollatorSelection: pallet_collator_selection::{Pallet, Call, Storage, Event<T>, Config<T>} = 21,
		Session: pallet_session::{Pallet, Call, Storage, Event<T>, Config<T>} = 22,
		Aura: pallet_aura::{Pallet, Storage, Config<T>} = 23,
		AuraExt: cumulus_pallet_aura_ext::{Pallet, Storage, Config<T>} = 24,

		// Signatures
		Multisig: pallet_multisig::{Pallet, Call, Storage, Event<T>} = 30,

		// FRQC Update
		TimeRelease: pallet_time_release::{Pallet, Call, Storage, Event<T>, Config<T>, Origin<T>, FreezeReason, HoldReason} = 40,

		// Allowing accounts to give permission to other accounts to dispatch types of calls from their signed origin
		Proxy: pallet_proxy = 43,

		// Substrate weights
		WeightReclaim: cumulus_pallet_weight_reclaim::{Pallet, Storage} = 50,

		// Frequency related pallets
		Msa: pallet_msa::{Pallet, Call, Storage, Event<T>} = 60,
		Messages: pallet_messages::{Pallet, Call, Storage, Event<T>} = 61,
		Schemas: pallet_schemas::{Pallet, Call, Storage, Event<T>, Config<T>} = 62,
		StatefulStorage: pallet_stateful_storage::{Pallet, Call, Storage, Event<T>} = 63,
		Capacity: pallet_capacity::{Pallet, Call, Storage, Event<T>, FreezeReason} = 64,
		FrequencyTxPayment: pallet_frequency_tx_payment::{Pallet, Call, Event<T>} = 65,
		Handles: pallet_handles::{Pallet, Call, Storage, Event<T>} = 66,
		Passkey: pallet_passkey::{Pallet, Call, Storage, Event<T>, ValidateUnsigned} = 67,
	}
);

#[cfg(feature = "runtime-benchmarks")]
mod benches {
	define_benchmarks!(
		// Substrate
		[frame_system, SystemBench::<Runtime>]
		[frame_system_extensions, SystemExtensionsBench::<Runtime>]
		[cumulus_pallet_weight_reclaim, WeightReclaim]
		[pallet_balances, Balances]
		[pallet_collective, Council]
		[pallet_collective, TechnicalCommittee]
		[pallet_preimage, Preimage]
		[pallet_democracy, Democracy]
		[pallet_scheduler, Scheduler]
		[pallet_session, SessionBench::<Runtime>]
		[pallet_timestamp, Timestamp]
		[pallet_collator_selection, CollatorSelection]
		[pallet_multisig, Multisig]
		[pallet_utility, Utility]
		[pallet_proxy, Proxy]
		[pallet_transaction_payment, TransactionPayment]

		// Frequency
		[pallet_msa, Msa]
		[pallet_schemas, Schemas]
		[pallet_messages, Messages]
		[pallet_stateful_storage, StatefulStorage]
		[pallet_handles, Handles]
		[pallet_time_release, TimeRelease]
		[pallet_treasury, Treasury]
		[pallet_capacity, Capacity]
		[pallet_frequency_tx_payment, FrequencyTxPayment]
		[pallet_passkey, Passkey]
	);
}

#[cfg(any(not(feature = "frequency-no-relay"), feature = "frequency-lint-check"))]
cumulus_pallet_parachain_system::register_validate_block! {
	Runtime = Runtime,
	BlockExecutor = cumulus_pallet_aura_ext::BlockExecutor::<Runtime, Executive>,
}

// The implementation has to be here due to the linking in the macro.
// It CANNOT be extracted into a separate file
sp_api::impl_runtime_apis! {
	impl sp_consensus_aura::AuraApi<Block, AuraId> for Runtime {
		fn slot_duration() -> sp_consensus_aura::SlotDuration {
			sp_consensus_aura::SlotDuration::from_millis(SLOT_DURATION)
		}

		fn authorities() -> Vec<AuraId> {
			pallet_aura::Authorities::<Runtime>::get().into_inner()
		}
	}

	#[cfg(any(not(feature = "frequency-no-relay"), feature = "frequency-lint-check"))]
	impl cumulus_primitives_aura::AuraUnincludedSegmentApi<Block> for Runtime {
		fn can_build_upon(
			included_hash: <Block as BlockT>::Hash,
			slot: cumulus_primitives_aura::Slot,
		) -> bool {
			ConsensusHook::can_build_upon(included_hash, slot)
		}
	}

	impl sp_api::Core<Block> for Runtime {
		fn version() -> RuntimeVersion {
			VERSION
		}

		fn execute_block(block: Block) {
			Executive::execute_block(block)
		}

		fn initialize_block(header: &<Block as BlockT>::Header) -> sp_runtime::ExtrinsicInclusionMode {
			Executive::initialize_block(header)
		}
	}

	impl sp_api::Metadata<Block> for Runtime {
		fn metadata() -> OpaqueMetadata {
			OpaqueMetadata::new(Runtime::metadata().into())
		}

		fn metadata_at_version(version: u32) -> Option<OpaqueMetadata> {
			Runtime::metadata_at_version(version)
		}

		fn metadata_versions() -> Vec<u32> {
			Runtime::metadata_versions()
		}
	}

	impl sp_block_builder::BlockBuilder<Block> for Runtime {
		fn apply_extrinsic(extrinsic: <Block as BlockT>::Extrinsic) -> ApplyExtrinsicResult {
			Executive::apply_extrinsic(extrinsic)
		}

		fn finalize_block() -> <Block as BlockT>::Header {
			Executive::finalize_block()
		}

		fn inherent_extrinsics(data: sp_inherents::InherentData) -> Vec<<Block as BlockT>::Extrinsic> {
			data.create_extrinsics()
		}

		fn check_inherents(
			block: Block,
			data: sp_inherents::InherentData,
		) -> sp_inherents::CheckInherentsResult {
			data.check_extrinsics(&block)
		}
	}

	impl sp_transaction_pool::runtime_api::TaggedTransactionQueue<Block> for Runtime {
		fn validate_transaction(
			source: TransactionSource,
			tx: <Block as BlockT>::Extrinsic,
			block_hash: <Block as BlockT>::Hash,
		) -> TransactionValidity {
			Executive::validate_transaction(source, tx, block_hash)
		}
	}

	impl sp_offchain::OffchainWorkerApi<Block> for Runtime {
		fn offchain_worker(header: &<Block as BlockT>::Header) {
			Executive::offchain_worker(header)
		}
	}

	impl sp_session::SessionKeys<Block> for Runtime {
		fn generate_session_keys(seed: Option<Vec<u8>>) -> Vec<u8> {
			SessionKeys::generate(seed)
		}

		fn decode_session_keys(
			encoded: Vec<u8>,
		) -> Option<Vec<(Vec<u8>, KeyTypeId)>> {
			SessionKeys::decode_into_raw_public_keys(&encoded)
		}
	}

	impl sp_genesis_builder::GenesisBuilder<Block> for Runtime {
		fn build_state(config: Vec<u8>) -> sp_genesis_builder::Result {
			build_state::<RuntimeGenesisConfig>(config)
		}

		fn get_preset(id: &Option<sp_genesis_builder::PresetId>) -> Option<Vec<u8>> {
			get_preset::<RuntimeGenesisConfig>(id,  &crate::genesis::presets::get_preset)
		}

		fn preset_names() -> Vec<sp_genesis_builder::PresetId> {
			let mut presets = vec![];

			#[cfg(any(
				feature = "frequency-no-relay",
				feature = "frequency-local",
				feature = "frequency-lint-check"
			))]
			presets.extend(
			vec![
				sp_genesis_builder::PresetId::from("development"),
				sp_genesis_builder::PresetId::from("frequency-local"),
				sp_genesis_builder::PresetId::from("frequency"),
			]);


			#[cfg(feature = "frequency-testnet")]
			presets.push(sp_genesis_builder::PresetId::from("frequency-testnet"));

			#[cfg(feature = "frequency")]
			presets.push(sp_genesis_builder::PresetId::from("frequency"));

			presets
		}
	}

	impl frame_system_rpc_runtime_api::AccountNonceApi<Block, AccountId, Index> for Runtime {
		fn account_nonce(account: AccountId) -> Index {
			System::account_nonce(account)
		}
	}

	impl pallet_transaction_payment_rpc_runtime_api::TransactionPaymentApi<Block, Balance> for Runtime {
	// THIS QUERY_INFO IS FAILING AFTER THE CHANGES I MADE.
	// TO TEST: DID THIS ACTUALLY WORK ON LOCAL BEFORE THE CHANGES?
	// ERROR: `Bad input data provided to query_info: Codec error`
		fn query_info(
			uxt: <Block as BlockT>::Extrinsic,
			len: u32,
		) -> pallet_transaction_payment_rpc_runtime_api::RuntimeDispatchInfo<Balance> {
			TransactionPayment::query_info(uxt, len)
		}
		fn query_fee_details(
			uxt: <Block as BlockT>::Extrinsic,
			len: u32,
		) -> pallet_transaction_payment::FeeDetails<Balance> {
			TransactionPayment::query_fee_details(uxt, len)
		}
		fn query_weight_to_fee(weight: Weight) -> Balance {
			TransactionPayment::weight_to_fee(weight)
		}
		fn query_length_to_fee(len: u32) -> Balance {
			TransactionPayment::length_to_fee(len)
		}
	}

	impl pallet_frequency_tx_payment_runtime_api::CapacityTransactionPaymentRuntimeApi<Block, Balance> for Runtime {
		fn compute_capacity_fee(
			uxt: <Block as BlockT>::Extrinsic,
			len: u32,
		) ->pallet_transaction_payment::FeeDetails<Balance> {

			// if the call is wrapped in a batch, we need to get the weight of the outer call
			// and use that to compute the fee with the inner call's stable weight(s)
			let dispatch_weight = match &uxt.function {
				RuntimeCall::FrequencyTxPayment(pallet_frequency_tx_payment::Call::pay_with_capacity { .. }) |
				RuntimeCall::FrequencyTxPayment(pallet_frequency_tx_payment::Call::pay_with_capacity_batch_all { .. }) => {
					<<Block as BlockT>::Extrinsic as GetDispatchInfo>::get_dispatch_info(&uxt).call_weight
				},
				_ => {
					Weight::zero()
				}
			};
			FrequencyTxPayment::compute_capacity_fee_details(&uxt.function, &dispatch_weight, len)
		}
	}

	#[cfg(any(not(feature = "frequency-no-relay"), feature = "frequency-lint-check"))]
	impl cumulus_primitives_core::CollectCollationInfo<Block> for Runtime {
		fn collect_collation_info(header: &<Block as BlockT>::Header) -> cumulus_primitives_core::CollationInfo {
			ParachainSystem::collect_collation_info(header)
		}
	}

	// Frequency runtime APIs
	impl pallet_messages_runtime_api::MessagesRuntimeApi<Block> for Runtime {
		fn get_messages_by_schema_and_block(schema_id: SchemaId, schema_payload_location: PayloadLocation, block_number: BlockNumber,) ->
			Vec<MessageResponse> {
			Messages::get_messages_by_schema_and_block(schema_id, schema_payload_location, block_number)
		}

		fn get_schema_by_id(schema_id: SchemaId) -> Option<SchemaResponse> {
			Schemas::get_schema_by_id(schema_id)
		}
	}

	impl pallet_schemas_runtime_api::SchemasRuntimeApi<Block> for Runtime {
		fn get_by_schema_id(schema_id: SchemaId) -> Option<SchemaResponse> {
			Schemas::get_schema_by_id(schema_id)
		}

		fn get_schema_versions_by_name(schema_name: Vec<u8>) -> Option<Vec<SchemaVersionResponse>> {
			Schemas::get_schema_versions(schema_name)
		}
	}

	impl system_runtime_api::AdditionalRuntimeApi<Block> for Runtime {
		fn get_events() -> Vec<RpcEvent> {
			System::read_events_no_consensus().map(|e| (*e).into()).collect()
		}
	}

	impl pallet_msa_runtime_api::MsaRuntimeApi<Block, AccountId> for Runtime {
		fn has_delegation(delegator: DelegatorId, provider: ProviderId, block_number: BlockNumber, schema_id: Option<SchemaId>) -> bool {
			match schema_id {
				Some(sid) => Msa::ensure_valid_schema_grant(provider, delegator, sid, block_number).is_ok(),
				None => Msa::ensure_valid_delegation(provider, delegator, Some(block_number)).is_ok(),
			}
		}

		fn get_granted_schemas_by_msa_id(delegator: DelegatorId, provider: ProviderId) -> Option<Vec<SchemaGrant<SchemaId, BlockNumber>>> {
			match Msa::get_granted_schemas_by_msa_id(delegator, Some(provider)) {
				Ok(res) => match res.into_iter().next() {
					Some(delegation) => Some(delegation.permissions),
					None => None,
				},
				_ => None,
			}
		}

		fn get_all_granted_delegations_by_msa_id(delegator: DelegatorId) -> Vec<DelegationResponse<SchemaId, BlockNumber>> {
			Msa::get_granted_schemas_by_msa_id(delegator, None).unwrap_or_default()
		}

		fn get_ethereum_address_for_msa_id(msa_id: MessageSourceId) -> AccountId20Response {
			let account_id = Msa::msa_id_to_eth_address(msa_id);
			let account_id_checksummed = Msa::eth_address_to_checksummed_string(&account_id);
			AccountId20Response { account_id, account_id_checksummed }
		}

		fn validate_eth_address_for_msa(address: &H160, msa_id: MessageSourceId) -> bool {
			Msa::validate_eth_address_for_msa(address, msa_id)
		}
	}

	impl pallet_stateful_storage_runtime_api::StatefulStorageRuntimeApi<Block> for Runtime {
		fn get_paginated_storage(msa_id: MessageSourceId, schema_id: SchemaId) -> Result<Vec<PaginatedStorageResponse>, DispatchError> {
			StatefulStorage::get_paginated_storage(msa_id, schema_id)
		}

		fn get_itemized_storage(msa_id: MessageSourceId, schema_id: SchemaId) -> Result<ItemizedStoragePageResponse, DispatchError> {
			StatefulStorage::get_itemized_storage(msa_id, schema_id)
		}
	}

	#[api_version(3)]
	impl pallet_handles_runtime_api::HandlesRuntimeApi<Block> for Runtime {
		fn get_handle_for_msa(msa_id: MessageSourceId) -> Option<HandleResponse> {
			Handles::get_handle_for_msa(msa_id)
		}

		fn get_next_suffixes(base_handle: BaseHandle, count: u16) -> PresumptiveSuffixesResponse {
			Handles::get_next_suffixes(base_handle, count)
		}

		fn get_msa_for_handle(display_handle: DisplayHandle) -> Option<MessageSourceId> {
			Handles::get_msa_id_for_handle(display_handle)
		}
		fn validate_handle(base_handle: BaseHandle) -> bool {
			Handles::validate_handle(base_handle.to_vec())
		}
		fn check_handle(base_handle: BaseHandle) -> CheckHandleResponse {
			Handles::check_handle(base_handle.to_vec())
		}
	}

	impl pallet_capacity_runtime_api::CapacityRuntimeApi<Block, AccountId, Balance, BlockNumber> for Runtime {
		fn list_unclaimed_rewards(who: AccountId) -> Vec<UnclaimedRewardInfo<Balance, BlockNumber>> {
			match Capacity::list_unclaimed_rewards(&who) {
				Ok(rewards) => rewards.into_inner(),
				Err(_) => Vec::new(),
			}

		}
	}

	#[cfg(feature = "try-runtime")]
	impl frame_try_runtime::TryRuntime<Block> for Runtime {
		fn on_runtime_upgrade(checks: UpgradeCheckSelect) -> (Weight, Weight) {
			log::info!("try-runtime::on_runtime_upgrade frequency.");
			let weight = Executive::try_runtime_upgrade(checks).unwrap();
			(weight, RuntimeBlockWeights::get().max_block)
		}

		fn execute_block(block: Block,
						state_root_check: bool,
						signature_check: bool,
						try_state: TryStateSelect,
		) -> Weight {
			log::info!(
				target: "runtime::frequency", "try-runtime: executing block #{} ({:?}) / root checks: {:?} / sanity-checks: {:?}",
				block.header.number,
				block.header.hash(),
				state_root_check,
				try_state,
			);
			Executive::try_execute_block(block, state_root_check, signature_check, try_state).expect("try_execute_block failed")
		}
	}

	#[cfg(feature = "runtime-benchmarks")]
	impl frame_benchmarking::Benchmark<Block> for Runtime {
		fn benchmark_metadata(extra: bool) -> (
			Vec<frame_benchmarking::BenchmarkList>,
			Vec<frame_support::traits::StorageInfo>,
		) {
			use frame_benchmarking::{BenchmarkList};
			use frame_support::traits::StorageInfoTrait;
			use frame_system_benchmarking::Pallet as SystemBench;
			use frame_system_benchmarking::extensions::Pallet as SystemExtensionsBench;
			use cumulus_pallet_session_benchmarking::Pallet as SessionBench;

			let mut list = Vec::<BenchmarkList>::new();
			list_benchmarks!(list, extra);

			let storage_info = AllPalletsWithSystem::storage_info();
			(list, storage_info)
		}

		#[allow(deprecated, non_local_definitions)]
		fn dispatch_benchmark(
			config: frame_benchmarking::BenchmarkConfig
		) -> Result<Vec<frame_benchmarking::BenchmarkBatch>, sp_runtime::RuntimeString> {
			use frame_benchmarking::{BenchmarkBatch};

			use frame_system_benchmarking::Pallet as SystemBench;
			impl frame_system_benchmarking::Config for Runtime {}

			use frame_system_benchmarking::extensions::Pallet as SystemExtensionsBench;

			use cumulus_pallet_session_benchmarking::Pallet as SessionBench;
			impl cumulus_pallet_session_benchmarking::Config for Runtime {}

			use frame_support::traits::{WhitelistedStorageKeys, TrackedStorageKey};
			let whitelist: Vec<TrackedStorageKey> = AllPalletsWithSystem::whitelisted_storage_keys();

			let mut batches = Vec::<BenchmarkBatch>::new();
			let params = (&config, &whitelist);
			add_benchmarks!(params, batches);

			if batches.is_empty() { return Err("Benchmark not found for this pallet.".into()) }
			Ok(batches)
		}
	}
}

#[cfg(test)]
mod tests {
	use super::*;
	use frame_support::traits::WhitelistedStorageKeys;
	use sp_core::hexdisplay::HexDisplay;
	use std::collections::HashSet;

	#[test]
	fn check_whitelist() {
		let whitelist: HashSet<String> = dbg!(AllPalletsWithSystem::whitelisted_storage_keys()
			.iter()
			.map(|e| HexDisplay::from(&e.key).to_string())
			.collect());

		// Block Number
		assert!(
			whitelist.contains("26aa394eea5630e07c48ae0c9558cef702a5c1b19ab7a04f536c519aca4983ac")
		);
		// Total Issuance
		assert!(
			whitelist.contains("c2261276cc9d1f8598ea4b6a74b15c2f57c875e4cff74148e4628f264b974c80")
		);
		// Execution Phase
		assert!(
			whitelist.contains("26aa394eea5630e07c48ae0c9558cef7ff553b5a9862a516939d82b3d3d8661a")
		);
		// Event Count
		assert!(
			whitelist.contains("26aa394eea5630e07c48ae0c9558cef70a98fdbe9ce6c55837576c60c7af3850")
		);
		// System Events
		assert!(
			whitelist.contains("26aa394eea5630e07c48ae0c9558cef780d41e5e16056765bc8461851072c9d7")
		);
	}

	#[test]
	fn runtime_apis_are_populated() {
		assert!(RUNTIME_API_VERSIONS.len() > 0);
	}
}<|MERGE_RESOLUTION|>--- conflicted
+++ resolved
@@ -2,13 +2,6 @@
 // `construct_runtime!` does a lot of recursion and requires us to increase the limit to 256.
 #![recursion_limit = "256"]
 
-extern crate alloc;
-#[cfg(feature = "runtime-benchmarks")]
-#[macro_use]
-extern crate frame_benchmarking;
-#[cfg(feature = "runtime-benchmarks")]
-#[macro_use]
-extern crate frame_benchmarking;
 // Make the WASM binary available.
 #[cfg(feature = "std")]
 include!(concat!(env!("OUT_DIR"), "/wasm_binary.rs"));
@@ -107,7 +100,7 @@
 	limits::{BlockLength, BlockWeights},
 	EnsureRoot, EnsureSigned,
 };
-
+extern crate alloc;
 use alloc::{boxed::Box, vec, vec::Vec};
 
 pub use sp_consensus_aura::sr25519::AuthorityId as AuraId;
@@ -641,16 +634,11 @@
 				commitment_thaw_era_blocks: 14 * DAYS, // 2 weeks
 			},
 			StakingType::MaximumCapacity | StakingType::FlexibleBoost => StakingConfig {
-				reward_percent_cap: Permill::from_parts(5_750), // 0.575% or 0.00575 per RewardEra
+				reward_percent_cap: Permill::from_parts(3_833), // 0.3833% or 0.003833 per RewardEra
 				commitment_blocks: Zero::zero(),
 				commitment_thaw_eras: Zero::zero(),
 				commitment_thaw_era_blocks: Zero::zero(),
 			},
-<<<<<<< HEAD
-=======
-			StakingType::MaximumCapacity | StakingType::FlexibleBoost =>
-				StakingConfig { reward_percent_cap: Permill::from_parts(3_833) }, // 0.3833% or 0.003833 per RewardEra
->>>>>>> e018821b
 		}
 	}
 }
@@ -1452,6 +1440,10 @@
 );
 
 #[cfg(feature = "runtime-benchmarks")]
+#[macro_use]
+extern crate frame_benchmarking;
+
+#[cfg(feature = "runtime-benchmarks")]
 mod benches {
 	define_benchmarks!(
 		// Substrate
