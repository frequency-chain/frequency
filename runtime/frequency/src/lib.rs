#![cfg_attr(not(feature = "std"), no_std)]
// `construct_runtime!` does a lot of recursion and requires us to increase the limit to 256.
#![recursion_limit = "256"]

// Make the WASM binary available.
#[cfg(feature = "std")]
include!(concat!(env!("OUT_DIR"), "/wasm_binary.rs"));

#[cfg(feature = "std")]
#[allow(clippy::expect_used)]
/// Wasm binary unwrapped. If built with `WASM_BINARY`, the function panics.
pub fn wasm_binary_unwrap() -> &'static [u8] {
	WASM_BINARY.expect(
		"wasm binary is not available. This means the client is \
                        built with `WASM_BINARY` flag and it is only usable for \
                        production chains. Please rebuild with the flag disabled.",
	)
}

mod xcm_config;
#[cfg(any(not(feature = "frequency-no-relay"), feature = "frequency-lint-check"))]
mod xcm_queue;
// use xcm_config;

use alloc::borrow::Cow;
use common_runtime::constants::currency::UNITS;
#[cfg(any(not(feature = "frequency-no-relay"), feature = "frequency-lint-check"))]
use cumulus_pallet_parachain_system::{
	DefaultCoreSelector, RelayNumberMonotonicallyIncreases, RelaychainDataProvider,
};
#[cfg(any(feature = "runtime-benchmarks", feature = "test"))]
use frame_support::traits::MapSuccess;
use sp_core::{crypto::KeyTypeId, OpaqueMetadata};
#[cfg(any(feature = "runtime-benchmarks", feature = "test"))]
use sp_runtime::traits::Replace;
use sp_runtime::{
	generic, impl_opaque_keys,
	traits::{AccountIdConversion, BlakeTwo256, Block as BlockT, ConvertInto, IdentityLookup},
	transaction_validity::{TransactionSource, TransactionValidity},
	ApplyExtrinsicResult, DispatchError,
};

use pallet_collective::Members;

#[cfg(any(feature = "runtime-benchmarks", feature = "test"))]
use pallet_collective::ProposalCount;

use parity_scale_codec::Encode;

#[cfg(feature = "std")]
use sp_version::NativeVersion;
use sp_version::RuntimeVersion;
use static_assertions::const_assert;

use common_primitives::{
	handles::{
		BaseHandle, CheckHandleResponse, DisplayHandle, HandleResponse, PresumptiveSuffixesResponse,
	},
	messages::MessageResponse,
	msa::{
		DelegationResponse, DelegationValidator, DelegatorId, MessageSourceId, ProviderId,
		SchemaGrant, SchemaGrantValidator,
	},
	node::{
		AccountId, Address, Balance, BlockNumber, Hash, Header, Index, ProposalProvider, Signature,
		UtilityProvider,
	},
	rpc::RpcEvent,
	schema::{PayloadLocation, SchemaId, SchemaResponse, SchemaVersionResponse},
	stateful_storage::{ItemizedStoragePageResponse, PaginatedStorageResponse},
};

pub use common_runtime::{
	constants::{
		currency::{CENTS, EXISTENTIAL_DEPOSIT},
		*,
	},
	fee::WeightToFee,
	prod_or_testnet_or_local,
	proxy::ProxyType,
};

use frame_support::{
	construct_runtime,
	dispatch::{DispatchClass, GetDispatchInfo, Pays},
	genesis_builder_helper::{build_state, get_preset},
	pallet_prelude::DispatchResultWithPostInfo,
	parameter_types,
	traits::{
		fungible::HoldConsideration,
		schedule::LOWEST_PRIORITY,
		tokens::{PayFromAccount, UnityAssetBalanceConversion},
		ConstBool, ConstU128, ConstU32, ConstU64, EitherOfDiverse, EnsureOrigin,
		EqualPrivilegeOnly, GetStorageVersion, InstanceFilter, LinearStoragePrice,
		OnRuntimeUpgrade,
	},
	weights::{ConstantMultiplier, Weight},
	Twox128,
};

use frame_system::{
	limits::{BlockLength, BlockWeights},
	EnsureRoot, EnsureSigned,
};

extern crate alloc;
use alloc::{boxed::Box, vec, vec::Vec};

pub use sp_consensus_aura::sr25519::AuthorityId as AuraId;
pub use sp_runtime::Perbill;

#[cfg(any(feature = "std", test))]
pub use sp_runtime::BuildStorage;

pub use pallet_capacity;
pub use pallet_frequency_tx_payment::{capacity_stable_weights, types::GetStableWeight};
pub use pallet_msa;
pub use pallet_passkey;
pub use pallet_schemas;
pub use pallet_time_release::types::{ScheduleName, SchedulerProviderTrait};

// Polkadot Imports
use polkadot_runtime_common::{BlockHashCount, SlowAdjustingFeeUpdate};

use common_primitives::capacity::UnclaimedRewardInfo;
use common_runtime::weights::rocksdb_weights::constants::RocksDbWeight;
pub use common_runtime::{
	constants::MaxSchemaGrants,
	weights,
	weights::{block_weights::BlockExecutionWeight, extrinsic_weights::ExtrinsicBaseWeight},
};
use frame_support::traits::Contains;
#[cfg(feature = "try-runtime")]
use frame_support::traits::{TryStateSelect, UpgradeCheckSelect};
#[allow(deprecated)]
use sp_runtime::traits::transaction_extension::AsTransactionExtension;

mod ethereum;
mod genesis;

pub struct SchedulerProvider;

impl SchedulerProviderTrait<RuntimeOrigin, BlockNumber, RuntimeCall> for SchedulerProvider {
	fn schedule(
		origin: RuntimeOrigin,
		id: ScheduleName,
		when: BlockNumber,
		call: Box<RuntimeCall>,
	) -> Result<(), DispatchError> {
		Scheduler::schedule_named(origin, id, when, None, LOWEST_PRIORITY, call)?;

		Ok(())
	}

	fn cancel(origin: RuntimeOrigin, id: [u8; 32]) -> Result<(), DispatchError> {
		Scheduler::cancel_named(origin, id)?;

		Ok(())
	}
}

pub struct CouncilProposalProvider;

impl ProposalProvider<AccountId, RuntimeCall> for CouncilProposalProvider {
	fn propose(
		who: AccountId,
		threshold: u32,
		proposal: Box<RuntimeCall>,
	) -> Result<(u32, u32), DispatchError> {
		let length_bound: u32 = proposal.using_encoded(|p| p.len() as u32);
		Council::do_propose_proposed(who, threshold, proposal, length_bound)
	}

	fn propose_with_simple_majority(
		who: AccountId,
		proposal: Box<RuntimeCall>,
	) -> Result<(u32, u32), DispatchError> {
		let members = Members::<Runtime, CouncilCollective>::get();
		let threshold: u32 = ((members.len() / 2) + 1) as u32;
		let length_bound: u32 = proposal.using_encoded(|p| p.len() as u32);
		Council::do_propose_proposed(who, threshold, proposal, length_bound)
	}

	#[cfg(any(feature = "runtime-benchmarks", feature = "test"))]
	fn proposal_count() -> u32 {
		ProposalCount::<Runtime, CouncilCollective>::get()
	}
}

pub struct CapacityBatchProvider;

impl UtilityProvider<RuntimeOrigin, RuntimeCall> for CapacityBatchProvider {
	fn batch_all(origin: RuntimeOrigin, calls: Vec<RuntimeCall>) -> DispatchResultWithPostInfo {
		Utility::batch_all(origin, calls)
	}
}

/// Base filter to only allow calls to specified transactions to be executed
pub struct BaseCallFilter;

impl Contains<RuntimeCall> for BaseCallFilter {
	fn contains(call: &RuntimeCall) -> bool {
		#[cfg(not(feature = "frequency"))]
		{
			match call {
				RuntimeCall::Utility(pallet_utility_call) =>
					Self::is_utility_call_allowed(pallet_utility_call),
				_ => true,
			}
		}
		#[cfg(feature = "frequency")]
		{
			match call {
				RuntimeCall::Utility(pallet_utility_call) =>
					Self::is_utility_call_allowed(pallet_utility_call),
				// Create provider and create schema are not allowed in mainnet for now. See propose functions.
				RuntimeCall::Msa(pallet_msa::Call::create_provider { .. }) => false,
				RuntimeCall::Schemas(pallet_schemas::Call::create_schema_v3 { .. }) => false,
				// Everything else is allowed on Mainnet
				_ => true,
			}
		}
	}
}

impl BaseCallFilter {
	fn is_utility_call_allowed(call: &pallet_utility::Call<Runtime>) -> bool {
		match call {
			pallet_utility::Call::batch { calls, .. } |
			pallet_utility::Call::batch_all { calls, .. } |
			pallet_utility::Call::force_batch { calls, .. } => calls.iter().any(Self::is_batch_call_allowed),
			_ => true,
		}
	}

	fn is_batch_call_allowed(call: &RuntimeCall) -> bool {
		match call {
			// Block all nested `batch` calls from utility batch
			RuntimeCall::Utility(pallet_utility::Call::batch { .. }) |
			RuntimeCall::Utility(pallet_utility::Call::batch_all { .. }) |
			RuntimeCall::Utility(pallet_utility::Call::force_batch { .. }) => false,

			// Block all `FrequencyTxPayment` calls from utility batch
			RuntimeCall::FrequencyTxPayment(..) => false,

			// Block `create_provider` and `create_schema` calls from utility batch
			RuntimeCall::Msa(pallet_msa::Call::create_provider { .. }) |
			RuntimeCall::Schemas(pallet_schemas::Call::create_schema_v3 { .. }) => false,

			// Block `Pays::No` calls from utility batch
			_ if Self::is_pays_no_call(call) => false,

			// Allow all other calls
			_ => true,
		}
	}

	fn is_pays_no_call(call: &RuntimeCall) -> bool {
		call.get_dispatch_info().pays_fee == Pays::No
	}
}

// Proxy Pallet Filters
impl InstanceFilter<RuntimeCall> for ProxyType {
	fn filter(&self, c: &RuntimeCall) -> bool {
		match self {
			ProxyType::Any => true,
			ProxyType::NonTransfer => matches!(
				c,
				// Sorted
				// Skip: RuntimeCall::Balances
				RuntimeCall::Capacity(..)
				| RuntimeCall::CollatorSelection(..)
				| RuntimeCall::Council(..)
				| RuntimeCall::Democracy(..)
				| RuntimeCall::FrequencyTxPayment(..) // Capacity Tx never transfer
				| RuntimeCall::Handles(..)
				| RuntimeCall::Messages(..)
				| RuntimeCall::Msa(..)
				| RuntimeCall::Multisig(..)
				// Skip: ParachainSystem(..)
				| RuntimeCall::Preimage(..)
				| RuntimeCall::Scheduler(..)
				| RuntimeCall::Schemas(..)
				| RuntimeCall::Session(..)
				| RuntimeCall::StatefulStorage(..)
				// Skip: RuntimeCall::Sudo
				// Skip: RuntimeCall::System
				| RuntimeCall::TechnicalCommittee(..)
				// Specifically omitting TimeRelease `transfer`, and `update_release_schedules`
				| RuntimeCall::TimeRelease(pallet_time_release::Call::claim{..})
				| RuntimeCall::TimeRelease(pallet_time_release::Call::claim_for{..})
				// Skip: RuntimeCall::Timestamp
				| RuntimeCall::Treasury(..)
				| RuntimeCall::Utility(..) // Calls inside a batch are also run through filters
			),
			ProxyType::Governance => matches!(
				c,
				RuntimeCall::Treasury(..) |
					RuntimeCall::Democracy(..) |
					RuntimeCall::TechnicalCommittee(..) |
					RuntimeCall::Council(..) |
					RuntimeCall::Utility(..) // Calls inside a batch are also run through filters
			),
			ProxyType::Staking => {
				matches!(
					c,
					RuntimeCall::Capacity(pallet_capacity::Call::stake { .. }) |
						RuntimeCall::CollatorSelection(
							pallet_collator_selection::Call::set_candidacy_bond { .. }
						)
				)
			},
			ProxyType::CancelProxy => {
				matches!(c, RuntimeCall::Proxy(pallet_proxy::Call::reject_announcement { .. }))
			},
		}
	}
	fn is_superset(&self, o: &Self) -> bool {
		match (self, o) {
			(x, y) if x == y => true,
			(ProxyType::Any, _) => true,
			(_, ProxyType::Any) => false,
			(ProxyType::NonTransfer, _) => true,
			_ => false,
		}
	}
}

/// PasskeyCallFilter to only allow calls to specified transactions to be executed
pub struct PasskeyCallFilter;

impl Contains<RuntimeCall> for PasskeyCallFilter {
	fn contains(call: &RuntimeCall) -> bool {
		match call {
			#[cfg(feature = "runtime-benchmarks")]
			RuntimeCall::System(frame_system::Call::remark { .. }) => true,

			RuntimeCall::Balances(_) | RuntimeCall::Capacity(_) => true,
			_ => false,
		}
	}
}

/// The TransactionExtension to the basic transaction logic.
#[allow(deprecated)]
pub type TxExtension = cumulus_pallet_weight_reclaim::StorageWeightReclaim<
	Runtime,
	(
		frame_system::CheckNonZeroSender<Runtime>,
		// merging these types so that we can have more than 12 extensions
		(frame_system::CheckSpecVersion<Runtime>, frame_system::CheckTxVersion<Runtime>),
		frame_system::CheckGenesis<Runtime>,
		frame_system::CheckEra<Runtime>,
		AsTransactionExtension<common_runtime::extensions::check_nonce::CheckNonce<Runtime>>,
		AsTransactionExtension<pallet_frequency_tx_payment::ChargeFrqTransactionPayment<Runtime>>,
		AsTransactionExtension<pallet_msa::CheckFreeExtrinsicUse<Runtime>>,
		AsTransactionExtension<
			pallet_handles::handles_signed_extension::HandlesSignedExtension<Runtime>,
		>,
		frame_metadata_hash_extension::CheckMetadataHash<Runtime>,
		frame_system::CheckWeight<Runtime>,
	),
>;

/// A Block signed with a Justification
pub type SignedBlock = generic::SignedBlock<Block>;

/// BlockId type as expected by this runtime.
pub type BlockId = generic::BlockId<Block>;

/// Block type as expected by this runtime.
pub type Block = generic::Block<Header, UncheckedExtrinsic>;

// ---------- Foreign Assets Types (enabled with `frequency-bridging`) ----------
#[cfg(feature = "frequency-bridging")]
pub type AssetId = u32;

#[cfg(feature = "frequency-bridging")]
pub type AssetBalance = Balance;

/// Unchecked extrinsic type as expected by this runtime.
pub type UncheckedExtrinsic =
	generic::UncheckedExtrinsic<Address, RuntimeCall, Signature, TxExtension>;

/// Executive: handles dispatch to the various modules.
pub type Executive = frame_executive::Executive<
	Runtime,
	Block,
	frame_system::ChainContext<Runtime>,
	Runtime,
	AllPalletsWithSystem,
	(MigratePalletsCurrentStorage<Runtime>,),
>;

pub struct MigratePalletsCurrentStorage<T>(core::marker::PhantomData<T>);

impl<T: pallet_collator_selection::Config> OnRuntimeUpgrade for MigratePalletsCurrentStorage<T> {
	fn on_runtime_upgrade() -> Weight {
		use sp_core::Get;

		if pallet_collator_selection::Pallet::<T>::on_chain_storage_version() !=
			pallet_collator_selection::Pallet::<T>::in_code_storage_version()
		{
			pallet_collator_selection::Pallet::<T>::in_code_storage_version()
				.put::<pallet_collator_selection::Pallet<T>>();

			log::info!("Setting version on pallet_collator_selection");
		}

		T::DbWeight::get().reads_writes(1, 1)
	}
}

/// Opaque types. These are used by the CLI to instantiate machinery that don't need to know
/// the specifics of the runtime. They can then be made to be agnostic over specific formats
/// of data like extrinsics, allowing for them to continue syncing the network through upgrades
/// to even the core data structures.
pub mod opaque {
	use super::*;
	use sp_runtime::{
		generic,
		traits::{BlakeTwo256, Hash as HashT},
	};

	pub use sp_runtime::OpaqueExtrinsic as UncheckedExtrinsic;
	/// Opaque block header type.
	pub type Header = generic::Header<BlockNumber, BlakeTwo256>;
	/// Opaque block type.
	pub type Block = generic::Block<Header, UncheckedExtrinsic>;
	/// Opaque block identifier type.
	pub type BlockId = generic::BlockId<Block>;
	/// Opaque block hash type.
	pub type Hash = <BlakeTwo256 as HashT>::Output;
}

impl_opaque_keys! {
	pub struct SessionKeys {
		pub aura: Aura,
	}
}

// IMPORTANT: Remember to update spec_version in BOTH structs below
#[cfg(feature = "frequency")]
#[sp_version::runtime_version]
pub const VERSION: RuntimeVersion = RuntimeVersion {
	spec_name: Cow::Borrowed("frequency"),
	impl_name: Cow::Borrowed("frequency"),
	authoring_version: 1,
	spec_version: 154,
	impl_version: 0,
	apis: RUNTIME_API_VERSIONS,
	transaction_version: 1,
	system_version: 1,
};

// IMPORTANT: Remember to update spec_version in above struct too
#[cfg(not(feature = "frequency"))]
#[sp_version::runtime_version]
pub const VERSION: RuntimeVersion = RuntimeVersion {
	spec_name: Cow::Borrowed("frequency-testnet"),
	impl_name: Cow::Borrowed("frequency"),
	authoring_version: 1,
	spec_version: 154,
	impl_version: 0,
	apis: RUNTIME_API_VERSIONS,
	transaction_version: 1,
	system_version: 1,
};

/// The version information used to identify this runtime when compiled natively.
#[cfg(feature = "std")]
pub fn native_version() -> NativeVersion {
	NativeVersion { runtime_version: VERSION, can_author_with: Default::default() }
}

// Needs parameter_types! for the complex logic
parameter_types! {
	pub const Version: RuntimeVersion = VERSION;

	// This part is copied from Substrate's `bin/node/runtime/src/lib.rs`.
	//  The `RuntimeBlockLength` and `RuntimeBlockWeights` exist here because the
	// `DeletionWeightLimit` and `DeletionQueueDepth` depend on those to parameterize
	// the lazy contract deletion.
	pub RuntimeBlockLength: BlockLength =
		BlockLength::max_with_normal_ratio(5 * 1024 * 1024, NORMAL_DISPATCH_RATIO);

	pub RuntimeBlockWeights: BlockWeights = BlockWeights::builder()
		.base_block(BlockExecutionWeight::get())
		.for_class(DispatchClass::all(), |weights| {
			weights.base_extrinsic = ExtrinsicBaseWeight::get();
		})
		.for_class(DispatchClass::Normal, |weights| {
			weights.max_total = Some(NORMAL_DISPATCH_RATIO * MAXIMUM_BLOCK_WEIGHT);
		})
		.for_class(DispatchClass::Operational, |weights| {
			weights.max_total = Some(MAXIMUM_BLOCK_WEIGHT);
			// Operational transactions have some extra reserved space, so that they
			// are included even if block reached `MAXIMUM_BLOCK_WEIGHT`.
			weights.reserved = Some(
				MAXIMUM_BLOCK_WEIGHT - NORMAL_DISPATCH_RATIO * MAXIMUM_BLOCK_WEIGHT
			);
		})
		.avg_block_initialization(AVERAGE_ON_INITIALIZE_RATIO)
		.build_or_panic();
}

// ---------- Foreign Assets pallet parameters ----------
#[cfg(feature = "frequency-bridging")]
parameter_types! {
	pub const AssetDeposit: Balance = 0;
	pub const AssetAccountDeposit: Balance = 0;
	pub const MetadataDepositBase: Balance = 0;
	pub const MetadataDepositPerByte: Balance = 0;
	pub const ApprovalDeposit: Balance = 0;
	pub const AssetsStringLimit: u32 = 50;
}
#[cfg(feature = "frequency-bridging")]
parameter_types! {
	// we just reuse the same deposits
	pub const ForeignAssetsAssetDeposit: Balance = AssetDeposit::get();
	pub const ForeignAssetsAssetAccountDeposit: Balance = AssetAccountDeposit::get();
	pub const ForeignAssetsApprovalDeposit: Balance = ApprovalDeposit::get();
	pub const ForeignAssetsAssetsStringLimit: u32 = AssetsStringLimit::get();
	pub const ForeignAssetsMetadataDepositBase: Balance = MetadataDepositBase::get();
	pub const ForeignAssetsMetadataDepositPerByte: Balance = MetadataDepositPerByte::get();
}

// Define a placeholder AccountId - replace with the actual desired creator account
parameter_types! {
	pub const AssetCreatorAccount: AccountId = AccountId::new([0u8; 32]); // TODO: Replace with actual AccountId
}

// Configure FRAME pallets to include in runtime.

impl frame_system::Config for Runtime {
	type RuntimeTask = RuntimeTask;
	/// The identifier used to distinguish between accounts.
	type AccountId = AccountId;
	/// Base call filter to use in dispatchable.
	// enable for cfg feature "frequency" only
	type BaseCallFilter = BaseCallFilter;
	/// The aggregated dispatch type that is available for extrinsics.
	type RuntimeCall = RuntimeCall;
	/// The lookup mechanism to get account ID from whatever is passed in dispatchers.
	type Lookup = EthereumCompatibleAccountIdLookup<AccountId, ()>;
	/// The index type for storing how many extrinsics an account has signed.
	type Nonce = Index;
	/// The block type.
	type Block = Block;
	/// The type for hashing blocks and tries.
	type Hash = Hash;
	/// The hashing algorithm used.
	type Hashing = BlakeTwo256;
	/// The ubiquitous event type.
	type RuntimeEvent = RuntimeEvent;
	/// The ubiquitous origin type.
	type RuntimeOrigin = RuntimeOrigin;
	/// Maximum number of block number to block hash mappings to keep (oldest pruned first).
	type BlockHashCount = BlockHashCount;
	/// Runtime version.
	type Version = Version;
	/// Converts a module to an index of this module in the runtime.
	type PalletInfo = PalletInfo;
	/// The data to be stored in an account.
	type AccountData = pallet_balances::AccountData<Balance>;
	/// What to do if a new account is created.
	type OnNewAccount = ();
	/// What to do if an account is fully reaped from the system.
	type OnKilledAccount = ();
	/// The weight of database operations that the runtime can invoke.
	type DbWeight = RocksDbWeight;
	/// Weight information for the extrinsics of this pallet.
	type SystemWeightInfo = ();
	/// Block & extrinsics weights: base values and limits.
	type BlockWeights = RuntimeBlockWeights;
	/// The maximum length of a block (in bytes).
	type BlockLength = RuntimeBlockLength;
	/// This is used as an identifier of the chain. 42 is the generic substrate prefix.
	type SS58Prefix = Ss58Prefix;
	/// The action to take on a Runtime Upgrade
	#[cfg(any(not(feature = "frequency-no-relay"), feature = "frequency-lint-check"))]
	type OnSetCode = cumulus_pallet_parachain_system::ParachainSetCode<Self>;
	#[cfg(feature = "frequency-no-relay")]
	type OnSetCode = ();
	type MaxConsumers = FrameSystemMaxConsumers;
	///  A new way of configuring migrations that run in a single block.
	type SingleBlockMigrations = ();
	/// The migrator that is used to run Multi-Block-Migrations.
	type MultiBlockMigrator = ();
	/// A callback that executes in *every block* directly before all inherents were applied.
	type PreInherents = ();
	/// A callback that executes in *every block* directly after all inherents were applied.
	type PostInherents = ();
	/// A callback that executes in *every block* directly after all transactions were applied.
	type PostTransactions = ();
	type ExtensionsWeightInfo = weights::frame_system_extensions::WeightInfo<Runtime>;
}

impl pallet_msa::Config for Runtime {
	type RuntimeEvent = RuntimeEvent;
	type WeightInfo = pallet_msa::weights::SubstrateWeight<Runtime>;
	// The conversion to a 32 byte AccountId
	type ConvertIntoAccountId32 = ConvertInto;
	// The maximum number of public keys per MSA
	type MaxPublicKeysPerMsa = MsaMaxPublicKeysPerMsa;
	// The maximum number of schema grants per delegation
	type MaxSchemaGrantsPerDelegation = MaxSchemaGrants;
	// The maximum provider name size (in bytes)
	type MaxProviderNameSize = MsaMaxProviderNameSize;
	// The type that provides schema related info
	type SchemaValidator = Schemas;
	// The type that provides `Handle` related info for a given `MessageSourceAccount`
	type HandleProvider = Handles;
	// The number of blocks per virtual bucket
	type MortalityWindowSize = MSAMortalityWindowSize;
	// The maximum number of signatures that can be stored in the payload signature registry
	type MaxSignaturesStored = MSAMaxSignaturesStored;
	// The proposal type
	type Proposal = RuntimeCall;
	// The Council proposal provider interface
	type ProposalProvider = CouncilProposalProvider;
	// The origin that is allowed to create providers via governance
	type CreateProviderViaGovernanceOrigin = EitherOfDiverse<
		EnsureRoot<AccountId>,
		pallet_collective::EnsureMembers<AccountId, CouncilCollective, 1>,
	>;
}

parameter_types! {
	/// The maximum number of eras over which one can claim rewards
	pub const ProviderBoostHistoryLimit : u32 = 30;
	/// The number of chunks of Reward Pool history we expect to store
	pub const RewardPoolChunkLength: u32 = 5;
}
// RewardPoolChunkLength MUST be a divisor of ProviderBoostHistoryLimit
const_assert!(ProviderBoostHistoryLimit::get() % RewardPoolChunkLength::get() == 0);

impl pallet_capacity::Config for Runtime {
	type RuntimeEvent = RuntimeEvent;
	type WeightInfo = pallet_capacity::weights::SubstrateWeight<Runtime>;
	type Currency = Balances;
	type MinimumStakingAmount = CapacityMinimumStakingAmount;
	type MinimumTokenBalance = CapacityMinimumTokenBalance;
	type TargetValidator = Msa;
	type MaxUnlockingChunks = CapacityMaxUnlockingChunks;
	#[cfg(feature = "runtime-benchmarks")]
	type BenchmarkHelper = Msa;
	type UnstakingThawPeriod = CapacityUnstakingThawPeriod;
	type MaxEpochLength = CapacityMaxEpochLength;
	type EpochNumber = u32;
	type CapacityPerToken = CapacityPerToken;
	type RuntimeFreezeReason = RuntimeFreezeReason;
	type EraLength = CapacityRewardEraLength;
	type ProviderBoostHistoryLimit = ProviderBoostHistoryLimit;
	type RewardsProvider = Capacity;
	type MaxRetargetsPerRewardEra = ConstU32<2>;
	// Value determined by desired inflation rate limits for chosen economic model
	type RewardPoolPerEra = ConstU128<{ currency::CENTS.saturating_mul(153_424_650u128) }>;
	type RewardPercentCap = CapacityRewardCap;
	// Must evenly divide ProviderBoostHistoryLimit
	type RewardPoolChunkLength = RewardPoolChunkLength;
}

impl pallet_schemas::Config for Runtime {
	type RuntimeEvent = RuntimeEvent;
	type WeightInfo = pallet_schemas::weights::SubstrateWeight<Runtime>;
	// The minimum size (in bytes) for a schema model
	type MinSchemaModelSizeBytes = SchemasMinModelSizeBytes;
	// The maximum number of schemas that can be registered
	type MaxSchemaRegistrations = SchemasMaxRegistrations;
	// The maximum length of a schema model (in bytes)
	type SchemaModelMaxBytesBoundedVecLimit = SchemasMaxBytesBoundedVecLimit;
	// The proposal type
	type Proposal = RuntimeCall;
	// The Council proposal provider interface
	type ProposalProvider = CouncilProposalProvider;
	// The origin that is allowed to create schemas via governance
	type CreateSchemaViaGovernanceOrigin = EitherOfDiverse<
		EnsureRoot<AccountId>,
		pallet_collective::EnsureProportionMoreThan<AccountId, CouncilCollective, 1, 2>,
	>;
	// Maximum number of schema grants that are allowed per schema
	type MaxSchemaSettingsPerSchema = MaxSchemaSettingsPerSchema;
}

// One storage item; key size is 32; value is size 4+4+16+32 bytes = 56 bytes.
pub type DepositBase = ConstU128<{ currency::deposit(1, 88) }>;
// Additional storage item size of 32 bytes.
pub type DepositFactor = ConstU128<{ currency::deposit(0, 32) }>;
pub type MaxSignatories = ConstU32<100>;

// See https://paritytech.github.io/substrate/master/pallet_multisig/pallet/trait.Config.html for
// the descriptions of these configs.
impl pallet_multisig::Config for Runtime {
	type BlockNumberProvider = System;
	type RuntimeEvent = RuntimeEvent;
	type RuntimeCall = RuntimeCall;
	type Currency = Balances;
	type DepositBase = DepositBase;
	type DepositFactor = DepositFactor;
	type MaxSignatories = MaxSignatories;
	type WeightInfo = weights::pallet_multisig::SubstrateWeight<Runtime>;
}

impl cumulus_pallet_weight_reclaim::Config for Runtime {
	type WeightInfo = weights::cumulus_pallet_weight_reclaim::SubstrateWeight<Runtime>;
}

/// Need this declaration method for use + type safety in benchmarks
pub type MaxReleaseSchedules = ConstU32<{ MAX_RELEASE_SCHEDULES }>;

pub struct EnsureTimeReleaseOrigin;

impl EnsureOrigin<RuntimeOrigin> for EnsureTimeReleaseOrigin {
	type Success = AccountId;

	fn try_origin(o: RuntimeOrigin) -> Result<Self::Success, RuntimeOrigin> {
		match o.clone().into() {
			Ok(pallet_time_release::Origin::<Runtime>::TimeRelease(who)) => Ok(who),
			_ => Err(o),
		}
	}

	#[cfg(feature = "runtime-benchmarks")]
	fn try_successful_origin() -> Result<RuntimeOrigin, ()> {
		Ok(RuntimeOrigin::root())
	}
}

// See https://paritytech.github.io/substrate/master/pallet_vesting/index.html for
// the descriptions of these configs.
impl pallet_time_release::Config for Runtime {
	type RuntimeEvent = RuntimeEvent;
	type Balance = Balance;
	type Currency = Balances;
	type RuntimeOrigin = RuntimeOrigin;
	type RuntimeHoldReason = RuntimeHoldReason;
	type MinReleaseTransfer = MinReleaseTransfer;
	type TransferOrigin = EnsureSigned<AccountId>;
	type WeightInfo = pallet_time_release::weights::SubstrateWeight<Runtime>;
	type MaxReleaseSchedules = MaxReleaseSchedules;
	#[cfg(any(not(feature = "frequency-no-relay"), feature = "frequency-lint-check"))]
	type BlockNumberProvider = RelaychainDataProvider<Runtime>;
	#[cfg(feature = "frequency-no-relay")]
	type BlockNumberProvider = System;
	type RuntimeFreezeReason = RuntimeFreezeReason;
	type SchedulerProvider = SchedulerProvider;
	type RuntimeCall = RuntimeCall;
	type TimeReleaseOrigin = EnsureTimeReleaseOrigin;
}

// See https://paritytech.github.io/substrate/master/pallet_timestamp/index.html for
// the descriptions of these configs.
impl pallet_timestamp::Config for Runtime {
	/// A timestamp: milliseconds since the unix epoch.
	type Moment = u64;
	#[cfg(not(feature = "frequency-no-relay"))]
	type OnTimestampSet = Aura;
	#[cfg(feature = "frequency-no-relay")]
	type OnTimestampSet = ();
	type MinimumPeriod = MinimumPeriod;
	type WeightInfo = weights::pallet_timestamp::SubstrateWeight<Runtime>;
}

// See https://paritytech.github.io/substrate/master/pallet_authorship/index.html for
// the descriptions of these configs.
impl pallet_authorship::Config for Runtime {
	type FindAuthor = pallet_session::FindAccountFromAuthorIndex<Self, Aura>;
	type EventHandler = (CollatorSelection,);
}

impl pallet_balances::Config for Runtime {
	type MaxLocks = BalancesMaxLocks;
	/// The type for recording an account's balance.
	type Balance = Balance;
	/// The ubiquitous event type.
	type RuntimeEvent = RuntimeEvent;
	type DustRemoval = ();
	type ExistentialDeposit = ConstU128<EXISTENTIAL_DEPOSIT>;
	type AccountStore = System;
	type WeightInfo = weights::pallet_balances::SubstrateWeight<Runtime>;
	type MaxReserves = BalancesMaxReserves;
	type ReserveIdentifier = [u8; 8];
	type MaxFreezes = BalancesMaxFreezes;
	type RuntimeHoldReason = RuntimeHoldReason;
	type RuntimeFreezeReason = RuntimeFreezeReason;
	type FreezeIdentifier = RuntimeFreezeReason;
	type DoneSlashHandler = ();
}
// Needs parameter_types! for the Weight type
parameter_types! {
	// The maximum weight that may be scheduled per block for any dispatchables of less priority than schedule::HARD_DEADLINE.
	pub MaximumSchedulerWeight: Weight = Perbill::from_percent(10) * RuntimeBlockWeights::get().max_block;
	pub MaxCollectivesProposalWeight: Weight = Perbill::from_percent(50) * RuntimeBlockWeights::get().max_block;
}

// See also https://docs.rs/pallet-scheduler/latest/pallet_scheduler/trait.Config.html
impl pallet_scheduler::Config for Runtime {
	type BlockNumberProvider = System;
	type RuntimeEvent = RuntimeEvent;
	type RuntimeOrigin = RuntimeOrigin;
	type PalletsOrigin = OriginCaller;
	type RuntimeCall = RuntimeCall;
	type MaximumWeight = MaximumSchedulerWeight;
	/// Origin to schedule or cancel calls
	/// Set to Root or a simple majority of the Frequency Council
	type ScheduleOrigin = EitherOfDiverse<
		EitherOfDiverse<
			EnsureRoot<AccountId>,
			pallet_collective::EnsureProportionAtLeast<AccountId, CouncilCollective, 1, 2>,
		>,
		EnsureTimeReleaseOrigin,
	>;

	type MaxScheduledPerBlock = SchedulerMaxScheduledPerBlock;
	type WeightInfo = weights::pallet_scheduler::SubstrateWeight<Runtime>;
	type OriginPrivilegeCmp = EqualPrivilegeOnly;
	type Preimages = Preimage;
}

parameter_types! {
	pub const PreimageHoldReason: RuntimeHoldReason = RuntimeHoldReason::Preimage(pallet_preimage::HoldReason::Preimage);
}

// See https://paritytech.github.io/substrate/master/pallet_preimage/index.html for
// the descriptions of these configs.
impl pallet_preimage::Config for Runtime {
	type WeightInfo = weights::pallet_preimage::SubstrateWeight<Runtime>;
	type RuntimeEvent = RuntimeEvent;
	type Currency = Balances;
	// Allow the Technical council to request preimages without deposit or fees
	type ManagerOrigin = EitherOfDiverse<
		EnsureRoot<AccountId>,
		pallet_collective::EnsureMember<AccountId, TechnicalCommitteeCollective>,
	>;

	type Consideration = HoldConsideration<
		AccountId,
		Balances,
		PreimageHoldReason,
		LinearStoragePrice<PreimageBaseDeposit, PreimageByteDeposit, Balance>,
	>;
}

// See https://paritytech.github.io/substrate/master/pallet_collective/index.html for
// the descriptions of these configs.
type CouncilCollective = pallet_collective::Instance1;
impl pallet_collective::Config<CouncilCollective> for Runtime {
	type RuntimeOrigin = RuntimeOrigin;
	type Proposal = RuntimeCall;
	type RuntimeEvent = RuntimeEvent;
	type MotionDuration = CouncilMotionDuration;
	type MaxProposals = CouncilMaxProposals;
	type MaxMembers = CouncilMaxMembers;
	type DefaultVote = pallet_collective::PrimeDefaultVote;
	type WeightInfo = weights::pallet_collective_council::SubstrateWeight<Runtime>;
	type SetMembersOrigin = EnsureRoot<Self::AccountId>;
	type MaxProposalWeight = MaxCollectivesProposalWeight;
	type DisapproveOrigin = EitherOfDiverse<
		EnsureRoot<AccountId>,
		pallet_collective::EnsureProportionAtLeast<AccountId, CouncilCollective, 2, 3>,
	>;
	type KillOrigin = EitherOfDiverse<
		EnsureRoot<AccountId>,
		pallet_collective::EnsureProportionAtLeast<AccountId, CouncilCollective, 2, 3>,
	>;
	type Consideration = ();
}

type TechnicalCommitteeCollective = pallet_collective::Instance2;
impl pallet_collective::Config<TechnicalCommitteeCollective> for Runtime {
	type RuntimeOrigin = RuntimeOrigin;
	type Proposal = RuntimeCall;
	type RuntimeEvent = RuntimeEvent;
	type MotionDuration = TCMotionDuration;
	type MaxProposals = TCMaxProposals;
	type MaxMembers = TCMaxMembers;
	type DefaultVote = pallet_collective::PrimeDefaultVote;
	type WeightInfo = weights::pallet_collective_technical_committee::SubstrateWeight<Runtime>;
	type SetMembersOrigin = EnsureRoot<Self::AccountId>;
	type MaxProposalWeight = MaxCollectivesProposalWeight;
	type DisapproveOrigin = EitherOfDiverse<
		EnsureRoot<AccountId>,
		pallet_collective::EnsureProportionAtLeast<AccountId, TechnicalCommitteeCollective, 2, 3>,
	>;
	type KillOrigin = EitherOfDiverse<
		EnsureRoot<AccountId>,
		pallet_collective::EnsureProportionAtLeast<AccountId, TechnicalCommitteeCollective, 2, 3>,
	>;
	type Consideration = ();
}

// see https://paritytech.github.io/substrate/master/pallet_democracy/pallet/trait.Config.html
// for the definitions of these configs
impl pallet_democracy::Config for Runtime {
	type CooloffPeriod = CooloffPeriod;
	type Currency = Balances;
	type EnactmentPeriod = EnactmentPeriod;
	type RuntimeEvent = RuntimeEvent;
	type FastTrackVotingPeriod = FastTrackVotingPeriod;
	type InstantAllowed = ConstBool<true>;
	type LaunchPeriod = LaunchPeriod;
	type MaxProposals = DemocracyMaxProposals;
	type MaxVotes = DemocracyMaxVotes;
	type MinimumDeposit = MinimumDeposit;
	type Scheduler = Scheduler;
	type Slash = ();
	// Treasury;
	type WeightInfo = weights::pallet_democracy::SubstrateWeight<Runtime>;
	type VoteLockingPeriod = EnactmentPeriod;
	// Same as EnactmentPeriod
	type VotingPeriod = VotingPeriod;
	type Preimages = Preimage;
	type MaxDeposits = ConstU32<100>;
	type MaxBlacklisted = ConstU32<100>;

	// See https://paritytech.github.io/substrate/master/pallet_democracy/index.html for
	// the descriptions of these origins.
	// See https://paritytech.github.io/substrate/master/pallet_democracy/pallet/trait.Config.html for
	// the definitions of these config traits.
	/// A unanimous council can have the next scheduled referendum be a straight default-carries
	/// (NTB) vote.
	type ExternalDefaultOrigin = EitherOfDiverse<
		pallet_collective::EnsureProportionAtLeast<AccountId, CouncilCollective, 1, 1>,
		frame_system::EnsureRoot<AccountId>,
	>;

	/// A simple-majority of 50% + 1 can have the next scheduled referendum be a straight majority-carries vote.
	type ExternalMajorityOrigin = EitherOfDiverse<
		pallet_collective::EnsureProportionMoreThan<AccountId, CouncilCollective, 1, 2>,
		frame_system::EnsureRoot<AccountId>,
	>;
	/// A straight majority (at least 50%) of the council can decide what their next motion is.
	type ExternalOrigin = EitherOfDiverse<
		pallet_collective::EnsureProportionAtLeast<AccountId, CouncilCollective, 1, 2>,
		frame_system::EnsureRoot<AccountId>,
	>;
	// Origin from which the new proposal can be made.
	// The success variant is the account id of the depositor.
	type SubmitOrigin = frame_system::EnsureSigned<AccountId>;

	/// Two thirds of the technical committee can have an ExternalMajority/ExternalDefault vote
	/// be tabled immediately and with a shorter voting/enactment period.
	type FastTrackOrigin = EitherOfDiverse<
		pallet_collective::EnsureProportionAtLeast<AccountId, TechnicalCommitteeCollective, 2, 3>,
		frame_system::EnsureRoot<AccountId>,
	>;
	/// Origin from which the next majority-carries (or more permissive) referendum may be tabled to
	/// vote immediately and asynchronously in a similar manner to the emergency origin.
	/// Requires TechnicalCommittee to be unanimous.
	type InstantOrigin = EitherOfDiverse<
		pallet_collective::EnsureProportionAtLeast<AccountId, TechnicalCommitteeCollective, 1, 1>,
		frame_system::EnsureRoot<AccountId>,
	>;
	/// Overarching type of all pallets origins
	type PalletsOrigin = OriginCaller;

	/// To cancel a proposal which has been passed, 2/3 of the council must agree to it.
	type CancellationOrigin = EitherOfDiverse<
		pallet_collective::EnsureProportionAtLeast<AccountId, CouncilCollective, 2, 3>,
		EnsureRoot<AccountId>,
	>;
	/// To cancel a proposal before it has been passed, the technical committee must be unanimous or
	/// Root must agree.
	type CancelProposalOrigin = EitherOfDiverse<
		EnsureRoot<AccountId>,
		pallet_collective::EnsureProportionAtLeast<AccountId, TechnicalCommitteeCollective, 1, 1>,
	>;

	/// This origin can blacklist proposals.
	type BlacklistOrigin = EnsureRoot<AccountId>;

	/// Any single technical committee member may veto a coming council proposal, however they can
	/// only do it once and it lasts only for the cool-off period.
	type VetoOrigin = pallet_collective::EnsureMember<AccountId, TechnicalCommitteeCollective>;
}

parameter_types! {
	pub TreasuryAccount: AccountId = TreasuryPalletId::get().into_account_truncating();
	pub const PayoutSpendPeriod: BlockNumber = 30 * DAYS;
	pub const MaxSpending : Balance = 100_000_000 * UNITS;
}

// See https://paritytech.github.io/substrate/master/pallet_treasury/index.html for
// the descriptions of these configs.
impl pallet_treasury::Config for Runtime {
	/// Treasury Account: 5EYCAe5ijiYfyeZ2JJCGq56LmPyNRAKzpG4QkoQkkQNB5e6Z
	type PalletId = TreasuryPalletId;
	type Currency = Balances;
	type RuntimeEvent = RuntimeEvent;
	type WeightInfo = pallet_treasury::weights::SubstrateWeight<Runtime>;

	/// Who approves treasury proposals?
	/// - Root (sudo or governance)
	/// - 3/5ths of the Frequency Council
	type ApproveOrigin = EitherOfDiverse<
		EnsureRoot<AccountId>,
		pallet_collective::EnsureProportionAtLeast<AccountId, CouncilCollective, 3, 5>,
	>;

	/// Who rejects treasury proposals?
	/// - Root (sudo or governance)
	/// - Simple majority of the Frequency Council
	type RejectOrigin = EitherOfDiverse<
		EnsureRoot<AccountId>,
		pallet_collective::EnsureProportionMoreThan<AccountId, CouncilCollective, 1, 2>,
	>;

	/// Spending funds outside of the proposal?
	/// Nobody
	#[cfg(not(feature = "runtime-benchmarks"))]
	type SpendOrigin = frame_support::traits::NeverEnsureOrigin<Balance>;
	#[cfg(feature = "runtime-benchmarks")]
	type SpendOrigin = MapSuccess<EnsureSigned<AccountId>, Replace<MaxSpending>>;

	/// Rejected proposals lose their bond
	/// This takes the slashed amount and is often set to the Treasury
	/// We burn it so there is no incentive to the treasury to reject to enrich itself
	type OnSlash = ();

	/// Bond 5% of a treasury proposal
	type ProposalBond = ProposalBondPercent;

	/// Minimum bond of 100 Tokens
	type ProposalBondMinimum = ProposalBondMinimum;

	/// Max bond of 1_000 Tokens
	type ProposalBondMaximum = ProposalBondMaximum;

	/// Pay out on a 4-week basis
	type SpendPeriod = SpendPeriod;

	/// Do not burn any unused funds
	type Burn = ();

	/// Where should tokens burned from the treasury go?
	/// Set to go to /dev/null
	type BurnDestination = ();

	/// Runtime hooks to external pallet using treasury to compute spend funds.
	/// Set to Bounties often.
	/// Not currently in use
	type SpendFunds = ();

	/// 64
	type MaxApprovals = MaxApprovals;

	type AssetKind = ();
	type Beneficiary = AccountId;
	type BeneficiaryLookup = IdentityLookup<Self::Beneficiary>;
	type Paymaster = PayFromAccount<Balances, TreasuryAccount>;
	type BalanceConverter = UnityAssetBalanceConversion;
	type PayoutPeriod = PayoutSpendPeriod;
	#[cfg(feature = "runtime-benchmarks")]
	type BenchmarkHelper = ();
}

// See https://paritytech.github.io/substrate/master/pallet_transaction_payment/index.html for
// the descriptions of these configs.
impl pallet_transaction_payment::Config for Runtime {
	type RuntimeEvent = RuntimeEvent;
	type OnChargeTransaction = pallet_transaction_payment::FungibleAdapter<Balances, ()>;
	type WeightToFee = WeightToFee;
	type LengthToFee = ConstantMultiplier<Balance, TransactionByteFee>;
	type FeeMultiplierUpdate = SlowAdjustingFeeUpdate<Self>;
	type OperationalFeeMultiplier = TransactionPaymentOperationalFeeMultiplier;
	type WeightInfo = weights::pallet_transaction_payment::SubstrateWeight<Runtime>;
}

use crate::ethereum::EthereumCompatibleAccountIdLookup;
use pallet_frequency_tx_payment::Call as FrequencyPaymentCall;
use pallet_handles::Call as HandlesCall;
use pallet_messages::Call as MessagesCall;
use pallet_msa::Call as MsaCall;
use pallet_stateful_storage::Call as StatefulStorageCall;

pub struct CapacityEligibleCalls;
impl GetStableWeight<RuntimeCall, Weight> for CapacityEligibleCalls {
	fn get_stable_weight(call: &RuntimeCall) -> Option<Weight> {
		use pallet_frequency_tx_payment::capacity_stable_weights::WeightInfo;
		match call {
			RuntimeCall::Msa(MsaCall::add_public_key_to_msa { .. }) => Some(
				capacity_stable_weights::SubstrateWeight::<Runtime>::add_public_key_to_msa()
			),
			RuntimeCall::Msa(MsaCall::create_sponsored_account_with_delegation {  add_provider_payload, .. }) => Some(capacity_stable_weights::SubstrateWeight::<Runtime>::create_sponsored_account_with_delegation(add_provider_payload.schema_ids.len() as u32)),
			RuntimeCall::Msa(MsaCall::grant_delegation { add_provider_payload, .. }) => Some(capacity_stable_weights::SubstrateWeight::<Runtime>::grant_delegation(add_provider_payload.schema_ids.len() as u32)),
			RuntimeCall::Messages(MessagesCall::add_ipfs_message { .. }) => Some(capacity_stable_weights::SubstrateWeight::<Runtime>::add_ipfs_message()),
			RuntimeCall::Messages(MessagesCall::add_onchain_message { payload, .. }) => Some(capacity_stable_weights::SubstrateWeight::<Runtime>::add_onchain_message(payload.len() as u32)),
			RuntimeCall::StatefulStorage(StatefulStorageCall::apply_item_actions { actions, ..}) => Some(capacity_stable_weights::SubstrateWeight::<Runtime>::apply_item_actions(StatefulStorage::sum_add_actions_bytes(actions))),
			RuntimeCall::StatefulStorage(StatefulStorageCall::upsert_page { payload, ..}) => Some(capacity_stable_weights::SubstrateWeight::<Runtime>::upsert_page(payload.len() as u32)),
			RuntimeCall::StatefulStorage(StatefulStorageCall::delete_page { .. }) => Some(capacity_stable_weights::SubstrateWeight::<Runtime>::delete_page()),
			RuntimeCall::StatefulStorage(StatefulStorageCall::apply_item_actions_with_signature_v2 { payload, ..}) => Some(capacity_stable_weights::SubstrateWeight::<Runtime>::apply_item_actions_with_signature(StatefulStorage::sum_add_actions_bytes(&payload.actions))),
            RuntimeCall::StatefulStorage(StatefulStorageCall::upsert_page_with_signature_v2 { payload, ..}) => Some(capacity_stable_weights::SubstrateWeight::<Runtime>::upsert_page_with_signature(payload.payload.len() as u32 )),
            RuntimeCall::StatefulStorage(StatefulStorageCall::delete_page_with_signature_v2 { .. }) => Some(capacity_stable_weights::SubstrateWeight::<Runtime>::delete_page_with_signature()),			RuntimeCall::Handles(HandlesCall::claim_handle { payload, .. }) => Some(capacity_stable_weights::SubstrateWeight::<Runtime>::claim_handle(payload.base_handle.len() as u32)),
			RuntimeCall::Handles(HandlesCall::change_handle { payload, .. }) => Some(capacity_stable_weights::SubstrateWeight::<Runtime>::change_handle(payload.base_handle.len() as u32)),
			_ => None,
		}
	}

	fn get_inner_calls(outer_call: &RuntimeCall) -> Option<Vec<&RuntimeCall>> {
		match outer_call {
			RuntimeCall::FrequencyTxPayment(FrequencyPaymentCall::pay_with_capacity {
				call,
				..
			}) => Some(vec![call]),
			RuntimeCall::FrequencyTxPayment(
				FrequencyPaymentCall::pay_with_capacity_batch_all { calls, .. },
			) => Some(calls.iter().collect()),
			_ => Some(vec![outer_call]),
		}
	}
}

impl pallet_frequency_tx_payment::Config for Runtime {
	type RuntimeEvent = RuntimeEvent;
	type RuntimeCall = RuntimeCall;
	type Capacity = Capacity;
	type WeightInfo = pallet_frequency_tx_payment::weights::SubstrateWeight<Runtime>;
	type CapacityCalls = CapacityEligibleCalls;
	type OnChargeCapacityTransaction = pallet_frequency_tx_payment::CapacityAdapter<Balances, Msa>;
	type BatchProvider = CapacityBatchProvider;
	type MaximumCapacityBatchLength = MaximumCapacityBatchLength;
}

/// Configurations for passkey pallet
impl pallet_passkey::Config for Runtime {
	type RuntimeEvent = RuntimeEvent;
	type RuntimeCall = RuntimeCall;
	type WeightInfo = pallet_passkey::weights::SubstrateWeight<Runtime>;
	type ConvertIntoAccountId32 = ConvertInto;
	type PasskeyCallFilter = PasskeyCallFilter;
	#[cfg(feature = "runtime-benchmarks")]
	type Currency = Balances;
}

#[cfg(any(not(feature = "frequency-no-relay"), feature = "frequency-lint-check"))]
/// Maximum number of blocks simultaneously accepted by the Runtime, not yet included
/// into the relay chain.
const UNINCLUDED_SEGMENT_CAPACITY: u32 = 3;

#[cfg(any(not(feature = "frequency-no-relay"), feature = "frequency-lint-check"))]
/// How many parachain blocks are processed by the relay chain per parent. Limits the
/// number of blocks authored per slot.
const BLOCK_PROCESSING_VELOCITY: u32 = 1;
#[cfg(any(not(feature = "frequency-no-relay"), feature = "frequency-lint-check"))]
/// Relay chain slot duration, in milliseconds.
const RELAY_CHAIN_SLOT_DURATION_MILLIS: u32 = 6_000;

// See https://paritytech.github.io/substrate/master/pallet_parachain_system/index.html for
// the descriptions of these configs.
#[cfg(any(not(feature = "frequency-no-relay"), feature = "frequency-lint-check"))]
impl cumulus_pallet_parachain_system::Config for Runtime {
	type RuntimeEvent = RuntimeEvent;
	type OnSystemEvent = ();
	type SelfParaId = parachain_info::Pallet<Runtime>;
	type DmpQueue = frame_support::traits::EnqueueWithOrigin<(), sp_core::ConstU8<0>>;
	type ReservedDmpWeight = ();
	type OutboundXcmpMessageSource = ();
	type XcmpMessageHandler = ();
	type ReservedXcmpWeight = ();
	type CheckAssociatedRelayNumber = RelayNumberMonotonicallyIncreases;
	type WeightInfo = ();
	type ConsensusHook = ConsensusHook;
	type SelectCore = DefaultCoreSelector<Runtime>;
}

#[cfg(any(not(feature = "frequency-no-relay"), feature = "frequency-lint-check"))]
pub type ConsensusHook = cumulus_pallet_aura_ext::FixedVelocityConsensusHook<
	Runtime,
	RELAY_CHAIN_SLOT_DURATION_MILLIS,
	BLOCK_PROCESSING_VELOCITY,
	UNINCLUDED_SEGMENT_CAPACITY,
>;

impl parachain_info::Config for Runtime {}

impl cumulus_pallet_aura_ext::Config for Runtime {}

// See https://paritytech.github.io/substrate/master/pallet_session/index.html for
// the descriptions of these configs.
impl pallet_session::Config for Runtime {
	type RuntimeEvent = RuntimeEvent;
	type ValidatorId = <Self as frame_system::Config>::AccountId;
	// we don't have stash and controller, thus we don't need the convert as well.
	type ValidatorIdOf = pallet_collator_selection::IdentityCollator;
	type ShouldEndSession = pallet_session::PeriodicSessions<SessionPeriod, SessionOffset>;
	type NextSessionRotation = pallet_session::PeriodicSessions<SessionPeriod, SessionOffset>;
	type SessionManager = CollatorSelection;
	// Essentially just Aura, but lets be pedantic.
	type SessionHandler = <SessionKeys as sp_runtime::traits::OpaqueKeys>::KeyTypeIdProviders;
	type Keys = SessionKeys;
	type DisablingStrategy = ();
	type WeightInfo = weights::pallet_session::SubstrateWeight<Runtime>;
}

// See https://paritytech.github.io/substrate/master/pallet_aura/index.html for
// the descriptions of these configs.
impl pallet_aura::Config for Runtime {
	type AuthorityId = AuraId;
	type DisabledValidators = ();
	type MaxAuthorities = AuraMaxAuthorities;
	type AllowMultipleBlocksPerSlot = ConstBool<true>;
	type SlotDuration = ConstU64<SLOT_DURATION>;
}

// See https://paritytech.github.io/substrate/master/pallet_collator_selection/index.html for
// the descriptions of these configs.
impl pallet_collator_selection::Config for Runtime {
	type RuntimeEvent = RuntimeEvent;
	type Currency = Balances;

	// Origin that can dictate updating parameters of this pallet.
	// Currently only root or a 3/5ths council vote.
	type UpdateOrigin = EitherOfDiverse<
		EnsureRoot<AccountId>,
		pallet_collective::EnsureProportionAtLeast<AccountId, CouncilCollective, 3, 5>,
	>;

	// Account Identifier from which the internal Pot is generated.
	// Set to something that NEVER gets a balance i.e. No block rewards.
	type PotId = NeverDepositIntoId;

	// Maximum number of candidates that we should have. This is enforced in code.
	//
	// This does not take into account the invulnerables.
	type MaxCandidates = CollatorMaxCandidates;

	// Minimum number of candidates that we should have. This is used for disaster recovery.
	//
	// This does not take into account the invulnerables.
	type MinEligibleCollators = CollatorMinCandidates;

	// Maximum number of invulnerables. This is enforced in code.
	type MaxInvulnerables = CollatorMaxInvulnerables;

	// Will be kicked if block is not produced in threshold.
	// should be a multiple of session or things will get inconsistent
	type KickThreshold = CollatorKickThreshold;

	/// A stable ID for a validator.
	type ValidatorId = <Self as frame_system::Config>::AccountId;

	// A conversion from account ID to validator ID.
	//
	// Its cost must be at most one storage read.
	type ValidatorIdOf = pallet_collator_selection::IdentityCollator;

	// Validate a user is registered
	type ValidatorRegistration = Session;

	type WeightInfo = weights::pallet_collator_selection::SubstrateWeight<Runtime>;
}

// https://paritytech.github.io/polkadot-sdk/master/pallet_proxy/pallet/trait.Config.html
impl pallet_proxy::Config for Runtime {
	type RuntimeEvent = RuntimeEvent;
	type RuntimeCall = RuntimeCall;
	type Currency = Balances;
	type ProxyType = ProxyType;
	type ProxyDepositBase = ProxyDepositBase;
	type ProxyDepositFactor = ProxyDepositFactor;
	type MaxProxies = MaxProxies;
	type MaxPending = MaxPending;
	type CallHasher = BlakeTwo256;
	type AnnouncementDepositBase = AnnouncementDepositBase;
	type AnnouncementDepositFactor = AnnouncementDepositFactor;
	type WeightInfo = weights::pallet_proxy::SubstrateWeight<Runtime>;
	type BlockNumberProvider = System;
}

// End Proxy Pallet Config

impl pallet_messages::Config for Runtime {
	type RuntimeEvent = RuntimeEvent;
	type WeightInfo = pallet_messages::weights::SubstrateWeight<Runtime>;
	// The type that supplies MSA info
	type MsaInfoProvider = Msa;
	// The type that validates schema grants
	type SchemaGrantValidator = Msa;
	// The type that provides schema info
	type SchemaProvider = Schemas;
	// The maximum message payload in bytes
	type MessagesMaxPayloadSizeBytes = MessagesMaxPayloadSizeBytes;

	/// A set of helper functions for benchmarking.
	#[cfg(feature = "runtime-benchmarks")]
	type MsaBenchmarkHelper = Msa;
	#[cfg(feature = "runtime-benchmarks")]
	type SchemaBenchmarkHelper = Schemas;
}

impl pallet_stateful_storage::Config for Runtime {
	type RuntimeEvent = RuntimeEvent;
	type WeightInfo = pallet_stateful_storage::weights::SubstrateWeight<Runtime>;
	/// The maximum size of a page (in bytes) for an Itemized storage model
	type MaxItemizedPageSizeBytes = MaxItemizedPageSizeBytes;
	/// The maximum size of a page (in bytes) for a Paginated storage model
	type MaxPaginatedPageSizeBytes = MaxPaginatedPageSizeBytes;
	/// The maximum size of a single item in an itemized storage model (in bytes)
	type MaxItemizedBlobSizeBytes = MaxItemizedBlobSizeBytes;
	/// The maximum number of pages in a Paginated storage model
	type MaxPaginatedPageId = MaxPaginatedPageId;
	/// The maximum number of actions in itemized actions
	type MaxItemizedActionsCount = MaxItemizedActionsCount;
	/// The type that supplies MSA info
	type MsaInfoProvider = Msa;
	/// The type that validates schema grants
	type SchemaGrantValidator = Msa;
	/// The type that provides schema info
	type SchemaProvider = Schemas;
	/// Hasher for Child Tree keys
	type KeyHasher = Twox128;
	/// The conversion to a 32 byte AccountId
	type ConvertIntoAccountId32 = ConvertInto;
	/// The number of blocks per virtual bucket
	type MortalityWindowSize = StatefulMortalityWindowSize;

	/// A set of helper functions for benchmarking.
	#[cfg(feature = "runtime-benchmarks")]
	type MsaBenchmarkHelper = Msa;
	#[cfg(feature = "runtime-benchmarks")]
	type SchemaBenchmarkHelper = Schemas;
}

impl pallet_handles::Config for Runtime {
	/// The overarching event type.
	type RuntimeEvent = RuntimeEvent;
	/// Weight information for extrinsics in this pallet.
	type WeightInfo = pallet_handles::weights::SubstrateWeight<Runtime>;
	/// The type that supplies MSA info
	type MsaInfoProvider = Msa;
	/// The minimum suffix value
	type HandleSuffixMin = HandleSuffixMin;
	/// The maximum suffix value
	type HandleSuffixMax = HandleSuffixMax;
	/// The conversion to a 32 byte AccountId
	type ConvertIntoAccountId32 = ConvertInto;
	// The number of blocks per virtual bucket
	type MortalityWindowSize = MSAMortalityWindowSize;
	/// A set of helper functions for benchmarking.
	#[cfg(feature = "runtime-benchmarks")]
	type MsaBenchmarkHelper = Msa;
}

// ---------- Foreign Assets pallet configuration ----------
#[cfg(feature = "frequency-bridging")]
impl pallet_assets::Config for Runtime {
	type RuntimeEvent = RuntimeEvent;
	type Balance = Balance;
	type AssetId = AssetId;
	type AssetIdParameter = AssetId;
	type Currency = Balances;

	// This is to allow any other remote location to create foreign assets. Used in tests, not
	// recommended on real chains.
	// type CreateOrigin =
	// 	ForeignCreators<Everything, LocationToAccountId, AccountId, xcm::latest::Location>;
	// Use EnsureSignedBy to specify a single account allowed to create assets.
	// The Success type of EnsureSignedBy is AccountId, matching the trait bound.
	type CreateOrigin = EnsureSigned<AccountId>;
	type ForceOrigin = EnsureRoot<AccountId>;

	type AssetDeposit = ForeignAssetsAssetDeposit;
	type MetadataDepositBase = ForeignAssetsMetadataDepositBase;
	type MetadataDepositPerByte = ForeignAssetsMetadataDepositPerByte;
	type ApprovalDeposit = ForeignAssetsApprovalDeposit;
	type StringLimit = ForeignAssetsAssetsStringLimit;

	type Freezer = ();
	type Extra = ();
	type WeightInfo = pallet_assets::weights::SubstrateWeight<Runtime>;
	type CallbackHandle = ();
	type AssetAccountDeposit = ForeignAssetsAssetAccountDeposit;
	type RemoveItemsLimit = frame_support::traits::ConstU32<1000>;

	#[cfg(feature = "runtime-benchmarks")]
	// type BenchmarkHelper = xcm_config::XcmBenchmarkHelper;
	type BenchmarkHelper = ();
	type Holder = ();
}

// See https://paritytech.github.io/substrate/master/pallet_sudo/index.html for
// the descriptions of these configs.
#[cfg(any(not(feature = "frequency"), feature = "frequency-lint-check"))]
impl pallet_sudo::Config for Runtime {
	type RuntimeEvent = RuntimeEvent;
	type RuntimeCall = RuntimeCall;
	/// using original weights from sudo pallet
	type WeightInfo = pallet_sudo::weights::SubstrateWeight<Runtime>;
}

// See https://paritytech.github.io/substrate/master/pallet_utility/index.html for
// the descriptions of these configs.
impl pallet_utility::Config for Runtime {
	type RuntimeEvent = RuntimeEvent;
	type RuntimeCall = RuntimeCall;
	type PalletsOrigin = OriginCaller;
	type WeightInfo = weights::pallet_utility::SubstrateWeight<Runtime>;
}

// Create the runtime by composing the FRAME pallets that were previously configured.
construct_runtime!(
	pub enum Runtime {
		// System support stuff.
		System: frame_system::{Pallet, Call, Config<T>, Storage, Event<T>} = 0,
		#[cfg(any(not(feature = "frequency-no-relay"), feature = "frequency-lint-check"))]
		ParachainSystem: cumulus_pallet_parachain_system::{
			Pallet, Call, Config<T>, Storage, Inherent, Event<T> } = 1,
		Timestamp: pallet_timestamp::{Pallet, Call, Storage, Inherent} = 2,
		ParachainInfo: parachain_info::{Pallet, Storage, Config<T>} = 3,

		// Sudo removed from mainnet Jan 2023
		#[cfg(any(not(feature = "frequency"), feature = "frequency-lint-check"))]
		Sudo: pallet_sudo::{Pallet, Call, Config<T>, Storage, Event<T> }= 4,

		Preimage: pallet_preimage::{Pallet, Call, Storage, Event<T>, HoldReason} = 5,
		Democracy: pallet_democracy::{Pallet, Call, Config<T>, Storage, Event<T> } = 6,
		Scheduler: pallet_scheduler::{Pallet, Call, Storage, Event<T> } = 8,
		Utility: pallet_utility::{Pallet, Call, Event} = 9,

		// Monetary stuff.
		Balances: pallet_balances::{Pallet, Call, Storage, Config<T>, Event<T>} = 10,
		TransactionPayment: pallet_transaction_payment::{Pallet, Storage, Event<T>} = 11,

		// Collectives
		Council: pallet_collective::<Instance1>::{Pallet, Call, Config<T,I>, Storage, Event<T>, Origin<T>} = 12,
		TechnicalCommittee: pallet_collective::<Instance2>::{Pallet, Call, Config<T,I>, Storage, Event<T>, Origin<T>} = 13,

		// Treasury
		Treasury: pallet_treasury::{Pallet, Call, Storage, Config<T>, Event<T>} = 14,

		// Collator support. The order of these 4 are important and shall not change.
		Authorship: pallet_authorship::{Pallet, Storage} = 20,
		CollatorSelection: pallet_collator_selection::{Pallet, Call, Storage, Event<T>, Config<T>} = 21,
		Session: pallet_session::{Pallet, Call, Storage, Event<T>, Config<T>} = 22,
		Aura: pallet_aura::{Pallet, Storage, Config<T>} = 23,
		AuraExt: cumulus_pallet_aura_ext::{Pallet, Storage, Config<T>} = 24,

		// Signatures
		Multisig: pallet_multisig::{Pallet, Call, Storage, Event<T>} = 30,

		// FRQCY Update
		TimeRelease: pallet_time_release::{Pallet, Call, Storage, Event<T>, Config<T>, Origin<T>, FreezeReason, HoldReason} = 40,

		// Allowing accounts to give permission to other accounts to dispatch types of calls from their signed origin
		Proxy: pallet_proxy = 43,

		// Substrate weights
		WeightReclaim: cumulus_pallet_weight_reclaim::{Pallet, Storage} = 50,

		// Frequency related pallets
		Msa: pallet_msa::{Pallet, Call, Storage, Event<T>} = 60,
		Messages: pallet_messages::{Pallet, Call, Storage, Event<T>} = 61,
		Schemas: pallet_schemas::{Pallet, Call, Storage, Event<T>, Config<T>} = 62,
		StatefulStorage: pallet_stateful_storage::{Pallet, Call, Storage, Event<T>} = 63,
		Capacity: pallet_capacity::{Pallet, Call, Storage, Event<T>, FreezeReason} = 64,
		FrequencyTxPayment: pallet_frequency_tx_payment::{Pallet, Call, Event<T>} = 65,
		Handles: pallet_handles::{Pallet, Call, Storage, Event<T>} = 66,
		Passkey: pallet_passkey::{Pallet, Call, Storage, Event<T>, ValidateUnsigned} = 67,
<<<<<<< HEAD
		#[cfg(feature = "frequency-bridging")]
		ForeignAssets: pallet_assets::{Pallet, Call, Storage, Event<T>} = 68,
=======

		XcmpQueue: cumulus_pallet_xcmp_queue::{Pallet, Call, Storage, Event<T>} = 71,
		MessageQueue: pallet_message_queue::{Pallet, Call, Storage, Event<T>} = 72,
		PolkadotXcm: pallet_xcm::{Pallet, Call, Storage, Event<T>, Origin} = 73,
		CumulusXcm: cumulus_pallet_xcm::{Pallet, Event<T>, Origin} = 74
>>>>>>> 2379aea6
	}
);

#[cfg(feature = "runtime-benchmarks")]
#[macro_use]
extern crate frame_benchmarking;

#[cfg(feature = "runtime-benchmarks")]
mod benches {
	define_benchmarks!(
		// Substrate
		[frame_system, SystemBench::<Runtime>]
		[frame_system_extensions, SystemExtensionsBench::<Runtime>]
		[cumulus_pallet_weight_reclaim, WeightReclaim]
		[pallet_balances, Balances]
		[pallet_collective, Council]
		[pallet_collective, TechnicalCommittee]
		[pallet_preimage, Preimage]
		[pallet_democracy, Democracy]
		[pallet_scheduler, Scheduler]
		[pallet_session, SessionBench::<Runtime>]
		[pallet_timestamp, Timestamp]
		[pallet_collator_selection, CollatorSelection]
		[pallet_multisig, Multisig]
		[pallet_utility, Utility]
		[pallet_proxy, Proxy]
		[pallet_transaction_payment, TransactionPayment]

		// Frequency
		[pallet_msa, Msa]
		[pallet_schemas, Schemas]
		[pallet_messages, Messages]
		[pallet_stateful_storage, StatefulStorage]
		[pallet_handles, Handles]
		[pallet_time_release, TimeRelease]
		[pallet_treasury, Treasury]
		[pallet_capacity, Capacity]
		[pallet_frequency_tx_payment, FrequencyTxPayment]
		[pallet_passkey, Passkey]
		[pallet_assets, ForeignAssets]
	);
}

#[cfg(any(not(feature = "frequency-no-relay"), feature = "frequency-lint-check"))]
cumulus_pallet_parachain_system::register_validate_block! {
	Runtime = Runtime,
	BlockExecutor = cumulus_pallet_aura_ext::BlockExecutor::<Runtime, Executive>,
}

// The implementation has to be here due to the linking in the macro.
// It CANNOT be extracted into a separate file
sp_api::impl_runtime_apis! {
	impl sp_consensus_aura::AuraApi<Block, AuraId> for Runtime {
		fn slot_duration() -> sp_consensus_aura::SlotDuration {
			sp_consensus_aura::SlotDuration::from_millis(SLOT_DURATION)
		}

		fn authorities() -> Vec<AuraId> {
			pallet_aura::Authorities::<Runtime>::get().into_inner()
		}
	}

	#[cfg(any(not(feature = "frequency-no-relay"), feature = "frequency-lint-check"))]
	impl cumulus_primitives_aura::AuraUnincludedSegmentApi<Block> for Runtime {
		fn can_build_upon(
			included_hash: <Block as BlockT>::Hash,
			slot: cumulus_primitives_aura::Slot,
		) -> bool {
			ConsensusHook::can_build_upon(included_hash, slot)
		}
	}

	impl sp_api::Core<Block> for Runtime {
		fn version() -> RuntimeVersion {
			VERSION
		}

		fn execute_block(block: Block) {
			Executive::execute_block(block)
		}

		fn initialize_block(header: &<Block as BlockT>::Header) -> sp_runtime::ExtrinsicInclusionMode {
			Executive::initialize_block(header)
		}
	}

	impl sp_api::Metadata<Block> for Runtime {
		fn metadata() -> OpaqueMetadata {
			OpaqueMetadata::new(Runtime::metadata().into())
		}

		fn metadata_at_version(version: u32) -> Option<OpaqueMetadata> {
			Runtime::metadata_at_version(version)
		}

		fn metadata_versions() -> Vec<u32> {
			Runtime::metadata_versions()
		}
	}

	impl sp_block_builder::BlockBuilder<Block> for Runtime {
		fn apply_extrinsic(extrinsic: <Block as BlockT>::Extrinsic) -> ApplyExtrinsicResult {
			Executive::apply_extrinsic(extrinsic)
		}

		fn finalize_block() -> <Block as BlockT>::Header {
			Executive::finalize_block()
		}

		fn inherent_extrinsics(data: sp_inherents::InherentData) -> Vec<<Block as BlockT>::Extrinsic> {
			data.create_extrinsics()
		}

		fn check_inherents(
			block: Block,
			data: sp_inherents::InherentData,
		) -> sp_inherents::CheckInherentsResult {
			data.check_extrinsics(&block)
		}
	}

	impl sp_transaction_pool::runtime_api::TaggedTransactionQueue<Block> for Runtime {
		fn validate_transaction(
			source: TransactionSource,
			tx: <Block as BlockT>::Extrinsic,
			block_hash: <Block as BlockT>::Hash,
		) -> TransactionValidity {
			Executive::validate_transaction(source, tx, block_hash)
		}
	}

	impl sp_offchain::OffchainWorkerApi<Block> for Runtime {
		fn offchain_worker(header: &<Block as BlockT>::Header) {
			Executive::offchain_worker(header)
		}
	}

	impl sp_session::SessionKeys<Block> for Runtime {
		fn generate_session_keys(seed: Option<Vec<u8>>) -> Vec<u8> {
			SessionKeys::generate(seed)
		}

		fn decode_session_keys(
			encoded: Vec<u8>,
		) -> Option<Vec<(Vec<u8>, KeyTypeId)>> {
			SessionKeys::decode_into_raw_public_keys(&encoded)
		}
	}

	impl sp_genesis_builder::GenesisBuilder<Block> for Runtime {
		fn build_state(config: Vec<u8>) -> sp_genesis_builder::Result {
			build_state::<RuntimeGenesisConfig>(config)
		}

		fn get_preset(id: &Option<sp_genesis_builder::PresetId>) -> Option<Vec<u8>> {
			get_preset::<RuntimeGenesisConfig>(id,  &crate::genesis::presets::get_preset)
		}

		fn preset_names() -> Vec<sp_genesis_builder::PresetId> {
			let mut presets = vec![];

			#[cfg(any(
				feature = "frequency-no-relay",
				feature = "frequency-local",
				feature = "frequency-lint-check"
			))]
			presets.extend(
			vec![
				sp_genesis_builder::PresetId::from("development"),
				sp_genesis_builder::PresetId::from("frequency-local"),
				sp_genesis_builder::PresetId::from("frequency"),
			]);


			#[cfg(feature = "frequency-testnet")]
			presets.push(sp_genesis_builder::PresetId::from("frequency-testnet"));

			#[cfg(feature = "frequency")]
			presets.push(sp_genesis_builder::PresetId::from("frequency"));

			presets
		}
	}

	impl frame_system_rpc_runtime_api::AccountNonceApi<Block, AccountId, Index> for Runtime {
		fn account_nonce(account: AccountId) -> Index {
			System::account_nonce(account)
		}
	}

	impl pallet_transaction_payment_rpc_runtime_api::TransactionPaymentApi<Block, Balance> for Runtime {
	// THIS QUERY_INFO IS FAILING AFTER THE CHANGES I MADE.
	// TO TEST: DID THIS ACTUALLY WORK ON LOCAL BEFORE THE CHANGES?
	// ERROR: `Bad input data provided to query_info: Codec error`
		fn query_info(
			uxt: <Block as BlockT>::Extrinsic,
			len: u32,
		) -> pallet_transaction_payment_rpc_runtime_api::RuntimeDispatchInfo<Balance> {
			TransactionPayment::query_info(uxt, len)
		}
		fn query_fee_details(
			uxt: <Block as BlockT>::Extrinsic,
			len: u32,
		) -> pallet_transaction_payment::FeeDetails<Balance> {
			TransactionPayment::query_fee_details(uxt, len)
		}
		fn query_weight_to_fee(weight: Weight) -> Balance {
			TransactionPayment::weight_to_fee(weight)
		}
		fn query_length_to_fee(len: u32) -> Balance {
			TransactionPayment::length_to_fee(len)
		}
	}

	impl pallet_frequency_tx_payment_runtime_api::CapacityTransactionPaymentRuntimeApi<Block, Balance> for Runtime {
		fn compute_capacity_fee(
			uxt: <Block as BlockT>::Extrinsic,
			len: u32,
		) ->pallet_transaction_payment::FeeDetails<Balance> {

			// if the call is wrapped in a batch, we need to get the weight of the outer call
			// and use that to compute the fee with the inner call's stable weight(s)
			let dispatch_weight = match &uxt.function {
				RuntimeCall::FrequencyTxPayment(pallet_frequency_tx_payment::Call::pay_with_capacity { .. }) |
				RuntimeCall::FrequencyTxPayment(pallet_frequency_tx_payment::Call::pay_with_capacity_batch_all { .. }) => {
					<<Block as BlockT>::Extrinsic as GetDispatchInfo>::get_dispatch_info(&uxt).call_weight
				},
				_ => {
					Weight::zero()
				}
			};
			FrequencyTxPayment::compute_capacity_fee_details(&uxt.function, &dispatch_weight, len)
		}
	}

	#[cfg(any(not(feature = "frequency-no-relay"), feature = "frequency-lint-check"))]
	impl cumulus_primitives_core::CollectCollationInfo<Block> for Runtime {
		fn collect_collation_info(header: &<Block as BlockT>::Header) -> cumulus_primitives_core::CollationInfo {
			ParachainSystem::collect_collation_info(header)
		}
	}

	// Frequency runtime APIs
	impl pallet_messages_runtime_api::MessagesRuntimeApi<Block> for Runtime {
		fn get_messages_by_schema_and_block(schema_id: SchemaId, schema_payload_location: PayloadLocation, block_number: BlockNumber,) ->
			Vec<MessageResponse> {
			Messages::get_messages_by_schema_and_block(schema_id, schema_payload_location, block_number)
		}

		fn get_schema_by_id(schema_id: SchemaId) -> Option<SchemaResponse> {
			Schemas::get_schema_by_id(schema_id)
		}
	}

	impl pallet_schemas_runtime_api::SchemasRuntimeApi<Block> for Runtime {
		fn get_by_schema_id(schema_id: SchemaId) -> Option<SchemaResponse> {
			Schemas::get_schema_by_id(schema_id)
		}

		fn get_schema_versions_by_name(schema_name: Vec<u8>) -> Option<Vec<SchemaVersionResponse>> {
			Schemas::get_schema_versions(schema_name)
		}
	}

	impl system_runtime_api::AdditionalRuntimeApi<Block> for Runtime {
		fn get_events() -> Vec<RpcEvent> {
			System::read_events_no_consensus().map(|e| (*e).into()).collect()
		}
	}

	impl pallet_msa_runtime_api::MsaRuntimeApi<Block, AccountId> for Runtime {
		fn has_delegation(delegator: DelegatorId, provider: ProviderId, block_number: BlockNumber, schema_id: Option<SchemaId>) -> bool {
			match schema_id {
				Some(sid) => Msa::ensure_valid_schema_grant(provider, delegator, sid, block_number).is_ok(),
				None => Msa::ensure_valid_delegation(provider, delegator, Some(block_number)).is_ok(),
			}
		}

		fn get_granted_schemas_by_msa_id(delegator: DelegatorId, provider: ProviderId) -> Option<Vec<SchemaGrant<SchemaId, BlockNumber>>> {
			match Msa::get_granted_schemas_by_msa_id(delegator, Some(provider)) {
				Ok(res) => match res.into_iter().next() {
					Some(delegation) => Some(delegation.permissions),
					None => None,
				},
				_ => None,
			}
		}

		fn get_all_granted_delegations_by_msa_id(delegator: DelegatorId) -> Vec<DelegationResponse<SchemaId, BlockNumber>> {
			Msa::get_granted_schemas_by_msa_id(delegator, None).unwrap_or_default()
		}
	}

	impl pallet_stateful_storage_runtime_api::StatefulStorageRuntimeApi<Block> for Runtime {
		fn get_paginated_storage(msa_id: MessageSourceId, schema_id: SchemaId) -> Result<Vec<PaginatedStorageResponse>, DispatchError> {
			StatefulStorage::get_paginated_storage(msa_id, schema_id)
		}

		fn get_itemized_storage(msa_id: MessageSourceId, schema_id: SchemaId) -> Result<ItemizedStoragePageResponse, DispatchError> {
			StatefulStorage::get_itemized_storage(msa_id, schema_id)
		}
	}

	#[api_version(3)]
	impl pallet_handles_runtime_api::HandlesRuntimeApi<Block> for Runtime {
		fn get_handle_for_msa(msa_id: MessageSourceId) -> Option<HandleResponse> {
			Handles::get_handle_for_msa(msa_id)
		}

		fn get_next_suffixes(base_handle: BaseHandle, count: u16) -> PresumptiveSuffixesResponse {
			Handles::get_next_suffixes(base_handle, count)
		}

		fn get_msa_for_handle(display_handle: DisplayHandle) -> Option<MessageSourceId> {
			Handles::get_msa_id_for_handle(display_handle)
		}
		fn validate_handle(base_handle: BaseHandle) -> bool {
			Handles::validate_handle(base_handle.to_vec())
		}
		fn check_handle(base_handle: BaseHandle) -> CheckHandleResponse {
			Handles::check_handle(base_handle.to_vec())
		}
	}

	impl pallet_capacity_runtime_api::CapacityRuntimeApi<Block, AccountId, Balance, BlockNumber> for Runtime {
		fn list_unclaimed_rewards(who: AccountId) -> Vec<UnclaimedRewardInfo<Balance, BlockNumber>> {
			match Capacity::list_unclaimed_rewards(&who) {
				Ok(rewards) => rewards.into_inner(),
				Err(_) => Vec::new(),
			}

		}
	}

	#[cfg(feature = "try-runtime")]
	impl frame_try_runtime::TryRuntime<Block> for Runtime {
		fn on_runtime_upgrade(checks: UpgradeCheckSelect) -> (Weight, Weight) {
			log::info!("try-runtime::on_runtime_upgrade frequency.");
			let weight = Executive::try_runtime_upgrade(checks).unwrap();
			(weight, RuntimeBlockWeights::get().max_block)
		}

		fn execute_block(block: Block,
						state_root_check: bool,
						signature_check: bool,
						try_state: TryStateSelect,
		) -> Weight {
			log::info!(
				target: "runtime::frequency", "try-runtime: executing block #{} ({:?}) / root checks: {:?} / sanity-checks: {:?}",
				block.header.number,
				block.header.hash(),
				state_root_check,
				try_state,
			);
			Executive::try_execute_block(block, state_root_check, signature_check, try_state).expect("try_execute_block failed")
		}
	}

	#[cfg(feature = "runtime-benchmarks")]
	impl frame_benchmarking::Benchmark<Block> for Runtime {
		fn benchmark_metadata(extra: bool) -> (
			Vec<frame_benchmarking::BenchmarkList>,
			Vec<frame_support::traits::StorageInfo>,
		) {
			use frame_benchmarking::{BenchmarkList};
			use frame_support::traits::StorageInfoTrait;
			use frame_system_benchmarking::Pallet as SystemBench;
			use frame_system_benchmarking::extensions::Pallet as SystemExtensionsBench;
			use cumulus_pallet_session_benchmarking::Pallet as SessionBench;

			let mut list = Vec::<BenchmarkList>::new();
			list_benchmarks!(list, extra);

			let storage_info = AllPalletsWithSystem::storage_info();
			(list, storage_info)
		}

		#[allow(deprecated, non_local_definitions)]
		fn dispatch_benchmark(
			config: frame_benchmarking::BenchmarkConfig
		) -> Result<Vec<frame_benchmarking::BenchmarkBatch>, sp_runtime::RuntimeString> {
			use frame_benchmarking::{BenchmarkBatch};

			use frame_system_benchmarking::Pallet as SystemBench;
			impl frame_system_benchmarking::Config for Runtime {}

			use frame_system_benchmarking::extensions::Pallet as SystemExtensionsBench;

			use cumulus_pallet_session_benchmarking::Pallet as SessionBench;
			impl cumulus_pallet_session_benchmarking::Config for Runtime {}

			use frame_support::traits::{WhitelistedStorageKeys, TrackedStorageKey};
			let whitelist: Vec<TrackedStorageKey> = AllPalletsWithSystem::whitelisted_storage_keys();

			let mut batches = Vec::<BenchmarkBatch>::new();
			let params = (&config, &whitelist);
			add_benchmarks!(params, batches);

			if batches.is_empty() { return Err("Benchmark not found for this pallet.".into()) }
			Ok(batches)
		}
	}
}

#[cfg(test)]
mod tests {
	use super::*;
	use frame_support::traits::WhitelistedStorageKeys;
	use sp_core::hexdisplay::HexDisplay;
	use std::collections::HashSet;

	#[test]
	fn check_whitelist() {
		let whitelist: HashSet<String> = dbg!(AllPalletsWithSystem::whitelisted_storage_keys()
			.iter()
			.map(|e| HexDisplay::from(&e.key).to_string())
			.collect());

		// Block Number
		assert!(
			whitelist.contains("26aa394eea5630e07c48ae0c9558cef702a5c1b19ab7a04f536c519aca4983ac")
		);
		// Total Issuance
		assert!(
			whitelist.contains("c2261276cc9d1f8598ea4b6a74b15c2f57c875e4cff74148e4628f264b974c80")
		);
		// Execution Phase
		assert!(
			whitelist.contains("26aa394eea5630e07c48ae0c9558cef7ff553b5a9862a516939d82b3d3d8661a")
		);
		// Event Count
		assert!(
			whitelist.contains("26aa394eea5630e07c48ae0c9558cef70a98fdbe9ce6c55837576c60c7af3850")
		);
		// System Events
		assert!(
			whitelist.contains("26aa394eea5630e07c48ae0c9558cef780d41e5e16056765bc8461851072c9d7")
		);
	}

	#[test]
	fn runtime_apis_are_populated() {
		assert!(RUNTIME_API_VERSIONS.len() > 0);
	}
}<|MERGE_RESOLUTION|>--- conflicted
+++ resolved
@@ -1458,16 +1458,13 @@
 		FrequencyTxPayment: pallet_frequency_tx_payment::{Pallet, Call, Event<T>} = 65,
 		Handles: pallet_handles::{Pallet, Call, Storage, Event<T>} = 66,
 		Passkey: pallet_passkey::{Pallet, Call, Storage, Event<T>, ValidateUnsigned} = 67,
-<<<<<<< HEAD
 		#[cfg(feature = "frequency-bridging")]
 		ForeignAssets: pallet_assets::{Pallet, Call, Storage, Event<T>} = 68,
-=======
 
 		XcmpQueue: cumulus_pallet_xcmp_queue::{Pallet, Call, Storage, Event<T>} = 71,
 		MessageQueue: pallet_message_queue::{Pallet, Call, Storage, Event<T>} = 72,
 		PolkadotXcm: pallet_xcm::{Pallet, Call, Storage, Event<T>, Origin} = 73,
 		CumulusXcm: cumulus_pallet_xcm::{Pallet, Event<T>, Origin} = 74
->>>>>>> 2379aea6
 	}
 );
 
