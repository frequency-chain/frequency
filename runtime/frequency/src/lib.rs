#![cfg_attr(not(feature = "std"), no_std)]
// `construct_runtime!` does a lot of recursion and requires us to increase the limit to 256.
#![recursion_limit = "256"]

// Make the WASM binary available.
#[cfg(feature = "std")]
include!(concat!(env!("OUT_DIR"), "/wasm_binary.rs"));

#[cfg(feature = "std")]
#[allow(clippy::expect_used)]
/// Wasm binary unwrapped. If built with `WASM_BINARY`, the function panics.
pub fn wasm_binary_unwrap() -> &'static [u8] {
	WASM_BINARY.expect(
		"wasm binary is not available. This means the client is \
                        built with `WASM_BINARY` flag and it is only usable for \
                        production chains. Please rebuild with the flag disabled.",
	)
}

#[cfg(any(not(feature = "frequency-no-relay"), feature = "frequency-lint-check"))]
use cumulus_pallet_parachain_system::{RelayNumberMonotonicallyIncreases, RelaychainDataProvider};

use sp_runtime::{
	create_runtime_str, generic, impl_opaque_keys,
	traits::{AccountIdConversion, AccountIdLookup, BlakeTwo256, ConvertInto, IdentityLookup},
	DispatchError,
};

use pallet_collective::Members;

#[cfg(any(feature = "runtime-benchmarks", feature = "test"))]
use pallet_collective::ProposalCount;

use parity_scale_codec::Encode;

use sp_std::prelude::*;
#[cfg(feature = "std")]
use sp_version::NativeVersion;
use sp_version::RuntimeVersion;

<<<<<<< HEAD
use common_primitives::{
	capacity::*, handles::*, messages::*, msa::*, node::*, rpc::RpcEvent, schema::*,
	stateful_storage::*,
=======
use common_primitives::node::{
	AccountId, Address, Balance, BlockNumber, Hash, Header, Index, ProposalProvider, Signature,
	UtilityProvider,
>>>>>>> 70e3ae47
};

pub use common_runtime::{
	constants::{
		currency::{CENTS, EXISTENTIAL_DEPOSIT},
		*,
	},
	fee::WeightToFee,
	proxy::ProxyType,
};

use frame_support::{
	construct_runtime,
	dispatch::{DispatchClass, GetDispatchInfo, Pays},
	pallet_prelude::DispatchResultWithPostInfo,
	parameter_types,
	traits::{
		fungible::HoldConsideration,
		tokens::{PayFromAccount, UnityAssetBalanceConversion},
		ConstBool, ConstU128, ConstU32, ConstU64, EitherOfDiverse, EqualPrivilegeOnly,
		InstanceFilter, LinearStoragePrice,
	},
	weights::{constants::RocksDbWeight, ConstantMultiplier, Weight},
	Twox128,
};

use frame_system::{
	limits::{BlockLength, BlockWeights},
	EnsureRoot, EnsureSigned,
};

use sp_std::boxed::Box;

pub use sp_consensus_aura::sr25519::AuthorityId as AuraId;
pub use sp_runtime::{MultiAddress, Perbill, Permill};

#[cfg(any(feature = "std", test))]
pub use sp_runtime::BuildStorage;

pub use pallet_capacity;
pub use pallet_frequency_tx_payment::{capacity_stable_weights, types::GetStableWeight};
pub use pallet_msa;
pub use pallet_passkey;
pub use pallet_schemas;
pub use pallet_time_release;

// Polkadot Imports
use polkadot_runtime_common::{BlockHashCount, SlowAdjustingFeeUpdate};

pub use common_runtime::{
	constants::MaxSchemaGrants,
	weights,
	weights::{block_weights::BlockExecutionWeight, extrinsic_weights::ExtrinsicBaseWeight},
};
use frame_support::traits::Contains;

#[cfg(feature = "try-runtime")]
use frame_support::traits::{TryStateSelect, UpgradeCheckSelect};

/// Interface to collective pallet to propose a proposal.
pub struct CouncilProposalProvider;

impl ProposalProvider<AccountId, RuntimeCall> for CouncilProposalProvider {
	fn propose(
		who: AccountId,
		threshold: u32,
		proposal: Box<RuntimeCall>,
	) -> Result<(u32, u32), DispatchError> {
		let length_bound: u32 = proposal.using_encoded(|p| p.len() as u32);
		Council::do_propose_proposed(who, threshold, proposal, length_bound)
	}

	fn propose_with_simple_majority(
		who: AccountId,
		proposal: Box<RuntimeCall>,
	) -> Result<(u32, u32), DispatchError> {
		let members = Members::<Runtime, CouncilCollective>::get();
		let threshold: u32 = ((members.len() / 2) + 1) as u32;
		let length_bound: u32 = proposal.using_encoded(|p| p.len() as u32);
		Council::do_propose_proposed(who, threshold, proposal, length_bound)
	}

	#[cfg(any(feature = "runtime-benchmarks", feature = "test"))]
	fn proposal_count() -> u32 {
		ProposalCount::<Runtime, CouncilCollective>::get()
	}
}

pub struct CapacityBatchProvider;

impl UtilityProvider<RuntimeOrigin, RuntimeCall> for CapacityBatchProvider {
	fn batch_all(origin: RuntimeOrigin, calls: Vec<RuntimeCall>) -> DispatchResultWithPostInfo {
		Utility::batch_all(origin, calls)
	}
}

/// Basefilter to only allow calls to specified transactions to be executed
pub struct BaseCallFilter;

impl Contains<RuntimeCall> for BaseCallFilter {
	fn contains(call: &RuntimeCall) -> bool {
		#[cfg(not(feature = "frequency"))]
		{
			match call {
				RuntimeCall::Utility(pallet_utility_call) =>
					Self::is_utility_call_allowed(pallet_utility_call),
				_ => true,
			}
		}
		#[cfg(feature = "frequency")]
		{
			match call {
				RuntimeCall::Utility(pallet_utility_call) =>
					Self::is_utility_call_allowed(pallet_utility_call),
				// Create provider and create schema are not allowed in mainnet for now. See propose functions.
				RuntimeCall::Msa(pallet_msa::Call::create_provider { .. }) => false,
				RuntimeCall::Schemas(pallet_schemas::Call::create_schema { .. }) => false,
				RuntimeCall::Schemas(pallet_schemas::Call::create_schema_v2 { .. }) => false,
				RuntimeCall::Schemas(pallet_schemas::Call::create_schema_v3 { .. }) => false,
				// Everything else is allowed on Mainnet
				_ => true,
			}
		}
	}
}

impl BaseCallFilter {
	fn is_utility_call_allowed(call: &pallet_utility::Call<Runtime>) -> bool {
		match call {
			pallet_utility::Call::batch { calls, .. } |
			pallet_utility::Call::batch_all { calls, .. } |
			pallet_utility::Call::force_batch { calls, .. } => calls.iter().any(Self::is_batch_call_allowed),
			_ => true,
		}
	}

	fn is_batch_call_allowed(call: &RuntimeCall) -> bool {
		match call {
			// Block all nested `batch` calls from utility batch
			RuntimeCall::Utility(pallet_utility::Call::batch { .. }) |
			RuntimeCall::Utility(pallet_utility::Call::batch_all { .. }) |
			RuntimeCall::Utility(pallet_utility::Call::force_batch { .. }) => false,

			// Block all `FrequencyTxPayment` calls from utility batch
			RuntimeCall::FrequencyTxPayment(..) => false,

			// Block `create_provider` and `create_schema` calls from utility batch
			RuntimeCall::Msa(pallet_msa::Call::create_provider { .. }) |
			RuntimeCall::Schemas(pallet_schemas::Call::create_schema { .. }) |
			RuntimeCall::Schemas(pallet_schemas::Call::create_schema_v2 { .. }) => false,
			RuntimeCall::Schemas(pallet_schemas::Call::create_schema_v3 { .. }) => false,

			// Block `Pays::No` calls from utility batch
			_ if Self::is_pays_no_call(call) => false,

			// Allow all other calls
			_ => true,
		}
	}

	fn is_pays_no_call(call: &RuntimeCall) -> bool {
		call.get_dispatch_info().pays_fee == Pays::No
	}
}

// Proxy Pallet Filters
impl InstanceFilter<RuntimeCall> for ProxyType {
	fn filter(&self, c: &RuntimeCall) -> bool {
		match self {
			ProxyType::Any => true,
			ProxyType::NonTransfer => matches!(
				c,
				// Sorted
				// Skip: RuntimeCall::Balances
				RuntimeCall::Capacity(..)
				| RuntimeCall::CollatorSelection(..)
				| RuntimeCall::Council(..)
				| RuntimeCall::Democracy(..)
				| RuntimeCall::FrequencyTxPayment(..) // Capacity Tx never transfer
				| RuntimeCall::Handles(..)
				| RuntimeCall::Messages(..)
				| RuntimeCall::Msa(..)
				| RuntimeCall::Multisig(..)
				// Skip: ParachainSystem(..)
				| RuntimeCall::Preimage(..)
				| RuntimeCall::Scheduler(..)
				| RuntimeCall::Schemas(..)
				| RuntimeCall::Session(..)
				| RuntimeCall::StatefulStorage(..)
				// Skip: RuntimeCall::Sudo
				// Skip: RuntimeCall::System
				| RuntimeCall::TechnicalCommittee(..)
				// Specifically omitting TimeRelease `transfer`, and `update_release_schedules`
				| RuntimeCall::TimeRelease(pallet_time_release::Call::claim{..})
				| RuntimeCall::TimeRelease(pallet_time_release::Call::claim_for{..})
				// Skip: RuntimeCall::Timestamp
				| RuntimeCall::Treasury(..)
				| RuntimeCall::Utility(..) // Calls inside a batch are also run through filters
			),
			ProxyType::Governance => matches!(
				c,
				RuntimeCall::Treasury(..) |
					RuntimeCall::Democracy(..) |
					RuntimeCall::TechnicalCommittee(..) |
					RuntimeCall::Council(..) |
					RuntimeCall::Utility(..) // Calls inside a batch are also run through filters
			),
			ProxyType::Staking => {
				matches!(
					c,
					RuntimeCall::Capacity(pallet_capacity::Call::stake { .. }) |
						RuntimeCall::CollatorSelection(
							pallet_collator_selection::Call::set_candidacy_bond { .. }
						)
				)
			},
			ProxyType::CancelProxy => {
				matches!(c, RuntimeCall::Proxy(pallet_proxy::Call::reject_announcement { .. }))
			},
		}
	}
	fn is_superset(&self, o: &Self) -> bool {
		match (self, o) {
			(x, y) if x == y => true,
			(ProxyType::Any, _) => true,
			(_, ProxyType::Any) => false,
			(ProxyType::NonTransfer, _) => true,
			_ => false,
		}
	}
}

/// PasskeyCallFilter to only allow calls to specified transactions to be executed
pub struct PasskeyCallFilter;

impl Contains<RuntimeCall> for PasskeyCallFilter {
	fn contains(call: &RuntimeCall) -> bool {
		match call {
			#[cfg(feature = "runtime-benchmarks")]
			RuntimeCall::System(frame_system::Call::remark { .. }) => true,

			RuntimeCall::Balances(_) | RuntimeCall::Capacity(_) => true,
			_ => false,
		}
	}
}

/// The SignedExtension to the basic transaction logic.
pub type SignedExtra = (
	frame_system::CheckNonZeroSender<Runtime>,
	frame_system::CheckSpecVersion<Runtime>,
	frame_system::CheckTxVersion<Runtime>,
	frame_system::CheckGenesis<Runtime>,
	frame_system::CheckEra<Runtime>,
	common_runtime::extensions::check_nonce::CheckNonce<Runtime>,
	frame_system::CheckWeight<Runtime>,
	pallet_frequency_tx_payment::ChargeFrqTransactionPayment<Runtime>,
	pallet_msa::CheckFreeExtrinsicUse<Runtime>,
	pallet_handles::handles_signed_extension::HandlesSignedExtension<Runtime>,
	frame_metadata_hash_extension::CheckMetadataHash<Runtime>,
	cumulus_primitives_storage_weight_reclaim::StorageWeightReclaim<Runtime>,
);
/// A Block signed with a Justification
pub type SignedBlock = generic::SignedBlock<Block>;

/// BlockId type as expected by this runtime.
pub type BlockId = generic::BlockId<Block>;

/// Block type as expected by this runtime.
pub type Block = generic::Block<Header, UncheckedExtrinsic>;

/// Unchecked extrinsic type as expected by this runtime.
pub type UncheckedExtrinsic =
	generic::UncheckedExtrinsic<Address, RuntimeCall, Signature, SignedExtra>;

/// Executive: handles dispatch to the various modules.
pub type Executive = frame_executive::Executive<
	Runtime,
	Block,
	frame_system::ChainContext<Runtime>,
	Runtime,
	AllPalletsWithSystem,
	(
		pallet_schemas::migration::v4::MigrateToV4<Runtime>,
		pallet_capacity::migration::provider_boost_init::ProviderBoostInit<Runtime>,
	),
>;

pub mod apis;

/// Opaque types. These are used by the CLI to instantiate machinery that don't need to know
/// the specifics of the runtime. They can then be made to be agnostic over specific formats
/// of data like extrinsics, allowing for them to continue syncing the network through upgrades
/// to even the core data structures.
pub mod opaque {
	use super::*;
	use sp_runtime::{
		generic,
		traits::{BlakeTwo256, Hash as HashT},
	};

	pub use sp_runtime::OpaqueExtrinsic as UncheckedExtrinsic;
	/// Opaque block header type.
	pub type Header = generic::Header<BlockNumber, BlakeTwo256>;
	/// Opaque block type.
	pub type Block = generic::Block<Header, UncheckedExtrinsic>;
	/// Opaque block identifier type.
	pub type BlockId = generic::BlockId<Block>;
	/// Opaque block hash type.
	pub type Hash = <BlakeTwo256 as HashT>::Output;
}

impl_opaque_keys! {
	pub struct SessionKeys {
		pub aura: Aura,
	}
}

// IMPORTANT: Remember to update spec_version in BOTH structs below
#[cfg(feature = "frequency")]
#[sp_version::runtime_version]
pub const VERSION: RuntimeVersion = RuntimeVersion {
	spec_name: create_runtime_str!("frequency"),
	impl_name: create_runtime_str!("frequency"),
	authoring_version: 1,
<<<<<<< HEAD
	spec_version: 110,
=======
	spec_version: 103,
>>>>>>> 70e3ae47
	impl_version: 0,
	apis: apis::RUNTIME_API_VERSIONS,
	transaction_version: 1,
	state_version: 1,
};

// IMPORTANT: Remember to update spec_version in above struct too
#[cfg(not(feature = "frequency"))]
#[sp_version::runtime_version]
pub const VERSION: RuntimeVersion = RuntimeVersion {
	spec_name: create_runtime_str!("frequency-testnet"),
	impl_name: create_runtime_str!("frequency"),
	authoring_version: 1,
<<<<<<< HEAD
	spec_version: 110,
=======
	spec_version: 103,
>>>>>>> 70e3ae47
	impl_version: 0,
	apis: apis::RUNTIME_API_VERSIONS,
	transaction_version: 1,
	state_version: 1,
};

/// The version information used to identify this runtime when compiled natively.
#[cfg(feature = "std")]
pub fn native_version() -> NativeVersion {
	NativeVersion { runtime_version: VERSION, can_author_with: Default::default() }
}

// Needs parameter_types! for the complex logic
parameter_types! {
	pub const Version: RuntimeVersion = VERSION;

	// This part is copied from Substrate's `bin/node/runtime/src/lib.rs`.
	//  The `RuntimeBlockLength` and `RuntimeBlockWeights` exist here because the
	// `DeletionWeightLimit` and `DeletionQueueDepth` depend on those to parameterize
	// the lazy contract deletion.
	pub RuntimeBlockLength: BlockLength =
		BlockLength::max_with_normal_ratio(5 * 1024 * 1024, NORMAL_DISPATCH_RATIO);

	pub RuntimeBlockWeights: BlockWeights = BlockWeights::builder()
		.base_block(BlockExecutionWeight::get())
		.for_class(DispatchClass::all(), |weights| {
			weights.base_extrinsic = ExtrinsicBaseWeight::get();
		})
		.for_class(DispatchClass::Normal, |weights| {
			weights.max_total = Some(NORMAL_DISPATCH_RATIO * MAXIMUM_BLOCK_WEIGHT);
		})
		.for_class(DispatchClass::Operational, |weights| {
			weights.max_total = Some(MAXIMUM_BLOCK_WEIGHT);
			// Operational transactions have some extra reserved space, so that they
			// are included even if block reached `MAXIMUM_BLOCK_WEIGHT`.
			weights.reserved = Some(
				MAXIMUM_BLOCK_WEIGHT - NORMAL_DISPATCH_RATIO * MAXIMUM_BLOCK_WEIGHT
			);
		})
		.avg_block_initialization(AVERAGE_ON_INITIALIZE_RATIO)
		.build_or_panic();
}

// Configure FRAME pallets to include in runtime.

impl frame_system::Config for Runtime {
	type RuntimeTask = RuntimeTask;
	/// The identifier used to distinguish between accounts.
	type AccountId = AccountId;
	/// Base call filter to use in dispatchable.
	// enable for cfg feature "frequency" only
	type BaseCallFilter = BaseCallFilter;
	/// The aggregated dispatch type that is available for extrinsics.
	type RuntimeCall = RuntimeCall;
	/// The lookup mechanism to get account ID from whatever is passed in dispatchers.
	type Lookup = AccountIdLookup<AccountId, ()>;
	/// The index type for storing how many extrinsics an account has signed.
	type Nonce = Index;
	/// The block type.
	type Block = Block;
	/// The type for hashing blocks and tries.
	type Hash = Hash;
	/// The hashing algorithm used.
	type Hashing = BlakeTwo256;
	/// The ubiquitous event type.
	type RuntimeEvent = RuntimeEvent;
	/// The ubiquitous origin type.
	type RuntimeOrigin = RuntimeOrigin;
	/// Maximum number of block number to block hash mappings to keep (oldest pruned first).
	type BlockHashCount = BlockHashCount;
	/// Runtime version.
	type Version = Version;
	/// Converts a module to an index of this module in the runtime.
	type PalletInfo = PalletInfo;
	/// The data to be stored in an account.
	type AccountData = pallet_balances::AccountData<Balance>;
	/// What to do if a new account is created.
	type OnNewAccount = ();
	/// What to do if an account is fully reaped from the system.
	type OnKilledAccount = ();
	/// The weight of database operations that the runtime can invoke.
	type DbWeight = RocksDbWeight;
	/// Weight information for the extrinsics of this pallet.
	type SystemWeightInfo = ();
	/// Block & extrinsics weights: base values and limits.
	type BlockWeights = RuntimeBlockWeights;
	/// The maximum length of a block (in bytes).
	type BlockLength = RuntimeBlockLength;
	/// This is used as an identifier of the chain. 42 is the generic substrate prefix.
	type SS58Prefix = Ss58Prefix;
	/// The action to take on a Runtime Upgrade
	#[cfg(any(not(feature = "frequency-no-relay"), feature = "frequency-lint-check"))]
	type OnSetCode = cumulus_pallet_parachain_system::ParachainSetCode<Self>;
	#[cfg(feature = "frequency-no-relay")]
	type OnSetCode = ();
	type MaxConsumers = FrameSystemMaxConsumers;
	///  A new way of configuring migrations that run in a single block.
	type SingleBlockMigrations = ();
	/// The migrator that is used to run Multi-Block-Migrations.
	type MultiBlockMigrator = ();
	/// A callback that executes in *every block* directly before all inherents were applied.
	type PreInherents = ();
	/// A callback that executes in *every block* directly after all inherents were applied.
	type PostInherents = ();
	/// A callback that executes in *every block* directly after all transactions were applied.
	type PostTransactions = ();
}

impl pallet_msa::Config for Runtime {
	type RuntimeEvent = RuntimeEvent;
	type WeightInfo = pallet_msa::weights::SubstrateWeight<Runtime>;
	// The conversion to a 32 byte AccountId
	type ConvertIntoAccountId32 = ConvertInto;
	// The maximum number of public keys per MSA
	type MaxPublicKeysPerMsa = MsaMaxPublicKeysPerMsa;
	// The maximum number of schema grants per delegation
	type MaxSchemaGrantsPerDelegation = MaxSchemaGrants;
	// The maximum provider name size (in bytes)
	type MaxProviderNameSize = MsaMaxProviderNameSize;
	// The type that provides schema related info
	type SchemaValidator = Schemas;
	// The type that provides `Handle` related info for a given `MesssageSourceAccount`
	type HandleProvider = Handles;
	// The number of blocks per virtual bucket
	type MortalityWindowSize = MSAMortalityWindowSize;
	// The maximum number of signatures that can be stored in the payload signature registry
	type MaxSignaturesStored = MSAMaxSignaturesStored;
	// The proposal type
	type Proposal = RuntimeCall;
	// The Council proposal provider interface
	type ProposalProvider = CouncilProposalProvider;
	// The origin that is allowed to create providers via governance
	type CreateProviderViaGovernanceOrigin = EitherOfDiverse<
		EnsureRoot<AccountId>,
		pallet_collective::EnsureMembers<AccountId, CouncilCollective, 1>,
	>;
}

impl pallet_capacity::Config for Runtime {
	type RuntimeEvent = RuntimeEvent;
	type WeightInfo = pallet_capacity::weights::SubstrateWeight<Runtime>;
	type Currency = Balances;
	type MinimumStakingAmount = CapacityMinimumStakingAmount;
	type MinimumTokenBalance = CapacityMinimumTokenBalance;
	type TargetValidator = Msa;
	type MaxUnlockingChunks = CapacityMaxUnlockingChunks;
	#[cfg(feature = "runtime-benchmarks")]
	type BenchmarkHelper = Msa;
	type UnstakingThawPeriod = CapacityUnstakingThawPeriod;
	type MaxEpochLength = CapacityMaxEpochLength;
	type EpochNumber = u32;
	type CapacityPerToken = CapacityPerToken;
	type RuntimeFreezeReason = RuntimeFreezeReason;
	type EraLength = CapacityRewardEraLength;
	type ProviderBoostHistoryLimit = ConstU32<30u32>;
	type RewardsProvider = Capacity;
	type MaxRetargetsPerRewardEra = ConstU32<16>;
	// Value determined by desired inflation rate limits for chosen economic model
	type RewardPoolEachEra = ConstU128<{ currency::CENTS.saturating_mul(172_602_740u128) }>;
	type RewardPercentCap = CapacityRewardCap;
	// Must evenly divide ProviderBoostHistoryLimit
	type RewardPoolChunkLength = ConstU32<5>;
}

impl pallet_schemas::Config for Runtime {
	type RuntimeEvent = RuntimeEvent;
	type WeightInfo = pallet_schemas::weights::SubstrateWeight<Runtime>;
	// The mininum size (in bytes) for a schema model
	type MinSchemaModelSizeBytes = SchemasMinModelSizeBytes;
	// The maximum number of schemas that can be registered
	type MaxSchemaRegistrations = SchemasMaxRegistrations;
	// The maximum length of a schema model (in bytes)
	type SchemaModelMaxBytesBoundedVecLimit = SchemasMaxBytesBoundedVecLimit;
	// The proposal type
	type Proposal = RuntimeCall;
	// The Council proposal provider interface
	type ProposalProvider = CouncilProposalProvider;
	// The origin that is allowed to create schemas via governance
	type CreateSchemaViaGovernanceOrigin = EitherOfDiverse<
		EnsureRoot<AccountId>,
		pallet_collective::EnsureProportionMoreThan<AccountId, CouncilCollective, 1, 2>,
	>;
	// Maximum number of schema grants that are allowed per schema
	type MaxSchemaSettingsPerSchema = MaxSchemaSettingsPerSchema;
}

// One storage item; key size is 32; value is size 4+4+16+32 bytes = 56 bytes.
pub type DepositBase = ConstU128<{ currency::deposit(1, 88) }>;
// Additional storage item size of 32 bytes.
pub type DepositFactor = ConstU128<{ currency::deposit(0, 32) }>;
pub type MaxSignatories = ConstU32<100>;

// See https://paritytech.github.io/substrate/master/pallet_multisig/pallet/trait.Config.html for
// the descriptions of these configs.
impl pallet_multisig::Config for Runtime {
	type RuntimeEvent = RuntimeEvent;
	type RuntimeCall = RuntimeCall;
	type Currency = Balances;
	type DepositBase = DepositBase;
	type DepositFactor = DepositFactor;
	type MaxSignatories = MaxSignatories;
	type WeightInfo = weights::pallet_multisig::SubstrateWeight<Runtime>;
}

/// Need this declaration method for use + type safety in benchmarks
pub type MaxReleaseSchedules = ConstU32<{ MAX_RELEASE_SCHEDULES }>;

// See https://paritytech.github.io/substrate/master/pallet_vesting/index.html for
// the descriptions of these configs.
impl pallet_time_release::Config for Runtime {
	type RuntimeEvent = RuntimeEvent;
	type Balance = Balance;
	type Currency = Balances;
	type MinReleaseTransfer = MinReleaseTransfer;
	type TransferOrigin = EnsureSigned<AccountId>;
	type WeightInfo = pallet_time_release::weights::SubstrateWeight<Runtime>;
	type MaxReleaseSchedules = MaxReleaseSchedules;
	#[cfg(any(not(feature = "frequency-no-relay"), feature = "frequency-lint-check"))]
	type BlockNumberProvider = RelaychainDataProvider<Runtime>;
	#[cfg(feature = "frequency-no-relay")]
	type BlockNumberProvider = System;
	type RuntimeFreezeReason = RuntimeFreezeReason;
}

// See https://paritytech.github.io/substrate/master/pallet_timestamp/index.html for
// the descriptions of these configs.
impl pallet_timestamp::Config for Runtime {
	/// A timestamp: milliseconds since the unix epoch.
	type Moment = u64;
	type OnTimestampSet = ();
	type MinimumPeriod = MinimumPeriod;
	type WeightInfo = weights::pallet_timestamp::SubstrateWeight<Runtime>;
}

// See https://paritytech.github.io/substrate/master/pallet_authorship/index.html for
// the descriptions of these configs.
impl pallet_authorship::Config for Runtime {
	type FindAuthor = pallet_session::FindAccountFromAuthorIndex<Self, Aura>;
	type EventHandler = (CollatorSelection,);
}

impl pallet_balances::Config for Runtime {
	type MaxLocks = BalancesMaxLocks;
	/// The type for recording an account's balance.
	type Balance = Balance;
	/// The ubiquitous event type.
	type RuntimeEvent = RuntimeEvent;
	type DustRemoval = ();
	type ExistentialDeposit = ConstU128<EXISTENTIAL_DEPOSIT>;
	type AccountStore = System;
	type WeightInfo = weights::pallet_balances::SubstrateWeight<Runtime>;
	type MaxReserves = BalancesMaxReserves;
	type ReserveIdentifier = [u8; 8];
	type MaxFreezes = BalancesMaxFreezes;
	type RuntimeHoldReason = RuntimeHoldReason;
	type RuntimeFreezeReason = RuntimeFreezeReason;
	type FreezeIdentifier = RuntimeFreezeReason;
}
// Needs parameter_types! for the Weight type
parameter_types! {
	// The maximum weight that may be scheduled per block for any dispatchables of less priority than schedule::HARD_DEADLINE.
	pub MaximumSchedulerWeight: Weight = Perbill::from_percent(10) * RuntimeBlockWeights::get().max_block;
	pub MaxCollectivesProposalWeight: Weight = Perbill::from_percent(50) * RuntimeBlockWeights::get().max_block;
}

// See also https://docs.rs/pallet-scheduler/latest/pallet_scheduler/trait.Config.html
impl pallet_scheduler::Config for Runtime {
	type RuntimeEvent = RuntimeEvent;
	type RuntimeOrigin = RuntimeOrigin;
	type PalletsOrigin = OriginCaller;
	type RuntimeCall = RuntimeCall;
	type MaximumWeight = MaximumSchedulerWeight;
	/// Origin to schedule or cancel calls
	/// Set to Root or a simple majority of the Frequency Council
	type ScheduleOrigin = EitherOfDiverse<
		EnsureRoot<AccountId>,
		pallet_collective::EnsureProportionAtLeast<AccountId, CouncilCollective, 1, 2>,
	>;
	type MaxScheduledPerBlock = SchedulerMaxScheduledPerBlock;
	type WeightInfo = weights::pallet_scheduler::SubstrateWeight<Runtime>;
	type OriginPrivilegeCmp = EqualPrivilegeOnly;
	type Preimages = Preimage;
}

parameter_types! {
	pub const PreimageHoldReason: RuntimeHoldReason = RuntimeHoldReason::Preimage(pallet_preimage::HoldReason::Preimage);
}

// See https://paritytech.github.io/substrate/master/pallet_preimage/index.html for
// the descriptions of these configs.
impl pallet_preimage::Config for Runtime {
	type WeightInfo = weights::pallet_preimage::SubstrateWeight<Runtime>;
	type RuntimeEvent = RuntimeEvent;
	type Currency = Balances;
	// Allow the Technical council to request preimages without deposit or fees
	type ManagerOrigin = EitherOfDiverse<
		EnsureRoot<AccountId>,
		pallet_collective::EnsureMember<AccountId, TechnicalCommitteeCollective>,
	>;

	type Consideration = HoldConsideration<
		AccountId,
		Balances,
		PreimageHoldReason,
		LinearStoragePrice<PreimageBaseDeposit, PreimageByteDeposit, Balance>,
	>;
}

// See https://paritytech.github.io/substrate/master/pallet_collective/index.html for
// the descriptions of these configs.
type CouncilCollective = pallet_collective::Instance1;
impl pallet_collective::Config<CouncilCollective> for Runtime {
	type RuntimeOrigin = RuntimeOrigin;
	type Proposal = RuntimeCall;
	type RuntimeEvent = RuntimeEvent;
	type MotionDuration = CouncilMotionDuration;
	type MaxProposals = CouncilMaxProposals;
	type MaxMembers = CouncilMaxMembers;
	type DefaultVote = pallet_collective::PrimeDefaultVote;
	type WeightInfo = weights::pallet_collective_council::SubstrateWeight<Runtime>;
	type SetMembersOrigin = EnsureRoot<Self::AccountId>;
	type MaxProposalWeight = MaxCollectivesProposalWeight;
}

type TechnicalCommitteeCollective = pallet_collective::Instance2;
impl pallet_collective::Config<TechnicalCommitteeCollective> for Runtime {
	type RuntimeOrigin = RuntimeOrigin;
	type Proposal = RuntimeCall;
	type RuntimeEvent = RuntimeEvent;
	type MotionDuration = TCMotionDuration;
	type MaxProposals = TCMaxProposals;
	type MaxMembers = TCMaxMembers;
	type DefaultVote = pallet_collective::PrimeDefaultVote;
	type WeightInfo = weights::pallet_collective_technical_committee::SubstrateWeight<Runtime>;
	type SetMembersOrigin = EnsureRoot<Self::AccountId>;
	type MaxProposalWeight = MaxCollectivesProposalWeight;
}

// see https://paritytech.github.io/substrate/master/pallet_democracy/pallet/trait.Config.html
// for the definitions of these configs
impl pallet_democracy::Config for Runtime {
	type CooloffPeriod = CooloffPeriod;
	type Currency = Balances;
	type EnactmentPeriod = EnactmentPeriod;
	type RuntimeEvent = RuntimeEvent;
	type FastTrackVotingPeriod = FastTrackVotingPeriod;
	type InstantAllowed = ConstBool<true>;
	type LaunchPeriod = LaunchPeriod;
	type MaxProposals = DemocracyMaxProposals;
	type MaxVotes = DemocracyMaxVotes;
	type MinimumDeposit = MinimumDeposit;
	type Scheduler = Scheduler;
	type Slash = ();
	// Treasury;
	type WeightInfo = weights::pallet_democracy::SubstrateWeight<Runtime>;
	type VoteLockingPeriod = EnactmentPeriod;
	// Same as EnactmentPeriod
	type VotingPeriod = VotingPeriod;
	type Preimages = Preimage;
	type MaxDeposits = ConstU32<100>;
	type MaxBlacklisted = ConstU32<100>;

	// See https://paritytech.github.io/substrate/master/pallet_democracy/index.html for
	// the descriptions of these origins.
	// See https://paritytech.github.io/substrate/master/pallet_democracy/pallet/trait.Config.html for
	// the definitions of these config traits.
	/// A unanimous council can have the next scheduled referendum be a straight default-carries
	/// (NTB) vote.
	type ExternalDefaultOrigin = EitherOfDiverse<
		pallet_collective::EnsureProportionAtLeast<AccountId, CouncilCollective, 1, 1>,
		frame_system::EnsureRoot<AccountId>,
	>;

	/// A simple-majority of 50% + 1 can have the next scheduled referendum be a straight majority-carries vote.
	type ExternalMajorityOrigin = EitherOfDiverse<
		pallet_collective::EnsureProportionMoreThan<AccountId, CouncilCollective, 1, 2>,
		frame_system::EnsureRoot<AccountId>,
	>;
	/// A straight majority (at least 50%) of the council can decide what their next motion is.
	type ExternalOrigin = EitherOfDiverse<
		pallet_collective::EnsureProportionAtLeast<AccountId, CouncilCollective, 1, 2>,
		frame_system::EnsureRoot<AccountId>,
	>;
	// Origin from which the new proposal can be made.
	// The success variant is the account id of the depositor.
	type SubmitOrigin = frame_system::EnsureSigned<AccountId>;

	/// Two thirds of the technical committee can have an ExternalMajority/ExternalDefault vote
	/// be tabled immediately and with a shorter voting/enactment period.
	type FastTrackOrigin = EitherOfDiverse<
		pallet_collective::EnsureProportionAtLeast<AccountId, TechnicalCommitteeCollective, 2, 3>,
		frame_system::EnsureRoot<AccountId>,
	>;
	/// Origin from which the next majority-carries (or more permissive) referendum may be tabled to
	/// vote immediately and asynchronously in a similar manner to the emergency origin.
	/// Requires TechnicalCommittee to be unanimous.
	type InstantOrigin = EitherOfDiverse<
		pallet_collective::EnsureProportionAtLeast<AccountId, TechnicalCommitteeCollective, 1, 1>,
		frame_system::EnsureRoot<AccountId>,
	>;
	/// Overarching type of all pallets origins
	type PalletsOrigin = OriginCaller;

	/// To cancel a proposal which has been passed, 2/3 of the council must agree to it.
	type CancellationOrigin = EitherOfDiverse<
		pallet_collective::EnsureProportionAtLeast<AccountId, CouncilCollective, 2, 3>,
		EnsureRoot<AccountId>,
	>;
	/// To cancel a proposal before it has been passed, the technical committee must be unanimous or
	/// Root must agree.
	type CancelProposalOrigin = EitherOfDiverse<
		EnsureRoot<AccountId>,
		pallet_collective::EnsureProportionAtLeast<AccountId, TechnicalCommitteeCollective, 1, 1>,
	>;

	/// This origin can blacklist proposals.
	type BlacklistOrigin = EnsureRoot<AccountId>;

	/// Any single technical committee member may veto a coming council proposal, however they can
	/// only do it once and it lasts only for the cool-off period.
	type VetoOrigin = pallet_collective::EnsureMember<AccountId, TechnicalCommitteeCollective>;
}

parameter_types! {
	pub TreasuryAccount: AccountId = TreasuryPalletId::get().into_account_truncating();
	pub const PayoutSpendPeriod: BlockNumber = 30 * DAYS;
}

// See https://paritytech.github.io/substrate/master/pallet_treasury/index.html for
// the descriptions of these configs.
impl pallet_treasury::Config for Runtime {
	/// Treasury Account: 5EYCAe5ijiYfyeZ2JJCGq56LmPyNRAKzpG4QkoQkkQNB5e6Z
	type PalletId = TreasuryPalletId;
	type Currency = Balances;
	type RuntimeEvent = RuntimeEvent;
	type WeightInfo = weights::pallet_treasury::SubstrateWeight<Runtime>;

	/// Who approves treasury proposals?
	/// - Root (sudo or governance)
	/// - 3/5ths of the Frequency Council
	type ApproveOrigin = EitherOfDiverse<
		EnsureRoot<AccountId>,
		pallet_collective::EnsureProportionAtLeast<AccountId, CouncilCollective, 3, 5>,
	>;

	/// Who rejects treasury proposals?
	/// - Root (sudo or governance)
	/// - Simple majority of the Frequency Council
	type RejectOrigin = EitherOfDiverse<
		EnsureRoot<AccountId>,
		pallet_collective::EnsureProportionMoreThan<AccountId, CouncilCollective, 1, 2>,
	>;

	/// Spending funds outside of the proposal?
	/// Nobody
	type SpendOrigin = frame_support::traits::NeverEnsureOrigin<Balance>;

	/// Rejected proposals lose their bond
	/// This takes the slashed amount and is often set to the Treasury
	/// We burn it so there is no incentive to the treasury to reject to enrich itself
	type OnSlash = ();

	/// Bond 5% of a treasury proposal
	type ProposalBond = ProposalBondPercent;

	/// Minimum bond of 100 Tokens
	type ProposalBondMinimum = ProposalBondMinimum;

	/// Max bond of 1_000 Tokens
	type ProposalBondMaximum = ProposalBondMaximum;

	/// Pay out on a 4-week basis
	type SpendPeriod = SpendPeriod;

	/// Do not burn any unused funds
	type Burn = ();

	/// Where should tokens burned from the treasury go?
	/// Set to go to /dev/null
	type BurnDestination = ();

	/// Runtime hooks to external pallet using treasury to compute spend funds.
	/// Set to Bounties often.
	/// Not currently in use
	type SpendFunds = ();

	/// 64
	type MaxApprovals = MaxApprovals;

	type AssetKind = ();
	type Beneficiary = AccountId;
	type BeneficiaryLookup = IdentityLookup<Self::Beneficiary>;
	type Paymaster = PayFromAccount<Balances, TreasuryAccount>;
	type BalanceConverter = UnityAssetBalanceConversion;
	type PayoutPeriod = PayoutSpendPeriod;
	#[cfg(feature = "runtime-benchmarks")]
	type BenchmarkHelper = ();
}

// See https://paritytech.github.io/substrate/master/pallet_transaction_payment/index.html for
// the descriptions of these configs.
impl pallet_transaction_payment::Config for Runtime {
	type RuntimeEvent = RuntimeEvent;
	type OnChargeTransaction = pallet_transaction_payment::CurrencyAdapter<Balances, ()>;
	type WeightToFee = WeightToFee;
	type LengthToFee = ConstantMultiplier<Balance, TransactionByteFee>;
	type FeeMultiplierUpdate = SlowAdjustingFeeUpdate<Self>;
	type OperationalFeeMultiplier = TransactionPaymentOperationalFeeMultiplier;
}

use pallet_frequency_tx_payment::Call as FrequencyPaymentCall;
use pallet_handles::Call as HandlesCall;
use pallet_messages::Call as MessagesCall;
use pallet_msa::Call as MsaCall;
use pallet_stateful_storage::Call as StatefulStorageCall;

pub struct CapacityEligibleCalls;
impl GetStableWeight<RuntimeCall, Weight> for CapacityEligibleCalls {
	fn get_stable_weight(call: &RuntimeCall) -> Option<Weight> {
		use pallet_frequency_tx_payment::capacity_stable_weights::WeightInfo;
		match call {
			RuntimeCall::Msa(MsaCall::add_public_key_to_msa { .. }) => Some(
				capacity_stable_weights::SubstrateWeight::<Runtime>::add_public_key_to_msa()
			),
			RuntimeCall::Msa(MsaCall::create_sponsored_account_with_delegation {  add_provider_payload, .. }) => Some(capacity_stable_weights::SubstrateWeight::<Runtime>::create_sponsored_account_with_delegation(add_provider_payload.schema_ids.len() as u32)),
			RuntimeCall::Msa(MsaCall::grant_delegation { add_provider_payload, .. }) => Some(capacity_stable_weights::SubstrateWeight::<Runtime>::grant_delegation(add_provider_payload.schema_ids.len() as u32)),
			RuntimeCall::Messages(MessagesCall::add_ipfs_message { .. }) => Some(capacity_stable_weights::SubstrateWeight::<Runtime>::add_ipfs_message()),
			RuntimeCall::Messages(MessagesCall::add_onchain_message { payload, .. }) => Some(capacity_stable_weights::SubstrateWeight::<Runtime>::add_onchain_message(payload.len() as u32)),
			RuntimeCall::StatefulStorage(StatefulStorageCall::apply_item_actions { actions, ..}) => Some(capacity_stable_weights::SubstrateWeight::<Runtime>::apply_item_actions(StatefulStorage::sum_add_actions_bytes(actions))),
			RuntimeCall::StatefulStorage(StatefulStorageCall::upsert_page { payload, ..}) => Some(capacity_stable_weights::SubstrateWeight::<Runtime>::upsert_page(payload.len() as u32)),
			RuntimeCall::StatefulStorage(StatefulStorageCall::delete_page { .. }) => Some(capacity_stable_weights::SubstrateWeight::<Runtime>::delete_page()),
			RuntimeCall::StatefulStorage(StatefulStorageCall::apply_item_actions_with_signature { payload, ..}) => Some(capacity_stable_weights::SubstrateWeight::<Runtime>::apply_item_actions_with_signature(StatefulStorage::sum_add_actions_bytes(&payload.actions))),
			RuntimeCall::StatefulStorage(StatefulStorageCall::apply_item_actions_with_signature_v2 { payload, ..}) => Some(capacity_stable_weights::SubstrateWeight::<Runtime>::apply_item_actions_with_signature(StatefulStorage::sum_add_actions_bytes(&payload.actions))),
			RuntimeCall::StatefulStorage(StatefulStorageCall::upsert_page_with_signature { payload, ..}) => Some(capacity_stable_weights::SubstrateWeight::<Runtime>::upsert_page_with_signature(payload.payload.len() as u32 )),
			RuntimeCall::StatefulStorage(StatefulStorageCall::upsert_page_with_signature_v2 { payload, ..}) => Some(capacity_stable_weights::SubstrateWeight::<Runtime>::upsert_page_with_signature(payload.payload.len() as u32 )),
			RuntimeCall::StatefulStorage(StatefulStorageCall::delete_page_with_signature { .. }) => Some(capacity_stable_weights::SubstrateWeight::<Runtime>::delete_page_with_signature()),
			RuntimeCall::StatefulStorage(StatefulStorageCall::delete_page_with_signature_v2 { .. }) => Some(capacity_stable_weights::SubstrateWeight::<Runtime>::delete_page_with_signature()),
			RuntimeCall::Handles(HandlesCall::claim_handle { payload, .. }) => Some(capacity_stable_weights::SubstrateWeight::<Runtime>::claim_handle(payload.base_handle.len() as u32)),
			RuntimeCall::Handles(HandlesCall::change_handle { payload, .. }) => Some(capacity_stable_weights::SubstrateWeight::<Runtime>::change_handle(payload.base_handle.len() as u32)),
			_ => None,
		}
	}

	fn get_inner_calls(outer_call: &RuntimeCall) -> Option<Vec<&RuntimeCall>> {
		match outer_call {
			RuntimeCall::FrequencyTxPayment(FrequencyPaymentCall::pay_with_capacity {
				call,
				..
			}) => return Some(vec![call]),
			RuntimeCall::FrequencyTxPayment(
				FrequencyPaymentCall::pay_with_capacity_batch_all { calls, .. },
			) => return Some(calls.iter().collect()),
			_ => Some(vec![outer_call]),
		}
	}
}

impl pallet_frequency_tx_payment::Config for Runtime {
	type RuntimeEvent = RuntimeEvent;
	type RuntimeCall = RuntimeCall;
	type Capacity = Capacity;
	type WeightInfo = pallet_frequency_tx_payment::weights::SubstrateWeight<Runtime>;
	type CapacityCalls = CapacityEligibleCalls;
	type OnChargeCapacityTransaction = pallet_frequency_tx_payment::CapacityAdapter<Balances, Msa>;
	type BatchProvider = CapacityBatchProvider;
	type MaximumCapacityBatchLength = MaximumCapacityBatchLength;
}

/// Configurations for passkey pallet
#[cfg(any(not(feature = "frequency"), feature = "frequency-lint-check"))]
impl pallet_passkey::Config for Runtime {
	type RuntimeEvent = RuntimeEvent;
	type RuntimeCall = RuntimeCall;
	type WeightInfo = pallet_passkey::weights::SubstrateWeight<Runtime>;
	type ConvertIntoAccountId32 = ConvertInto;
	type PasskeyCallFilter = PasskeyCallFilter;
	#[cfg(feature = "runtime-benchmarks")]
	type Currency = Balances;
}

#[cfg(any(not(feature = "frequency-no-relay"), feature = "frequency-lint-check"))]
/// Maximum number of blocks simultaneously accepted by the Runtime, not yet included
/// into the relay chain.
const UNINCLUDED_SEGMENT_CAPACITY: u32 = 1;
#[cfg(any(not(feature = "frequency-no-relay"), feature = "frequency-lint-check"))]
/// How many parachain blocks are processed by the relay chain per parent. Limits the
/// number of blocks authored per slot.
const BLOCK_PROCESSING_VELOCITY: u32 = 1;
#[cfg(any(not(feature = "frequency-no-relay"), feature = "frequency-lint-check"))]
/// Relay chain slot duration, in milliseconds.
const RELAY_CHAIN_SLOT_DURATION_MILLIS: u32 = 6000;

// See https://paritytech.github.io/substrate/master/pallet_parachain_system/index.html for
// the descriptions of these configs.
#[cfg(any(not(feature = "frequency-no-relay"), feature = "frequency-lint-check"))]
impl cumulus_pallet_parachain_system::Config for Runtime {
	type RuntimeEvent = RuntimeEvent;
	type OnSystemEvent = ();
	type SelfParaId = parachain_info::Pallet<Runtime>;
	type DmpQueue = frame_support::traits::EnqueueWithOrigin<(), sp_core::ConstU8<0>>;
	type ReservedDmpWeight = ();
	type OutboundXcmpMessageSource = ();
	type XcmpMessageHandler = ();
	type ReservedXcmpWeight = ();
	type CheckAssociatedRelayNumber = RelayNumberMonotonicallyIncreases;
	type WeightInfo = ();
	// TODO: Remove this when Async Backing is activated and the feature is set for cumulus-pallet-parachain-system
	#[cfg(feature = "parameterized-consensus-hook")]
	type ConsensusHook = ConsensusHook;
}

#[cfg(any(not(feature = "frequency-no-relay"), feature = "frequency-lint-check"))]
pub type ConsensusHook = cumulus_pallet_aura_ext::FixedVelocityConsensusHook<
	Runtime,
	RELAY_CHAIN_SLOT_DURATION_MILLIS,
	BLOCK_PROCESSING_VELOCITY,
	UNINCLUDED_SEGMENT_CAPACITY,
>;

impl parachain_info::Config for Runtime {}

impl cumulus_pallet_aura_ext::Config for Runtime {}

// See https://paritytech.github.io/substrate/master/pallet_session/index.html for
// the descriptions of these configs.
impl pallet_session::Config for Runtime {
	type RuntimeEvent = RuntimeEvent;
	type ValidatorId = <Self as frame_system::Config>::AccountId;
	// we don't have stash and controller, thus we don't need the convert as well.
	type ValidatorIdOf = pallet_collator_selection::IdentityCollator;
	type ShouldEndSession = pallet_session::PeriodicSessions<SessionPeriod, SessionOffset>;
	type NextSessionRotation = pallet_session::PeriodicSessions<SessionPeriod, SessionOffset>;
	type SessionManager = CollatorSelection;
	// Essentially just Aura, but lets be pedantic.
	type SessionHandler = <SessionKeys as sp_runtime::traits::OpaqueKeys>::KeyTypeIdProviders;
	type Keys = SessionKeys;
	type WeightInfo = weights::pallet_session::SubstrateWeight<Runtime>;
}

// See https://paritytech.github.io/substrate/master/pallet_aura/index.html for
// the descriptions of these configs.
impl pallet_aura::Config for Runtime {
	type AuthorityId = AuraId;
	type DisabledValidators = ();
	type MaxAuthorities = AuraMaxAuthorities;
	type AllowMultipleBlocksPerSlot = ConstBool<false>;
	type SlotDuration = ConstU64<SLOT_DURATION>;
}

// See https://paritytech.github.io/substrate/master/pallet_collator_selection/index.html for
// the descriptions of these configs.
impl pallet_collator_selection::Config for Runtime {
	type RuntimeEvent = RuntimeEvent;
	type Currency = Balances;

	// Origin that can dictate updating parameters of this pallet.
	// Currently only root or a 3/5ths council vote.
	type UpdateOrigin = EitherOfDiverse<
		EnsureRoot<AccountId>,
		pallet_collective::EnsureProportionAtLeast<AccountId, CouncilCollective, 3, 5>,
	>;

	// Account Identifier from which the internal Pot is generated.
	// Set to something that NEVER gets a balance i.e. No block rewards.
	type PotId = NeverDepositIntoId;

	// Maximum number of candidates that we should have. This is enforced in code.
	//
	// This does not take into account the invulnerables.
	type MaxCandidates = CollatorMaxCandidates;

	// Minimum number of candidates that we should have. This is used for disaster recovery.
	//
	// This does not take into account the invulnerables.
	type MinEligibleCollators = CollatorMinCandidates;

	// Maximum number of invulnerables. This is enforced in code.
	type MaxInvulnerables = CollatorMaxInvulnerables;

	// Will be kicked if block is not produced in threshold.
	// should be a multiple of session or things will get inconsistent
	type KickThreshold = CollatorKickThreshold;

	/// A stable ID for a validator.
	type ValidatorId = <Self as frame_system::Config>::AccountId;

	// A conversion from account ID to validator ID.
	//
	// Its cost must be at most one storage read.
	type ValidatorIdOf = pallet_collator_selection::IdentityCollator;

	// Validate a user is registered
	type ValidatorRegistration = Session;

	type WeightInfo = weights::pallet_collator_selection::SubstrateWeight<Runtime>;
}

// https://paritytech.github.io/polkadot-sdk/master/pallet_proxy/pallet/trait.Config.html
impl pallet_proxy::Config for Runtime {
	type RuntimeEvent = RuntimeEvent;
	type RuntimeCall = RuntimeCall;
	type Currency = Balances;
	type ProxyType = ProxyType;
	type ProxyDepositBase = ProxyDepositBase;
	type ProxyDepositFactor = ProxyDepositFactor;
	type MaxProxies = MaxProxies;
	type MaxPending = MaxPending;
	type CallHasher = BlakeTwo256;
	type AnnouncementDepositBase = AnnouncementDepositBase;
	type AnnouncementDepositFactor = AnnouncementDepositFactor;
	type WeightInfo = weights::pallet_proxy::SubstrateWeight<Runtime>;
}

// End Proxy Pallet Config

impl pallet_messages::Config for Runtime {
	type RuntimeEvent = RuntimeEvent;
	type WeightInfo = pallet_messages::weights::SubstrateWeight<Runtime>;
	// The type that supplies MSA info
	type MsaInfoProvider = Msa;
	// The type that validates schema grants
	type SchemaGrantValidator = Msa;
	// The type that provides schema info
	type SchemaProvider = Schemas;
	// The maximum message payload in bytes
	type MessagesMaxPayloadSizeBytes = MessagesMaxPayloadSizeBytes;

	/// A set of helper functions for benchmarking.
	#[cfg(feature = "runtime-benchmarks")]
	type MsaBenchmarkHelper = Msa;
	#[cfg(feature = "runtime-benchmarks")]
	type SchemaBenchmarkHelper = Schemas;
}

impl pallet_stateful_storage::Config for Runtime {
	type RuntimeEvent = RuntimeEvent;
	type WeightInfo = pallet_stateful_storage::weights::SubstrateWeight<Runtime>;
	/// The maximum size of a page (in bytes) for an Itemized storage model
	type MaxItemizedPageSizeBytes = MaxItemizedPageSizeBytes;
	/// The maximum size of a page (in bytes) for a Paginated storage model
	type MaxPaginatedPageSizeBytes = MaxPaginatedPageSizeBytes;
	/// The maximum size of a single item in an itemized storage model (in bytes)
	type MaxItemizedBlobSizeBytes = MaxItemizedBlobSizeBytes;
	/// The maximum number of pages in a Paginated storage model
	type MaxPaginatedPageId = MaxPaginatedPageId;
	/// The maximum number of actions in itemized actions
	type MaxItemizedActionsCount = MaxItemizedActionsCount;
	/// The type that supplies MSA info
	type MsaInfoProvider = Msa;
	/// The type that validates schema grants
	type SchemaGrantValidator = Msa;
	/// The type that provides schema info
	type SchemaProvider = Schemas;
	/// Hasher for Child Tree keys
	type KeyHasher = Twox128;
	/// The conversion to a 32 byte AccountId
	type ConvertIntoAccountId32 = ConvertInto;
	/// The number of blocks per virtual bucket
	type MortalityWindowSize = StatefulMortalityWindowSize;

	/// A set of helper functions for benchmarking.
	#[cfg(feature = "runtime-benchmarks")]
	type MsaBenchmarkHelper = Msa;
	#[cfg(feature = "runtime-benchmarks")]
	type SchemaBenchmarkHelper = Schemas;
}

impl pallet_handles::Config for Runtime {
	/// The overarching event type.
	type RuntimeEvent = RuntimeEvent;
	/// Weight information for extrinsics in this pallet.
	type WeightInfo = pallet_handles::weights::SubstrateWeight<Runtime>;
	/// The type that supplies MSA info
	type MsaInfoProvider = Msa;
	/// The minimum suffix value
	type HandleSuffixMin = HandleSuffixMin;
	/// The maximum suffix value
	type HandleSuffixMax = HandleSuffixMax;
	/// The conversion to a 32 byte AccountId
	type ConvertIntoAccountId32 = ConvertInto;
	// The number of blocks per virtual bucket
	type MortalityWindowSize = MSAMortalityWindowSize;
	/// A set of helper functions for benchmarking.
	#[cfg(feature = "runtime-benchmarks")]
	type MsaBenchmarkHelper = Msa;
}

// See https://paritytech.github.io/substrate/master/pallet_sudo/index.html for
// the descriptions of these configs.
#[cfg(any(not(feature = "frequency"), feature = "frequency-lint-check"))]
impl pallet_sudo::Config for Runtime {
	type RuntimeEvent = RuntimeEvent;
	type RuntimeCall = RuntimeCall;
	/// using original weights from sudo pallet
	type WeightInfo = pallet_sudo::weights::SubstrateWeight<Runtime>;
}

// See https://paritytech.github.io/substrate/master/pallet_utility/index.html for
// the descriptions of these configs.
impl pallet_utility::Config for Runtime {
	type RuntimeEvent = RuntimeEvent;
	type RuntimeCall = RuntimeCall;
	type PalletsOrigin = OriginCaller;
	type WeightInfo = weights::pallet_utility::SubstrateWeight<Runtime>;
}

// Create the runtime by composing the FRAME pallets that were previously configured.
construct_runtime!(
	pub enum Runtime {
		// System support stuff.
		System: frame_system::{Pallet, Call, Config<T>, Storage, Event<T>} = 0,
		#[cfg(any(not(feature = "frequency-no-relay"), feature = "frequency-lint-check"))]
		ParachainSystem: cumulus_pallet_parachain_system::{
			Pallet, Call, Config<T>, Storage, Inherent, Event<T>, ValidateUnsigned,
		} = 1,
		Timestamp: pallet_timestamp::{Pallet, Call, Storage, Inherent} = 2,
		ParachainInfo: parachain_info::{Pallet, Storage, Config<T>} = 3,

		// Sudo removed from mainnet Jan 2023
		#[cfg(any(not(feature = "frequency"), feature = "frequency-lint-check"))]
		Sudo: pallet_sudo::{Pallet, Call, Config<T>, Storage, Event<T> }= 4,

		Preimage: pallet_preimage::{Pallet, Call, Storage, Event<T>, HoldReason} = 5,
		Democracy: pallet_democracy::{Pallet, Call, Config<T>, Storage, Event<T> } = 6,
		Scheduler: pallet_scheduler::{Pallet, Call, Storage, Event<T> } = 8,
		Utility: pallet_utility::{Pallet, Call, Event} = 9,

		// Monetary stuff.
		Balances: pallet_balances::{Pallet, Call, Storage, Config<T>, Event<T>} = 10,
		TransactionPayment: pallet_transaction_payment::{Pallet, Storage, Event<T>} = 11,

		// Collectives
		Council: pallet_collective::<Instance1>::{Pallet, Call, Config<T,I>, Storage, Event<T>, Origin<T>} = 12,
		TechnicalCommittee: pallet_collective::<Instance2>::{Pallet, Call, Config<T,I>, Storage, Event<T>, Origin<T>} = 13,

		// Treasury
		Treasury: pallet_treasury::{Pallet, Call, Storage, Config<T>, Event<T>} = 14,

		// Collator support. The order of these 4 are important and shall not change.
		Authorship: pallet_authorship::{Pallet, Storage} = 20,
		CollatorSelection: pallet_collator_selection::{Pallet, Call, Storage, Event<T>, Config<T>} = 21,
		Session: pallet_session::{Pallet, Call, Storage, Event, Config<T>} = 22,
		Aura: pallet_aura::{Pallet, Storage, Config<T>} = 23,
		AuraExt: cumulus_pallet_aura_ext::{Pallet, Storage, Config<T>} = 24,

		// Signatures
		Multisig: pallet_multisig::{Pallet, Call, Storage, Event<T>} = 30,

		// FRQC Update
		TimeRelease: pallet_time_release::{Pallet, Call, Storage, Event<T>, Config<T>, FreezeReason} = 40,

		// Allowing accounts to give permission to other accounts to dispatch types of calls from their signed origin
		Proxy: pallet_proxy = 43,

		// Frequency related pallets
		Msa: pallet_msa::{Pallet, Call, Storage, Event<T>} = 60,
		Messages: pallet_messages::{Pallet, Call, Storage, Event<T>} = 61,
		Schemas: pallet_schemas::{Pallet, Call, Storage, Event<T>, Config<T>} = 62,
		StatefulStorage: pallet_stateful_storage::{Pallet, Call, Storage, Event<T>} = 63,
		Capacity: pallet_capacity::{Pallet, Call, Storage, Event<T>, FreezeReason} = 64,
		FrequencyTxPayment: pallet_frequency_tx_payment::{Pallet, Call, Event<T>} = 65,
		Handles: pallet_handles::{Pallet, Call, Storage, Event<T>} = 66,
		// Currently enabled only under feature flag
		#[cfg(any(not(feature = "frequency"), feature = "frequency-lint-check"))]
		Passkey: pallet_passkey::{Pallet, Call, Storage, Event<T>, ValidateUnsigned} = 67,
	}
);

#[cfg(feature = "runtime-benchmarks")]
#[macro_use]
extern crate frame_benchmarking;

#[cfg(feature = "runtime-benchmarks")]
mod benches {
	define_benchmarks!(
		// Substrate
		[frame_system, SystemBench::<Runtime>]
		[pallet_balances, Balances]
		[pallet_collective, Council]
		[pallet_collective, TechnicalCommittee]
		[pallet_preimage, Preimage]
		[pallet_democracy, Democracy]
		[pallet_treasury, Treasury]
		[pallet_scheduler, Scheduler]
		[pallet_session, SessionBench::<Runtime>]
		[pallet_timestamp, Timestamp]
		[pallet_collator_selection, CollatorSelection]
		[pallet_multisig, Multisig]
		[pallet_utility, Utility]
		[pallet_proxy, Proxy]

		// Frequency
		[pallet_msa, Msa]
		[pallet_schemas, Schemas]
		[pallet_messages, Messages]
		[pallet_stateful_storage, StatefulStorage]
		[pallet_handles, Handles]
		[pallet_time_release, TimeRelease]
		[pallet_capacity, Capacity]
		[pallet_frequency_tx_payment, FrequencyTxPayment]
		// Todo: uncomment after removing the feature flag
		// [pallet_passkey, Passkey]
	);
}

<<<<<<< HEAD
impl_runtime_apis! {
	impl sp_consensus_aura::AuraApi<Block, AuraId> for Runtime {
		fn slot_duration() -> sp_consensus_aura::SlotDuration {
			sp_consensus_aura::SlotDuration::from_millis(SLOT_DURATION)
		}

		fn authorities() -> Vec<AuraId> {
			Aura::authorities().into_inner()
		}
	}

	#[cfg(any(not(feature = "frequency-no-relay"), feature = "frequency-lint-check"))]
	impl cumulus_primitives_aura::AuraUnincludedSegmentApi<Block> for Runtime {
		fn can_build_upon(
			included_hash: <Block as BlockT>::Hash,
			slot: cumulus_primitives_aura::Slot,
		) -> bool {
			ConsensusHook::can_build_upon(included_hash, slot)
		}
	}

	impl sp_api::Core<Block> for Runtime {
		fn version() -> RuntimeVersion {
			VERSION
		}

		fn execute_block(block: Block) {
			Executive::execute_block(block)
		}

		fn initialize_block(header: &<Block as BlockT>::Header) -> sp_runtime::ExtrinsicInclusionMode {
			Executive::initialize_block(header)
		}
	}

	impl sp_api::Metadata<Block> for Runtime {
		fn metadata() -> OpaqueMetadata {
			OpaqueMetadata::new(Runtime::metadata().into())
		}

		fn metadata_at_version(version: u32) -> Option<OpaqueMetadata> {
			Runtime::metadata_at_version(version)
		}

		fn metadata_versions() -> Vec<u32> {
			Runtime::metadata_versions()
		}
	}

	impl sp_block_builder::BlockBuilder<Block> for Runtime {
		fn apply_extrinsic(extrinsic: <Block as BlockT>::Extrinsic) -> ApplyExtrinsicResult {
			Executive::apply_extrinsic(extrinsic)
		}

		fn finalize_block() -> <Block as BlockT>::Header {
			Executive::finalize_block()
		}

		fn inherent_extrinsics(data: sp_inherents::InherentData) -> Vec<<Block as BlockT>::Extrinsic> {
			data.create_extrinsics()
		}

		fn check_inherents(
			block: Block,
			data: sp_inherents::InherentData,
		) -> sp_inherents::CheckInherentsResult {
			data.check_extrinsics(&block)
		}
	}

	impl sp_transaction_pool::runtime_api::TaggedTransactionQueue<Block> for Runtime {
		fn validate_transaction(
			source: TransactionSource,
			tx: <Block as BlockT>::Extrinsic,
			block_hash: <Block as BlockT>::Hash,
		) -> TransactionValidity {
			Executive::validate_transaction(source, tx, block_hash)
		}
	}

	impl sp_offchain::OffchainWorkerApi<Block> for Runtime {
		fn offchain_worker(header: &<Block as BlockT>::Header) {
			Executive::offchain_worker(header)
		}
	}

	impl sp_session::SessionKeys<Block> for Runtime {
		fn generate_session_keys(seed: Option<Vec<u8>>) -> Vec<u8> {
			SessionKeys::generate(seed)
		}

		fn decode_session_keys(
			encoded: Vec<u8>,
		) -> Option<Vec<(Vec<u8>, KeyTypeId)>> {
			SessionKeys::decode_into_raw_public_keys(&encoded)
		}
	}

	impl sp_genesis_builder::GenesisBuilder<Block> for Runtime {
		fn create_default_config() -> Vec<u8> {
			create_default_config::<RuntimeGenesisConfig>()
		}

		fn build_config(config: Vec<u8>) -> sp_genesis_builder::Result {
			build_config::<RuntimeGenesisConfig>(config)
		}
	}

	impl frame_system_rpc_runtime_api::AccountNonceApi<Block, AccountId, Index> for Runtime {
		fn account_nonce(account: AccountId) -> Index {
			System::account_nonce(account)
		}
	}

	impl pallet_transaction_payment_rpc_runtime_api::TransactionPaymentApi<Block, Balance> for Runtime {
		fn query_info(
			uxt: <Block as BlockT>::Extrinsic,
			len: u32,
		) -> pallet_transaction_payment_rpc_runtime_api::RuntimeDispatchInfo<Balance> {
			TransactionPayment::query_info(uxt, len)
		}
		fn query_fee_details(
			uxt: <Block as BlockT>::Extrinsic,
			len: u32,
		) -> pallet_transaction_payment::FeeDetails<Balance> {
			TransactionPayment::query_fee_details(uxt, len)
		}
		fn query_weight_to_fee(weight: Weight) -> Balance {
			TransactionPayment::weight_to_fee(weight)
		}
		fn query_length_to_fee(len: u32) -> Balance {
			TransactionPayment::length_to_fee(len)
		}
	}

	impl pallet_frequency_tx_payment_runtime_api::CapacityTransactionPaymentRuntimeApi<Block, Balance> for Runtime {
		fn compute_capacity_fee(
			uxt: <Block as BlockT>::Extrinsic,
			len: u32,
		) ->pallet_transaction_payment::FeeDetails<Balance> {

			// if the call is wrapped in a batch, we need to get the weight of the outer call
			// and use that to compute the fee with the inner call's stable weight(s)
			let dispatch_weight = match &uxt.function {
				RuntimeCall::FrequencyTxPayment(pallet_frequency_tx_payment::Call::pay_with_capacity { .. }) |
				RuntimeCall::FrequencyTxPayment(pallet_frequency_tx_payment::Call::pay_with_capacity_batch_all { .. }) => {
					<<Block as BlockT>::Extrinsic as GetDispatchInfo>::get_dispatch_info(&uxt).weight
				},
				_ => {
					Weight::zero()
				}
			};
			FrequencyTxPayment::compute_capacity_fee_details(&uxt.function, &dispatch_weight, len)
		}
	}

	#[cfg(any(not(feature = "frequency-no-relay"), feature = "frequency-lint-check"))]
	impl cumulus_primitives_core::CollectCollationInfo<Block> for Runtime {
		fn collect_collation_info(header: &<Block as BlockT>::Header) -> cumulus_primitives_core::CollationInfo {
			ParachainSystem::collect_collation_info(header)
		}
	}

	// Frequency runtime APIs
	impl pallet_messages_runtime_api::MessagesRuntimeApi<Block> for Runtime {
		fn get_messages_by_schema_and_block(schema_id: SchemaId, schema_payload_location: PayloadLocation, block_number: BlockNumber,) ->
			Vec<MessageResponse> {
			Messages::get_messages_by_schema_and_block(schema_id, schema_payload_location, block_number)
		}

		fn get_schema_by_id(schema_id: SchemaId) -> Option<SchemaResponse> {
			Schemas::get_schema_by_id(schema_id)
		}
	}

	impl pallet_schemas_runtime_api::SchemasRuntimeApi<Block> for Runtime {
		fn get_by_schema_id(schema_id: SchemaId) -> Option<SchemaResponse> {
			Schemas::get_schema_by_id(schema_id)
		}

		fn get_schema_versions_by_name(schema_name: Vec<u8>) -> Option<Vec<SchemaVersionResponse>> {
			Schemas::get_schema_versions(schema_name)
		}
	}

	impl system_runtime_api::AdditionalRuntimeApi<Block> for Runtime {
		fn get_events() -> Vec<RpcEvent> {
			System::read_events_no_consensus().into_iter().map(|e| (*e).into()).collect()
		}
	}

	impl pallet_msa_runtime_api::MsaRuntimeApi<Block, AccountId> for Runtime {
		fn has_delegation(delegator: DelegatorId, provider: ProviderId, block_number: BlockNumber, schema_id: Option<SchemaId>) -> bool {
			match schema_id {
				Some(sid) => Msa::ensure_valid_schema_grant(provider, delegator, sid, block_number).is_ok(),
				None => Msa::ensure_valid_delegation(provider, delegator, Some(block_number)).is_ok(),
			}
		}

		fn get_granted_schemas_by_msa_id(delegator: DelegatorId, provider: ProviderId) -> Option<Vec<SchemaGrant<SchemaId, BlockNumber>>> {
			match Msa::get_granted_schemas_by_msa_id(delegator, Some(provider)) {
				Ok(res) => match res.into_iter().next() {
					Some(delegation) => Some(delegation.permissions),
					None => None,
				},
				_ => None,
			}
		}

		fn get_all_granted_delegations_by_msa_id(delegator: DelegatorId) -> Vec<DelegationResponse<SchemaId, BlockNumber>> {
			match Msa::get_granted_schemas_by_msa_id(delegator, None) {
				Ok(x) => x,
				Err(_) => vec![],
			}
		}
	}

	impl pallet_stateful_storage_runtime_api::StatefulStorageRuntimeApi<Block> for Runtime {
		fn get_paginated_storage(msa_id: MessageSourceId, schema_id: SchemaId) -> Result<Vec<PaginatedStorageResponse>, DispatchError> {
			StatefulStorage::get_paginated_storage(msa_id, schema_id)
		}

		fn get_itemized_storage(msa_id: MessageSourceId, schema_id: SchemaId) -> Result<ItemizedStoragePageResponse, DispatchError> {
			StatefulStorage::get_itemized_storage(msa_id, schema_id)
		}
	}

	impl pallet_handles_runtime_api::HandlesRuntimeApi<Block> for Runtime {
		fn get_handle_for_msa(msa_id: MessageSourceId) -> Option<HandleResponse> {
			Handles::get_handle_for_msa(msa_id)
		}

		fn get_next_suffixes(base_handle: BaseHandle, count: u16) -> PresumptiveSuffixesResponse {
			Handles::get_next_suffixes(base_handle, count)
		}

		fn get_msa_for_handle(display_handle: DisplayHandle) -> Option<MessageSourceId> {
			Handles::get_msa_id_for_handle(display_handle)
		}
		fn validate_handle(base_handle: BaseHandle) -> bool {
			Handles::validate_handle(base_handle.to_vec())
		}
	}

	impl pallet_capacity_runtime_api::CapacityRuntimeApi<Block, AccountId, Balance, BlockNumber> for Runtime {
		fn list_unclaimed_rewards(who: AccountId) -> Vec<UnclaimedRewardInfo<Balance, BlockNumber>> {
			match Capacity::list_unclaimed_rewards(&who) {
				Ok(rewards) => return rewards.into_inner(),
				Err(_) => return Vec::new(),
			}
		}
	}

	#[cfg(feature = "try-runtime")]
	impl frame_try_runtime::TryRuntime<Block> for Runtime {
		fn on_runtime_upgrade(checks: UpgradeCheckSelect) -> (Weight, Weight) {
			log::info!("try-runtime::on_runtime_upgrade frequency.");
			let weight = Executive::try_runtime_upgrade(checks).unwrap();
			(weight, RuntimeBlockWeights::get().max_block)
		}

		fn execute_block(block: Block,
						state_root_check: bool,
						signature_check: bool,
						try_state: TryStateSelect,
		) -> Weight {
			log::info!(
				target: "runtime::frequency", "try-runtime: executing block #{} ({:?}) / root checks: {:?} / sanity-checks: {:?}",
				block.header.number,
				block.header.hash(),
				state_root_check,
				try_state,
			);
			Executive::try_execute_block(block, state_root_check, signature_check, try_state).expect("try_execute_block failed")
		}
	}

	#[cfg(feature = "runtime-benchmarks")]
	impl frame_benchmarking::Benchmark<Block> for Runtime {
		fn benchmark_metadata(extra: bool) -> (
			Vec<frame_benchmarking::BenchmarkList>,
			Vec<frame_support::traits::StorageInfo>,
		) {
			use frame_benchmarking::{Benchmarking, BenchmarkList};
			use frame_support::traits::StorageInfoTrait;
			use frame_system_benchmarking::Pallet as SystemBench;
			use cumulus_pallet_session_benchmarking::Pallet as SessionBench;

			let mut list = Vec::<BenchmarkList>::new();
			list_benchmarks!(list, extra);

			let storage_info = AllPalletsWithSystem::storage_info();
			return (list, storage_info)
		}

		fn dispatch_benchmark(
			config: frame_benchmarking::BenchmarkConfig
		) -> Result<Vec<frame_benchmarking::BenchmarkBatch>, sp_runtime::RuntimeString> {
			use frame_benchmarking::{Benchmarking, BenchmarkBatch};

			use frame_system_benchmarking::Pallet as SystemBench;
			impl frame_system_benchmarking::Config for Runtime {}

			use cumulus_pallet_session_benchmarking::Pallet as SessionBench;
			impl cumulus_pallet_session_benchmarking::Config for Runtime {}

			use frame_support::traits::{WhitelistedStorageKeys, TrackedStorageKey};
			let whitelist: Vec<TrackedStorageKey> = AllPalletsWithSystem::whitelisted_storage_keys();

			let mut batches = Vec::<BenchmarkBatch>::new();
			let params = (&config, &whitelist);
			add_benchmarks!(params, batches);

			if batches.is_empty() { return Err("Benchmark not found for this pallet.".into()) }
			Ok(batches)
		}
	}
}

=======
>>>>>>> 70e3ae47
#[cfg(any(not(feature = "frequency-no-relay"), feature = "frequency-lint-check"))]
cumulus_pallet_parachain_system::register_validate_block! {
	Runtime = Runtime,
	BlockExecutor = cumulus_pallet_aura_ext::BlockExecutor::<Runtime, Executive>,
}

#[cfg(test)]
mod tests {
	use super::*;
	use frame_support::traits::WhitelistedStorageKeys;
	use sp_core::hexdisplay::HexDisplay;
	use std::collections::HashSet;

	#[test]
	fn check_whitelist() {
		let whitelist: HashSet<String> = dbg!(AllPalletsWithSystem::whitelisted_storage_keys()
			.iter()
			.map(|e| HexDisplay::from(&e.key).to_string())
			.collect());

		// Block Number
		assert!(
			whitelist.contains("26aa394eea5630e07c48ae0c9558cef702a5c1b19ab7a04f536c519aca4983ac")
		);
		// Total Issuance
		assert!(
			whitelist.contains("c2261276cc9d1f8598ea4b6a74b15c2f57c875e4cff74148e4628f264b974c80")
		);
		// Execution Phase
		assert!(
			whitelist.contains("26aa394eea5630e07c48ae0c9558cef7ff553b5a9862a516939d82b3d3d8661a")
		);
		// Event Count
		assert!(
			whitelist.contains("26aa394eea5630e07c48ae0c9558cef70a98fdbe9ce6c55837576c60c7af3850")
		);
		// System Events
		assert!(
			whitelist.contains("26aa394eea5630e07c48ae0c9558cef780d41e5e16056765bc8461851072c9d7")
		);
	}
}<|MERGE_RESOLUTION|>--- conflicted
+++ resolved
@@ -38,15 +38,9 @@
 use sp_version::NativeVersion;
 use sp_version::RuntimeVersion;
 
-<<<<<<< HEAD
-use common_primitives::{
-	capacity::*, handles::*, messages::*, msa::*, node::*, rpc::RpcEvent, schema::*,
-	stateful_storage::*,
-=======
 use common_primitives::node::{
 	AccountId, Address, Balance, BlockNumber, Hash, Header, Index, ProposalProvider, Signature,
 	UtilityProvider,
->>>>>>> 70e3ae47
 };
 
 pub use common_runtime::{
@@ -151,16 +145,18 @@
 		#[cfg(not(feature = "frequency"))]
 		{
 			match call {
-				RuntimeCall::Utility(pallet_utility_call) =>
-					Self::is_utility_call_allowed(pallet_utility_call),
+				RuntimeCall::Utility(pallet_utility_call) => {
+					Self::is_utility_call_allowed(pallet_utility_call)
+				},
 				_ => true,
 			}
 		}
 		#[cfg(feature = "frequency")]
 		{
 			match call {
-				RuntimeCall::Utility(pallet_utility_call) =>
-					Self::is_utility_call_allowed(pallet_utility_call),
+				RuntimeCall::Utility(pallet_utility_call) => {
+					Self::is_utility_call_allowed(pallet_utility_call)
+				},
 				// Create provider and create schema are not allowed in mainnet for now. See propose functions.
 				RuntimeCall::Msa(pallet_msa::Call::create_provider { .. }) => false,
 				RuntimeCall::Schemas(pallet_schemas::Call::create_schema { .. }) => false,
@@ -176,9 +172,11 @@
 impl BaseCallFilter {
 	fn is_utility_call_allowed(call: &pallet_utility::Call<Runtime>) -> bool {
 		match call {
-			pallet_utility::Call::batch { calls, .. } |
-			pallet_utility::Call::batch_all { calls, .. } |
-			pallet_utility::Call::force_batch { calls, .. } => calls.iter().any(Self::is_batch_call_allowed),
+			pallet_utility::Call::batch { calls, .. }
+			| pallet_utility::Call::batch_all { calls, .. }
+			| pallet_utility::Call::force_batch { calls, .. } => {
+				calls.iter().any(Self::is_batch_call_allowed)
+			},
 			_ => true,
 		}
 	}
@@ -186,17 +184,17 @@
 	fn is_batch_call_allowed(call: &RuntimeCall) -> bool {
 		match call {
 			// Block all nested `batch` calls from utility batch
-			RuntimeCall::Utility(pallet_utility::Call::batch { .. }) |
-			RuntimeCall::Utility(pallet_utility::Call::batch_all { .. }) |
-			RuntimeCall::Utility(pallet_utility::Call::force_batch { .. }) => false,
+			RuntimeCall::Utility(pallet_utility::Call::batch { .. })
+			| RuntimeCall::Utility(pallet_utility::Call::batch_all { .. })
+			| RuntimeCall::Utility(pallet_utility::Call::force_batch { .. }) => false,
 
 			// Block all `FrequencyTxPayment` calls from utility batch
 			RuntimeCall::FrequencyTxPayment(..) => false,
 
 			// Block `create_provider` and `create_schema` calls from utility batch
-			RuntimeCall::Msa(pallet_msa::Call::create_provider { .. }) |
-			RuntimeCall::Schemas(pallet_schemas::Call::create_schema { .. }) |
-			RuntimeCall::Schemas(pallet_schemas::Call::create_schema_v2 { .. }) => false,
+			RuntimeCall::Msa(pallet_msa::Call::create_provider { .. })
+			| RuntimeCall::Schemas(pallet_schemas::Call::create_schema { .. })
+			| RuntimeCall::Schemas(pallet_schemas::Call::create_schema_v2 { .. }) => false,
 			RuntimeCall::Schemas(pallet_schemas::Call::create_schema_v3 { .. }) => false,
 
 			// Block `Pays::No` calls from utility batch
@@ -248,17 +246,17 @@
 			),
 			ProxyType::Governance => matches!(
 				c,
-				RuntimeCall::Treasury(..) |
-					RuntimeCall::Democracy(..) |
-					RuntimeCall::TechnicalCommittee(..) |
-					RuntimeCall::Council(..) |
-					RuntimeCall::Utility(..) // Calls inside a batch are also run through filters
+				RuntimeCall::Treasury(..)
+					| RuntimeCall::Democracy(..)
+					| RuntimeCall::TechnicalCommittee(..)
+					| RuntimeCall::Council(..)
+					| RuntimeCall::Utility(..) // Calls inside a batch are also run through filters
 			),
 			ProxyType::Staking => {
 				matches!(
 					c,
-					RuntimeCall::Capacity(pallet_capacity::Call::stake { .. }) |
-						RuntimeCall::CollatorSelection(
+					RuntimeCall::Capacity(pallet_capacity::Call::stake { .. })
+						| RuntimeCall::CollatorSelection(
 							pallet_collator_selection::Call::set_candidacy_bond { .. }
 						)
 				)
@@ -372,11 +370,7 @@
 	spec_name: create_runtime_str!("frequency"),
 	impl_name: create_runtime_str!("frequency"),
 	authoring_version: 1,
-<<<<<<< HEAD
 	spec_version: 110,
-=======
-	spec_version: 103,
->>>>>>> 70e3ae47
 	impl_version: 0,
 	apis: apis::RUNTIME_API_VERSIONS,
 	transaction_version: 1,
@@ -390,11 +384,7 @@
 	spec_name: create_runtime_str!("frequency-testnet"),
 	impl_name: create_runtime_str!("frequency"),
 	authoring_version: 1,
-<<<<<<< HEAD
 	spec_version: 110,
-=======
-	spec_version: 103,
->>>>>>> 70e3ae47
 	impl_version: 0,
 	apis: apis::RUNTIME_API_VERSIONS,
 	transaction_version: 1,
@@ -1300,328 +1290,6 @@
 	);
 }
 
-<<<<<<< HEAD
-impl_runtime_apis! {
-	impl sp_consensus_aura::AuraApi<Block, AuraId> for Runtime {
-		fn slot_duration() -> sp_consensus_aura::SlotDuration {
-			sp_consensus_aura::SlotDuration::from_millis(SLOT_DURATION)
-		}
-
-		fn authorities() -> Vec<AuraId> {
-			Aura::authorities().into_inner()
-		}
-	}
-
-	#[cfg(any(not(feature = "frequency-no-relay"), feature = "frequency-lint-check"))]
-	impl cumulus_primitives_aura::AuraUnincludedSegmentApi<Block> for Runtime {
-		fn can_build_upon(
-			included_hash: <Block as BlockT>::Hash,
-			slot: cumulus_primitives_aura::Slot,
-		) -> bool {
-			ConsensusHook::can_build_upon(included_hash, slot)
-		}
-	}
-
-	impl sp_api::Core<Block> for Runtime {
-		fn version() -> RuntimeVersion {
-			VERSION
-		}
-
-		fn execute_block(block: Block) {
-			Executive::execute_block(block)
-		}
-
-		fn initialize_block(header: &<Block as BlockT>::Header) -> sp_runtime::ExtrinsicInclusionMode {
-			Executive::initialize_block(header)
-		}
-	}
-
-	impl sp_api::Metadata<Block> for Runtime {
-		fn metadata() -> OpaqueMetadata {
-			OpaqueMetadata::new(Runtime::metadata().into())
-		}
-
-		fn metadata_at_version(version: u32) -> Option<OpaqueMetadata> {
-			Runtime::metadata_at_version(version)
-		}
-
-		fn metadata_versions() -> Vec<u32> {
-			Runtime::metadata_versions()
-		}
-	}
-
-	impl sp_block_builder::BlockBuilder<Block> for Runtime {
-		fn apply_extrinsic(extrinsic: <Block as BlockT>::Extrinsic) -> ApplyExtrinsicResult {
-			Executive::apply_extrinsic(extrinsic)
-		}
-
-		fn finalize_block() -> <Block as BlockT>::Header {
-			Executive::finalize_block()
-		}
-
-		fn inherent_extrinsics(data: sp_inherents::InherentData) -> Vec<<Block as BlockT>::Extrinsic> {
-			data.create_extrinsics()
-		}
-
-		fn check_inherents(
-			block: Block,
-			data: sp_inherents::InherentData,
-		) -> sp_inherents::CheckInherentsResult {
-			data.check_extrinsics(&block)
-		}
-	}
-
-	impl sp_transaction_pool::runtime_api::TaggedTransactionQueue<Block> for Runtime {
-		fn validate_transaction(
-			source: TransactionSource,
-			tx: <Block as BlockT>::Extrinsic,
-			block_hash: <Block as BlockT>::Hash,
-		) -> TransactionValidity {
-			Executive::validate_transaction(source, tx, block_hash)
-		}
-	}
-
-	impl sp_offchain::OffchainWorkerApi<Block> for Runtime {
-		fn offchain_worker(header: &<Block as BlockT>::Header) {
-			Executive::offchain_worker(header)
-		}
-	}
-
-	impl sp_session::SessionKeys<Block> for Runtime {
-		fn generate_session_keys(seed: Option<Vec<u8>>) -> Vec<u8> {
-			SessionKeys::generate(seed)
-		}
-
-		fn decode_session_keys(
-			encoded: Vec<u8>,
-		) -> Option<Vec<(Vec<u8>, KeyTypeId)>> {
-			SessionKeys::decode_into_raw_public_keys(&encoded)
-		}
-	}
-
-	impl sp_genesis_builder::GenesisBuilder<Block> for Runtime {
-		fn create_default_config() -> Vec<u8> {
-			create_default_config::<RuntimeGenesisConfig>()
-		}
-
-		fn build_config(config: Vec<u8>) -> sp_genesis_builder::Result {
-			build_config::<RuntimeGenesisConfig>(config)
-		}
-	}
-
-	impl frame_system_rpc_runtime_api::AccountNonceApi<Block, AccountId, Index> for Runtime {
-		fn account_nonce(account: AccountId) -> Index {
-			System::account_nonce(account)
-		}
-	}
-
-	impl pallet_transaction_payment_rpc_runtime_api::TransactionPaymentApi<Block, Balance> for Runtime {
-		fn query_info(
-			uxt: <Block as BlockT>::Extrinsic,
-			len: u32,
-		) -> pallet_transaction_payment_rpc_runtime_api::RuntimeDispatchInfo<Balance> {
-			TransactionPayment::query_info(uxt, len)
-		}
-		fn query_fee_details(
-			uxt: <Block as BlockT>::Extrinsic,
-			len: u32,
-		) -> pallet_transaction_payment::FeeDetails<Balance> {
-			TransactionPayment::query_fee_details(uxt, len)
-		}
-		fn query_weight_to_fee(weight: Weight) -> Balance {
-			TransactionPayment::weight_to_fee(weight)
-		}
-		fn query_length_to_fee(len: u32) -> Balance {
-			TransactionPayment::length_to_fee(len)
-		}
-	}
-
-	impl pallet_frequency_tx_payment_runtime_api::CapacityTransactionPaymentRuntimeApi<Block, Balance> for Runtime {
-		fn compute_capacity_fee(
-			uxt: <Block as BlockT>::Extrinsic,
-			len: u32,
-		) ->pallet_transaction_payment::FeeDetails<Balance> {
-
-			// if the call is wrapped in a batch, we need to get the weight of the outer call
-			// and use that to compute the fee with the inner call's stable weight(s)
-			let dispatch_weight = match &uxt.function {
-				RuntimeCall::FrequencyTxPayment(pallet_frequency_tx_payment::Call::pay_with_capacity { .. }) |
-				RuntimeCall::FrequencyTxPayment(pallet_frequency_tx_payment::Call::pay_with_capacity_batch_all { .. }) => {
-					<<Block as BlockT>::Extrinsic as GetDispatchInfo>::get_dispatch_info(&uxt).weight
-				},
-				_ => {
-					Weight::zero()
-				}
-			};
-			FrequencyTxPayment::compute_capacity_fee_details(&uxt.function, &dispatch_weight, len)
-		}
-	}
-
-	#[cfg(any(not(feature = "frequency-no-relay"), feature = "frequency-lint-check"))]
-	impl cumulus_primitives_core::CollectCollationInfo<Block> for Runtime {
-		fn collect_collation_info(header: &<Block as BlockT>::Header) -> cumulus_primitives_core::CollationInfo {
-			ParachainSystem::collect_collation_info(header)
-		}
-	}
-
-	// Frequency runtime APIs
-	impl pallet_messages_runtime_api::MessagesRuntimeApi<Block> for Runtime {
-		fn get_messages_by_schema_and_block(schema_id: SchemaId, schema_payload_location: PayloadLocation, block_number: BlockNumber,) ->
-			Vec<MessageResponse> {
-			Messages::get_messages_by_schema_and_block(schema_id, schema_payload_location, block_number)
-		}
-
-		fn get_schema_by_id(schema_id: SchemaId) -> Option<SchemaResponse> {
-			Schemas::get_schema_by_id(schema_id)
-		}
-	}
-
-	impl pallet_schemas_runtime_api::SchemasRuntimeApi<Block> for Runtime {
-		fn get_by_schema_id(schema_id: SchemaId) -> Option<SchemaResponse> {
-			Schemas::get_schema_by_id(schema_id)
-		}
-
-		fn get_schema_versions_by_name(schema_name: Vec<u8>) -> Option<Vec<SchemaVersionResponse>> {
-			Schemas::get_schema_versions(schema_name)
-		}
-	}
-
-	impl system_runtime_api::AdditionalRuntimeApi<Block> for Runtime {
-		fn get_events() -> Vec<RpcEvent> {
-			System::read_events_no_consensus().into_iter().map(|e| (*e).into()).collect()
-		}
-	}
-
-	impl pallet_msa_runtime_api::MsaRuntimeApi<Block, AccountId> for Runtime {
-		fn has_delegation(delegator: DelegatorId, provider: ProviderId, block_number: BlockNumber, schema_id: Option<SchemaId>) -> bool {
-			match schema_id {
-				Some(sid) => Msa::ensure_valid_schema_grant(provider, delegator, sid, block_number).is_ok(),
-				None => Msa::ensure_valid_delegation(provider, delegator, Some(block_number)).is_ok(),
-			}
-		}
-
-		fn get_granted_schemas_by_msa_id(delegator: DelegatorId, provider: ProviderId) -> Option<Vec<SchemaGrant<SchemaId, BlockNumber>>> {
-			match Msa::get_granted_schemas_by_msa_id(delegator, Some(provider)) {
-				Ok(res) => match res.into_iter().next() {
-					Some(delegation) => Some(delegation.permissions),
-					None => None,
-				},
-				_ => None,
-			}
-		}
-
-		fn get_all_granted_delegations_by_msa_id(delegator: DelegatorId) -> Vec<DelegationResponse<SchemaId, BlockNumber>> {
-			match Msa::get_granted_schemas_by_msa_id(delegator, None) {
-				Ok(x) => x,
-				Err(_) => vec![],
-			}
-		}
-	}
-
-	impl pallet_stateful_storage_runtime_api::StatefulStorageRuntimeApi<Block> for Runtime {
-		fn get_paginated_storage(msa_id: MessageSourceId, schema_id: SchemaId) -> Result<Vec<PaginatedStorageResponse>, DispatchError> {
-			StatefulStorage::get_paginated_storage(msa_id, schema_id)
-		}
-
-		fn get_itemized_storage(msa_id: MessageSourceId, schema_id: SchemaId) -> Result<ItemizedStoragePageResponse, DispatchError> {
-			StatefulStorage::get_itemized_storage(msa_id, schema_id)
-		}
-	}
-
-	impl pallet_handles_runtime_api::HandlesRuntimeApi<Block> for Runtime {
-		fn get_handle_for_msa(msa_id: MessageSourceId) -> Option<HandleResponse> {
-			Handles::get_handle_for_msa(msa_id)
-		}
-
-		fn get_next_suffixes(base_handle: BaseHandle, count: u16) -> PresumptiveSuffixesResponse {
-			Handles::get_next_suffixes(base_handle, count)
-		}
-
-		fn get_msa_for_handle(display_handle: DisplayHandle) -> Option<MessageSourceId> {
-			Handles::get_msa_id_for_handle(display_handle)
-		}
-		fn validate_handle(base_handle: BaseHandle) -> bool {
-			Handles::validate_handle(base_handle.to_vec())
-		}
-	}
-
-	impl pallet_capacity_runtime_api::CapacityRuntimeApi<Block, AccountId, Balance, BlockNumber> for Runtime {
-		fn list_unclaimed_rewards(who: AccountId) -> Vec<UnclaimedRewardInfo<Balance, BlockNumber>> {
-			match Capacity::list_unclaimed_rewards(&who) {
-				Ok(rewards) => return rewards.into_inner(),
-				Err(_) => return Vec::new(),
-			}
-		}
-	}
-
-	#[cfg(feature = "try-runtime")]
-	impl frame_try_runtime::TryRuntime<Block> for Runtime {
-		fn on_runtime_upgrade(checks: UpgradeCheckSelect) -> (Weight, Weight) {
-			log::info!("try-runtime::on_runtime_upgrade frequency.");
-			let weight = Executive::try_runtime_upgrade(checks).unwrap();
-			(weight, RuntimeBlockWeights::get().max_block)
-		}
-
-		fn execute_block(block: Block,
-						state_root_check: bool,
-						signature_check: bool,
-						try_state: TryStateSelect,
-		) -> Weight {
-			log::info!(
-				target: "runtime::frequency", "try-runtime: executing block #{} ({:?}) / root checks: {:?} / sanity-checks: {:?}",
-				block.header.number,
-				block.header.hash(),
-				state_root_check,
-				try_state,
-			);
-			Executive::try_execute_block(block, state_root_check, signature_check, try_state).expect("try_execute_block failed")
-		}
-	}
-
-	#[cfg(feature = "runtime-benchmarks")]
-	impl frame_benchmarking::Benchmark<Block> for Runtime {
-		fn benchmark_metadata(extra: bool) -> (
-			Vec<frame_benchmarking::BenchmarkList>,
-			Vec<frame_support::traits::StorageInfo>,
-		) {
-			use frame_benchmarking::{Benchmarking, BenchmarkList};
-			use frame_support::traits::StorageInfoTrait;
-			use frame_system_benchmarking::Pallet as SystemBench;
-			use cumulus_pallet_session_benchmarking::Pallet as SessionBench;
-
-			let mut list = Vec::<BenchmarkList>::new();
-			list_benchmarks!(list, extra);
-
-			let storage_info = AllPalletsWithSystem::storage_info();
-			return (list, storage_info)
-		}
-
-		fn dispatch_benchmark(
-			config: frame_benchmarking::BenchmarkConfig
-		) -> Result<Vec<frame_benchmarking::BenchmarkBatch>, sp_runtime::RuntimeString> {
-			use frame_benchmarking::{Benchmarking, BenchmarkBatch};
-
-			use frame_system_benchmarking::Pallet as SystemBench;
-			impl frame_system_benchmarking::Config for Runtime {}
-
-			use cumulus_pallet_session_benchmarking::Pallet as SessionBench;
-			impl cumulus_pallet_session_benchmarking::Config for Runtime {}
-
-			use frame_support::traits::{WhitelistedStorageKeys, TrackedStorageKey};
-			let whitelist: Vec<TrackedStorageKey> = AllPalletsWithSystem::whitelisted_storage_keys();
-
-			let mut batches = Vec::<BenchmarkBatch>::new();
-			let params = (&config, &whitelist);
-			add_benchmarks!(params, batches);
-
-			if batches.is_empty() { return Err("Benchmark not found for this pallet.".into()) }
-			Ok(batches)
-		}
-	}
-}
-
-=======
->>>>>>> 70e3ae47
 #[cfg(any(not(feature = "frequency-no-relay"), feature = "frequency-lint-check"))]
 cumulus_pallet_parachain_system::register_validate_block! {
 	Runtime = Runtime,
