#![cfg_attr(not(feature = "std"), no_std)]
// `construct_runtime!` does a lot of recursion and requires us to increase the limit to 256.
#![recursion_limit = "256"]

// Make the WASM binary available.
#[cfg(feature = "std")]
include!(concat!(env!("OUT_DIR"), "/wasm_binary.rs"));

pub mod xcm_config;

mod benchmarking;

use cumulus_pallet_parachain_system::{
	RelayNumberStrictlyIncreases, RelaychainBlockNumberProvider,
};
use smallvec::smallvec;
use sp_api::impl_runtime_apis;
use sp_core::{crypto::KeyTypeId, OpaqueMetadata};
use sp_runtime::{
	create_runtime_str, generic, impl_opaque_keys,
	traits::{AccountIdConversion, AccountIdLookup, BlakeTwo256, Block as BlockT, ConvertInto},
	transaction_validity::{TransactionSource, TransactionValidity},
	ApplyExtrinsicResult,
};

#[cfg(feature = "runtime-benchmarks")]
use codec::Decode;

use sp_std::prelude::*;
#[cfg(feature = "std")]
use sp_version::NativeVersion;
use sp_version::RuntimeVersion;

use common_primitives::{messages::*, msa::*, node::*, schema::SchemaResponse};
pub use common_runtime::constants::*;

use frame_support::{
	construct_runtime,
	dispatch::DispatchError,
	parameter_types,
	traits::{ConstU32, Contains, EitherOfDiverse, EnsureOrigin, EqualPrivilegeOnly},
	weights::{
		constants::RocksDbWeight, ConstantMultiplier, DispatchClass, Weight,
		WeightToFeeCoefficient, WeightToFeeCoefficients, WeightToFeePolynomial,
	},
};
use frame_system::{
	limits::{BlockLength, BlockWeights},
	EnsureRoot, RawOrigin,
};
pub use sp_consensus_aura::sr25519::AuthorityId as AuraId;
pub use sp_runtime::{MultiAddress, Perbill, Permill};
use xcm_config::{XcmConfig, XcmOriginToTransactDispatchOrigin};

#[cfg(any(feature = "std", test))]
pub use sp_runtime::BuildStorage;

pub use pallet_msa;
pub use pallet_schemas;
// Polkadot Imports
use polkadot_runtime_common::{BlockHashCount, SlowAdjustingFeeUpdate};

pub use common_runtime::{
	constants::MaxDataSize,
	weights,
	weights::{BlockExecutionWeight, ExtrinsicBaseWeight},
};

// XCM Imports
use xcm_executor::XcmExecutor;

/// Basefilter to only allow specified transactions call to be executed
pub struct BaseCallFilter;
impl Contains<Call> for BaseCallFilter {
	fn contains(call: &Call) -> bool {
		let core_calls = match call {
			Call::System(..) => true,
			Call::Timestamp(..) => true,
			Call::ParachainSystem(..) => true,
			Call::Sudo(..) => true,
			Call::TechnicalCommittee(..) => true,
			Call::Council(..) => true,
			Call::Democracy(..) => true,
			_ => false,
		};
		core_calls
	}
}

/// The SignedExtension to the basic transaction logic.
pub type SignedExtra = (
	frame_system::CheckNonZeroSender<Runtime>,
	frame_system::CheckSpecVersion<Runtime>,
	frame_system::CheckTxVersion<Runtime>,
	frame_system::CheckGenesis<Runtime>,
	frame_system::CheckEra<Runtime>,
	common_runtime::extensions::check_nonce::CheckNonce<Runtime>,
	frame_system::CheckWeight<Runtime>,
	pallet_transaction_payment::ChargeTransactionPayment<Runtime>,
	pallet_msa::CheckFreeExtrinsicUse<Runtime>,
);
/// A Block signed with a Justification
pub type SignedBlock = generic::SignedBlock<Block>;

/// BlockId type as expected by this runtime.
pub type BlockId = generic::BlockId<Block>;

/// Block type as expected by this runtime.
pub type Block = generic::Block<Header, UncheckedExtrinsic>;

/// Unchecked extrinsic type as expected by this runtime.
pub type UncheckedExtrinsic = generic::UncheckedExtrinsic<Address, Call, Signature, SignedExtra>;

/// Extrinsic type that has already been checked.
pub type CheckedExtrinsic = generic::CheckedExtrinsic<AccountId, Call, SignedExtra>;

/// Executive: handles dispatch to the various modules.
pub type Executive = frame_executive::Executive<
	Runtime,
	Block,
	frame_system::ChainContext<Runtime>,
	Runtime,
	AllPalletsWithSystem,
>;

/// Handles converting a weight scalar to a fee value, based on the scale and granularity of the
/// node's balance type.
///
/// This should typically create a mapping between the following ranges:
///   - `[0, MAXIMUM_BLOCK_WEIGHT]`
///   - `[Balance::min, Balance::max]`
///
/// Yet, it can be used for any other sort of change to weight-fee. Some examples being:
///   - Setting it to `0` will essentially disable the weight fee.
///   - Setting it to `1` will cause the literal `#[weight = x]` values to be charged.
pub struct WeightToFee;
impl WeightToFeePolynomial for WeightToFee {
	type Balance = Balance;
	fn polynomial() -> WeightToFeeCoefficients<Self::Balance> {
		// in Rococo, extrinsic base weight (smallest non-zero weight) is mapped to 1 MILLIUNIT:
		// in our template, we map to 1/10 of that, or 1/10 MILLIUNIT
		let p = MILLIUNIT / 10;
		let q = 100 * Balance::from(ExtrinsicBaseWeight::get().ref_time());
		smallvec![WeightToFeeCoefficient {
			degree: 1,
			negative: false,
			coeff_frac: Perbill::from_rational(p % q, q),
			coeff_integer: p / q,
		}]
	}
}

/// Opaque types. These are used by the CLI to instantiate machinery that don't need to know
/// the specifics of the runtime. They can then be made to be agnostic over specific formats
/// of data like extrinsics, allowing for them to continue syncing the network through upgrades
/// to even the core data structures.
pub mod opaque {
	use super::*;
	use sp_runtime::{generic, traits::BlakeTwo256};

	pub use sp_runtime::OpaqueExtrinsic as UncheckedExtrinsic;
	/// Opaque block header type.
	pub type Header = generic::Header<BlockNumber, BlakeTwo256>;
	/// Opaque block type.
	pub type Block = generic::Block<Header, UncheckedExtrinsic>;
	/// Opaque block identifier type.
	pub type BlockId = generic::BlockId<Block>;
}

impl_opaque_keys! {
	pub struct SessionKeys {
		pub aura: Aura,
	}
}

#[sp_version::runtime_version]
pub const VERSION: RuntimeVersion = RuntimeVersion {
	spec_name: create_runtime_str!("frequency"),
	impl_name: create_runtime_str!("frequency"),
	authoring_version: 1,
	spec_version: 1,
	impl_version: 0,
	apis: RUNTIME_API_VERSIONS,
	transaction_version: 1,
	state_version: 1,
};

<<<<<<< HEAD
/// This determines the average expected block time that we are targeting.
/// Blocks will be produced at a minimum duration defined by `SLOT_DURATION`.
/// `SLOT_DURATION` is picked up by `pallet_timestamp` which is in turn picked
/// up by `pallet_aura` to implement `fn slot_duration()`.
///
/// Change this to adjust the block time.
pub const MILLISECS_PER_BLOCK: u64 = 12000;

// NOTE: Currently it is not possible to change the slot duration after the chain has started.
//       Attempting to do so will brick block production.
pub const SLOT_DURATION: u64 = MILLISECS_PER_BLOCK;

// Time is measured by number of blocks.
pub const MINUTES: BlockNumber = 60_000 / (MILLISECS_PER_BLOCK as BlockNumber);
pub const HOURS: BlockNumber = MINUTES * 60;
pub const DAYS: BlockNumber = HOURS * 24;

// Unit = the base number of indivisible units for balances
pub const UNIT: Balance = 1_000_000_000_000;
pub const MILLIUNIT: Balance = 1_000_000_000;
pub const MICROUNIT: Balance = 1_000_000;

/// The existential deposit. Set to 1/10 of the Connected Relay Chain.
pub const EXISTENTIAL_DEPOSIT: Balance = MILLIUNIT;

/// We assume that ~5% of the block weight is consumed by `on_initialize` handlers. This is
/// used to limit the maximal weight of a single extrinsic.
const AVERAGE_ON_INITIALIZE_RATIO: Perbill = Perbill::from_percent(5);

/// We allow `Normal` extrinsics to fill up the block up to 75%, the rest can be used by
/// `Operational` extrinsics.
const NORMAL_DISPATCH_RATIO: Perbill = Perbill::from_percent(75);

/// We allow for 0.5 of a second of compute with a 12 second average block time.
const MAXIMUM_BLOCK_WEIGHT: Weight = WEIGHT_PER_SECOND.saturating_div(2);

=======
>>>>>>> ea7af5cb
/// The version information used to identify this runtime when compiled natively.
#[cfg(feature = "std")]
pub fn native_version() -> NativeVersion {
	NativeVersion { runtime_version: VERSION, can_author_with: Default::default() }
}

parameter_types! {
	pub const Version: RuntimeVersion = VERSION;

	// This part is copied from Substrate's `bin/node/runtime/src/lib.rs`.
	//  The `RuntimeBlockLength` and `RuntimeBlockWeights` exist here because the
	// `DeletionWeightLimit` and `DeletionQueueDepth` depend on those to parameterize
	// the lazy contract deletion.
	pub RuntimeBlockLength: BlockLength =
		BlockLength::max_with_normal_ratio(5 * 1024 * 1024, NORMAL_DISPATCH_RATIO);
	pub RuntimeBlockWeights: BlockWeights = BlockWeights::builder()
		.base_block(BlockExecutionWeight::get())
		.for_class(DispatchClass::all(), |weights| {
			weights.base_extrinsic = ExtrinsicBaseWeight::get();
		})
		.for_class(DispatchClass::Normal, |weights| {
			weights.max_total = Some(NORMAL_DISPATCH_RATIO * MAXIMUM_BLOCK_WEIGHT);
		})
		.for_class(DispatchClass::Operational, |weights| {
			weights.max_total = Some(MAXIMUM_BLOCK_WEIGHT);
			// Operational transactions have some extra reserved space, so that they
			// are included even if block reached `MAXIMUM_BLOCK_WEIGHT`.
			weights.reserved = Some(
				MAXIMUM_BLOCK_WEIGHT - NORMAL_DISPATCH_RATIO * MAXIMUM_BLOCK_WEIGHT
			);
		})
		.avg_block_initialization(AVERAGE_ON_INITIALIZE_RATIO)
		.build_or_panic();
	pub const SS58Prefix: u16 = 42;
}

// Configure FRAME pallets to include in runtime.

impl frame_system::Config for Runtime {
	/// The identifier used to distinguish between accounts.
	type AccountId = AccountId;
	/// Base call filter to use in dispatchable.
	type BaseCallFilter = BaseCallFilter;
	/// The aggregated dispatch type that is available for extrinsics.
	type Call = Call;
	/// The lookup mechanism to get account ID from whatever is passed in dispatchers.
	type Lookup = AccountIdLookup<AccountId, ()>;
	/// The index type for storing how many extrinsics an account has signed.
	type Index = Index;
	/// The index type for blocks.
	type BlockNumber = BlockNumber;
	/// The type for hashing blocks and tries.
	type Hash = Hash;
	/// The hashing algorithm used.
	type Hashing = BlakeTwo256;
	/// The header type.
	type Header = generic::Header<BlockNumber, BlakeTwo256>;
	/// The ubiquitous event type.
	type Event = Event;
	/// The ubiquitous origin type.
	type Origin = Origin;
	/// Maximum number of block number to block hash mappings to keep (oldest pruned first).
	type BlockHashCount = BlockHashCount;
	/// Runtime version.
	type Version = Version;
	/// Converts a module to an index of this module in the runtime.
	type PalletInfo = PalletInfo;
	/// The data to be stored in an account.
	type AccountData = pallet_balances::AccountData<Balance>;
	/// What to do if a new account is created.
	type OnNewAccount = ();
	/// What to do if an account is fully reaped from the system.
	type OnKilledAccount = ();
	/// The weight of database operations that the runtime can invoke.
	type DbWeight = RocksDbWeight;
	/// Weight information for the extrinsics of this pallet.
	type SystemWeightInfo = ();
	/// Block & extrinsics weights: base values and limits.
	type BlockWeights = RuntimeBlockWeights;
	/// The maximum length of a block (in bytes).
	type BlockLength = RuntimeBlockLength;
	/// This is used as an identifier of the chain. 42 is the generic substrate prefix.
	type SS58Prefix = SS58Prefix;
	/// The action to take on a Runtime Upgrade
	type OnSetCode = cumulus_pallet_parachain_system::ParachainSetCode<Self>;
	type MaxConsumers = FrameSystemMaxConsumers;
}

impl pallet_msa::Config for Runtime {
	type Event = Event;
	type WeightInfo = pallet_msa::weights::SubstrateWeight<Runtime>;
	type ConvertIntoAccountId32 = ConvertInto;
	type MaxKeys = MsaMaxKeys;
	type MaxSchemaGrants = MaxDataSize;
	type MaxProviderNameSize = MsaMaxProviderNameSize;
}

pub use common_primitives::schema::SchemaId;

impl pallet_schemas::Config for Runtime {
	type Event = Event;
	type WeightInfo = pallet_schemas::weights::SubstrateWeight<Runtime>;
	type MinSchemaModelSizeBytes = SchemasMinModelSizeBytes;
	type MaxSchemaRegistrations = SchemasMaxRegistrations;
	type SchemaModelMaxBytesBoundedVecLimit = SchemasMaxBytesBoundedVecLimit;
}

pub struct RootAsVestingPallet;
impl EnsureOrigin<Origin> for RootAsVestingPallet {
	type Success = AccountId;

	fn try_origin(o: Origin) -> Result<Self::Success, Origin> {
		Into::<Result<RawOrigin<AccountId>, Origin>>::into(o).and_then(|o| match o {
			RawOrigin::Root => Ok(VestingPalletId::get().into_account_truncating()),
			r => Err(Origin::from(r)),
		})
	}

	#[cfg(feature = "runtime-benchmarks")]
	fn successful_origin() -> Origin {
		let zero_account_id =
			AccountId::decode(&mut sp_runtime::traits::TrailingZeroInput::zeroes())
				.expect("infinite length input; no invalid inputs for type; qed");
		Origin::from(RawOrigin::Signed(zero_account_id))
	}
}

parameter_types! {
	/// Need this declaration method for use + type safety in benchmarks
	pub const MaxVestingSchedules: u32 = ORML_MAX_VESTING_SCHEDULES;
}

impl orml_vesting::Config for Runtime {
	type Event = Event;
	type Currency = Balances;
	type MinVestedTransfer = MinVestedTransfer;
	type VestedTransferOrigin = RootAsVestingPallet;
	type WeightInfo = ();
	type MaxVestingSchedules = MaxVestingSchedules;
	type BlockNumberProvider = RelaychainBlockNumberProvider<Runtime>;
}

impl pallet_timestamp::Config for Runtime {
	/// A timestamp: milliseconds since the unix epoch.
	type Moment = u64;
	type OnTimestampSet = ();
	type MinimumPeriod = MinimumPeriod;
	type WeightInfo = ();
}

impl pallet_authorship::Config for Runtime {
	type FindAuthor = pallet_session::FindAccountFromAuthorIndex<Self, Aura>;
	type UncleGenerations = AuthorshipUncleGenerations;
	type FilterUncle = ();
	type EventHandler = (CollatorSelection,);
}

parameter_types! {
	pub const ExistentialDeposit: Balance = EXISTENTIAL_DEPOSIT;
}

impl pallet_balances::Config for Runtime {
	type MaxLocks = BalancesMaxLocks;
	/// The type for recording an account's balance.
	type Balance = Balance;
	/// The ubiquitous event type.
	type Event = Event;
	type DustRemoval = ();
	type ExistentialDeposit = ExistentialDeposit;
	type AccountStore = System;
	type WeightInfo = pallet_balances::weights::SubstrateWeight<Runtime>;
	type MaxReserves = BalancesMaxReserves;
	type ReserveIdentifier = [u8; 8];
}
parameter_types! {
	// The maximum weight that may be scheduled per block for any dispatchables of less priority than schedule::HARD_DEADLINE.
	pub MaximumSchedulerWeight: Weight = Perbill::from_percent(10) * RuntimeBlockWeights::get().max_block;
	// The maximum number of scheduled calls in the queue for a single block. Not strictly enforced, but used for weight estimation.
	// Retry a scheduled item every 25 blocks (5 minute) until the preimage exists.
	pub const NoPreimagePostponement: Option<u32> = Some(5 * MINUTES);
}

// See also https://docs.rs/pallet-scheduler/latest/pallet_scheduler/trait.Config.html
impl pallet_scheduler::Config for Runtime {
	type Event = Event;
	type Origin = Origin;
	type PalletsOrigin = OriginCaller;
	type Call = Call;
	type MaximumWeight = MaximumSchedulerWeight;
	type ScheduleOrigin = EnsureRoot<AccountId>;
	type MaxScheduledPerBlock = SchedulerMaxScheduledPerBlock;
	type WeightInfo = pallet_scheduler::weights::SubstrateWeight<Runtime>;
	type OriginPrivilegeCmp = EqualPrivilegeOnly;
	type PreimageProvider = Preimage;
	type NoPreimagePostponement = NoPreimagePostponement;
}

impl pallet_preimage::Config for Runtime {
	type WeightInfo = pallet_preimage::weights::SubstrateWeight<Runtime>;
	type Event = Event;
	type Currency = Balances;
	type ManagerOrigin = EnsureRoot<AccountId>;
	type MaxSize = PreimageMaxSize;
	type BaseDeposit = PreimageBaseDeposit;
	type ByteDeposit = PreimageByteDeposit;
}

type CouncilCollective = pallet_collective::Instance1;
impl pallet_collective::Config<CouncilCollective> for Runtime {
	type Origin = Origin;
	type Proposal = Call;
	type Event = Event;
	type MotionDuration = CouncilMotionDuration;
	type MaxProposals = CouncilMaxProposals;
	type MaxMembers = ConstU32<1>;
	type DefaultVote = pallet_collective::PrimeDefaultVote;
	type WeightInfo = pallet_collective::weights::SubstrateWeight<Runtime>;
}

type TechnicalCommitteeInstance = pallet_collective::Instance2;
impl pallet_collective::Config<TechnicalCommitteeInstance> for Runtime {
	type Origin = Origin;
	type Proposal = Call;
	type Event = Event;
	type MotionDuration = TCMotionDuration;
	type MaxProposals = TCMaxProposals;
	type MaxMembers = TCMaxMembers;
	type DefaultVote = pallet_collective::PrimeDefaultVote;
	// TODO: this uses default but we don't have weights yet
	type WeightInfo = pallet_collective::weights::SubstrateWeight<Runtime>;
}

// see https://paritytech.github.io/substrate/master/pallet_democracy/pallet/trait.Config.html
// for the definitions of these configs
impl pallet_democracy::Config for Runtime {
	type CooloffPeriod = CooloffPeriod;
	type Currency = Balances;
	type EnactmentPeriod = EnactmentPeriod;
	type Event = Event;
	type FastTrackVotingPeriod = FastTrackVotingPeriod;
	type InstantAllowed = frame_support::traits::ConstBool<true>;
	type LaunchPeriod = LaunchPeriod;
	type MaxProposals = DemocracyMaxProposals;
	type MaxVotes = DemocracyMaxVotes;
	type MinimumDeposit = MinimumDeposit;
	type PreimageByteDeposit = PreimageByteDeposit;
	type Proposal = Call;
	type Scheduler = Scheduler;
	type Slash = (); // Treasury;
	type WeightInfo = pallet_democracy::weights::SubstrateWeight<Runtime>;
	type VoteLockingPeriod = EnactmentPeriod; // Same as EnactmentPeriod
	type VotingPeriod = VotingPeriod;

	// See https://paritytech.github.io/substrate/master/pallet_democracy/index.html for
	// the descriptions of these origins.
	/// A unanimous council can have the next scheduled referendum be a straight default-carries
	/// (NTB) vote.
	type ExternalDefaultOrigin =
		pallet_collective::EnsureProportionAtLeast<AccountId, CouncilCollective, 1, 1>;

	/// A super-majority of 75% can have the next scheduled referendum be a straight majority-carries vote.
	type ExternalMajorityOrigin =
		pallet_collective::EnsureProportionAtLeast<AccountId, CouncilCollective, 3, 4>;

	/// A straight majority (at least 50%) of the council can decide what their next motion is.
	type ExternalOrigin =
		pallet_collective::EnsureProportionAtLeast<AccountId, CouncilCollective, 1, 2>;

	/// Two thirds of the technical committee can have an ExternalMajority/ExternalDefault vote
	/// be tabled immediately and with a shorter voting/enactment period.
	type FastTrackOrigin =
		pallet_collective::EnsureProportionAtLeast<AccountId, TechnicalCommitteeInstance, 2, 3>;

	/// Origin from which the next majority-carries (or more permissive) referendum may be tabled to
	/// vote immediately and asynchronously in a similar manner to the emergency origin.
	/// Requires TechnicalCommittee to be unanimous.
	type InstantOrigin =
		pallet_collective::EnsureProportionAtLeast<AccountId, TechnicalCommitteeInstance, 1, 1>;

	/// Overarching type of all pallets origins
	type PalletsOrigin = OriginCaller;

	/// To cancel a proposal which has been passed, 2/3 of the council must agree to it.
	type CancellationOrigin =
		pallet_collective::EnsureProportionAtLeast<AccountId, CouncilCollective, 2, 3>;

	/// To cancel a proposal before it has been passed, the technical committee must be unanimous or
	/// Root must agree.
	type CancelProposalOrigin = EitherOfDiverse<
		EnsureRoot<AccountId>,
		pallet_collective::EnsureProportionAtLeast<AccountId, CouncilCollective, 1, 1>,
	>;

	/// This origin can blacklist proposals.
	type BlacklistOrigin = EnsureRoot<AccountId>;

	/// Any single technical committee member may veto a coming council proposal, however they can
	/// only do it once and it lasts only for the cool-off period.
	type VetoOrigin = pallet_collective::EnsureMember<AccountId, TechnicalCommitteeInstance>;

	type OperationalPreimageOrigin = pallet_collective::EnsureMember<AccountId, CouncilCollective>;
}

impl pallet_transaction_payment::Config for Runtime {
	type Event = Event;
	type OnChargeTransaction = pallet_transaction_payment::CurrencyAdapter<Balances, ()>;
	type WeightToFee = WeightToFee;
	type LengthToFee = ConstantMultiplier<Balance, TransactionByteFee>;
	type FeeMultiplierUpdate = SlowAdjustingFeeUpdate<Self>;
<<<<<<< HEAD
	type OperationalFeeMultiplier = OperationalFeeMultiplier;
}

parameter_types! {
	pub const ReservedXcmpWeight: Weight = MAXIMUM_BLOCK_WEIGHT.saturating_div(4);
	pub const ReservedDmpWeight: Weight = MAXIMUM_BLOCK_WEIGHT.saturating_div(4);
=======
	type OperationalFeeMultiplier = TransactionPaymentOperationalFeeMultiplier;
>>>>>>> ea7af5cb
}

impl cumulus_pallet_parachain_system::Config for Runtime {
	type Event = Event;
	type OnSystemEvent = ();
	type SelfParaId = parachain_info::Pallet<Runtime>;
	type DmpMessageHandler = DmpQueue;
	type ReservedDmpWeight = ReservedDmpWeight;
	type OutboundXcmpMessageSource = XcmpQueue;
	type XcmpMessageHandler = XcmpQueue;
	type ReservedXcmpWeight = ReservedXcmpWeight;
	type CheckAssociatedRelayNumber = RelayNumberStrictlyIncreases;
}

impl parachain_info::Config for Runtime {}

impl cumulus_pallet_aura_ext::Config for Runtime {}

impl cumulus_pallet_xcmp_queue::Config for Runtime {
	type Event = Event;
	type XcmExecutor = XcmExecutor<XcmConfig>;
	type ChannelInfo = ParachainSystem;
	type VersionWrapper = ();
	type ExecuteOverweightOrigin = EnsureRoot<AccountId>;
	type ControllerOrigin = EnsureRoot<AccountId>;
	type ControllerOriginConverter = XcmOriginToTransactDispatchOrigin;
	type WeightInfo = ();
}

impl cumulus_pallet_dmp_queue::Config for Runtime {
	type Event = Event;
	type XcmExecutor = XcmExecutor<XcmConfig>;
	type ExecuteOverweightOrigin = EnsureRoot<AccountId>;
}

// We allow root only to execute privileged collator selection operations.
pub type CollatorSelectionUpdateOrigin = EnsureRoot<AccountId>;

impl pallet_session::Config for Runtime {
	type Event = Event;
	type ValidatorId = <Self as frame_system::Config>::AccountId;
	// we don't have stash and controller, thus we don't need the convert as well.
	type ValidatorIdOf = pallet_collator_selection::IdentityCollator;
	type ShouldEndSession = pallet_session::PeriodicSessions<SessionPeriod, SessionOffset>;
	type NextSessionRotation = pallet_session::PeriodicSessions<SessionPeriod, SessionOffset>;
	type SessionManager = CollatorSelection;
	// Essentially just Aura, but lets be pedantic.
	type SessionHandler = <SessionKeys as sp_runtime::traits::OpaqueKeys>::KeyTypeIdProviders;
	type Keys = SessionKeys;
	type WeightInfo = ();
}

impl pallet_aura::Config for Runtime {
	type AuthorityId = AuraId;
	type DisabledValidators = ();
	type MaxAuthorities = AuraMaxAuthorities;
}

impl pallet_collator_selection::Config for Runtime {
	type Event = Event;
	type Currency = Balances;
	type UpdateOrigin = CollatorSelectionUpdateOrigin;
	type PotId = CollatorPotId;
	type MaxCandidates = CollatorMaxCandidates;
	type MinCandidates = CollatorMinCandidates;
	type MaxInvulnerables = ConstU32<10>;
	// should be a multiple of session or things will get inconsistent
	type KickThreshold = SessionPeriod;
	type ValidatorId = <Self as frame_system::Config>::AccountId;
	type ValidatorIdOf = pallet_collator_selection::IdentityCollator;
	type ValidatorRegistration = Session;
	type WeightInfo = ();
}

impl pallet_messages::Config for Runtime {
	type Event = Event;
	type WeightInfo = pallet_messages::weights::SubstrateWeight<Runtime>;
	type AccountProvider = Msa;
	type SchemaProvider = Schemas;
	type MaxMessagesPerBlock = MessagesMaxPerBlock;
	type MaxMessagePayloadSizeBytes = MessagesMaxPayloadSizeBytes;
}

impl pallet_sudo::Config for Runtime {
	type Event = Event;
	type Call = Call;
}

impl pallet_utility::Config for Runtime {
	type Event = Event;
	type Call = Call;
	type PalletsOrigin = OriginCaller;
	type WeightInfo = weights::pallet_utility::SubstrateWeight<Runtime>;
}

// Create the runtime by composing the FRAME pallets that were previously configured.
construct_runtime!(
	pub enum Runtime where
		Block = Block,
		NodeBlock = opaque::Block,
		UncheckedExtrinsic = UncheckedExtrinsic,
	{
		// System support stuff.
		System: frame_system::{Pallet, Call, Config, Storage, Event<T>} = 0,
		ParachainSystem: cumulus_pallet_parachain_system::{
			Pallet, Call, Config, Storage, Inherent, Event<T>, ValidateUnsigned,
		} = 1,
		Timestamp: pallet_timestamp::{Pallet, Call, Storage, Inherent} = 2,
		ParachainInfo: parachain_info::{Pallet, Storage, Config} = 3,
		Sudo: pallet_sudo::{Pallet, Call, Config<T>, Storage, Event<T> }= 4,
		Preimage: pallet_preimage::{Pallet, Call, Storage, Event<T>} = 5,
		Democracy: pallet_democracy::{Pallet, Call, Config<T>, Storage, Event<T> } = 6,
		Scheduler: pallet_scheduler::{Pallet, Call, Storage, Event<T> } = 8,

		Utility: pallet_utility::{Pallet, Call, Event} = 9,
		// Monetary stuff.
		Balances: pallet_balances::{Pallet, Call, Storage, Config<T>, Event<T>} = 10,
		TransactionPayment: pallet_transaction_payment::{Pallet, Storage, Event<T>} = 11,

		// Collectives
		Council: pallet_collective::<Instance1>::{Pallet, Call, Config<T,I>, Storage, Event<T>, Origin<T>} = 12,
		TechnicalCommittee: pallet_collective::<Instance2>::{Pallet, Call, Config<T,I>, Storage, Event<T>, Origin<T>} = 13,

		// Collator support. The order of these 4 are important and shall not change.
		Authorship: pallet_authorship::{Pallet, Call, Storage} = 20,
		CollatorSelection: pallet_collator_selection::{Pallet, Call, Storage, Event<T>, Config<T>} = 21,
		Session: pallet_session::{Pallet, Call, Storage, Event, Config<T>} = 22,
		Aura: pallet_aura::{Pallet, Storage, Config<T>} = 23,
		AuraExt: cumulus_pallet_aura_ext::{Pallet, Storage, Config} = 24,

		// XCM helpers.
		XcmpQueue: cumulus_pallet_xcmp_queue::{Pallet, Call, Storage, Event<T>} = 30,
		PolkadotXcm: pallet_xcm::{Pallet, Call, Event<T>, Origin, Config} = 31,
		CumulusXcm: cumulus_pallet_xcm::{Pallet, Event<T>, Origin} = 32,
		DmpQueue: cumulus_pallet_dmp_queue::{Pallet, Call, Storage, Event<T>} = 33,

		// ORML
		Vesting: orml_vesting::{Pallet, Call, Storage, Event<T>, Config<T>} = 40,

		// Frequency related pallets
		Msa: pallet_msa::{Pallet, Call, Storage, Event<T>} = 60,
		Messages: pallet_messages::{Pallet, Call, Storage, Event<T>} = 61,
		Schemas: pallet_schemas::{Pallet, Call, Storage, Event<T>, Config} = 62,
	}
);

#[cfg(feature = "runtime-benchmarks")]
#[macro_use]
extern crate frame_benchmarking;

#[cfg(feature = "runtime-benchmarks")]
mod benches {
	define_benchmarks!(
		[frame_system, SystemBench::<Runtime>]
		[pallet_balances, Balances]
		[pallet_collective, Council]
		[pallet_collective, TechnicalCommittee]
		[pallet_preimage, Preimage]
		[pallet_democracy, Democracy]
		[pallet_scheduler, Scheduler]
		[pallet_session, SessionBench::<Runtime>]
		[pallet_timestamp, Timestamp]
		[pallet_collator_selection, CollatorSelection]
		[cumulus_pallet_xcmp_queue, XcmpQueue]
		[pallet_msa, Msa]
		[pallet_schemas, Schemas]
		[pallet_messages, Messages]
		[pallet_utility, Utility]
	);
}

impl_runtime_apis! {
	impl sp_consensus_aura::AuraApi<Block, AuraId> for Runtime {
		fn slot_duration() -> sp_consensus_aura::SlotDuration {
			sp_consensus_aura::SlotDuration::from_millis(Aura::slot_duration())
		}

		fn authorities() -> Vec<AuraId> {
			Aura::authorities().into_inner()
		}
	}

	impl sp_api::Core<Block> for Runtime {
		fn version() -> RuntimeVersion {
			VERSION
		}

		fn execute_block(block: Block) {
			Executive::execute_block(block)
		}

		fn initialize_block(header: &<Block as BlockT>::Header) {
			Executive::initialize_block(header)
		}
	}

	impl sp_api::Metadata<Block> for Runtime {
		fn metadata() -> OpaqueMetadata {
			OpaqueMetadata::new(Runtime::metadata().into())
		}
	}

	impl sp_block_builder::BlockBuilder<Block> for Runtime {
		fn apply_extrinsic(extrinsic: <Block as BlockT>::Extrinsic) -> ApplyExtrinsicResult {
			Executive::apply_extrinsic(extrinsic)
		}

		fn finalize_block() -> <Block as BlockT>::Header {
			Executive::finalize_block()
		}

		fn inherent_extrinsics(data: sp_inherents::InherentData) -> Vec<<Block as BlockT>::Extrinsic> {
			data.create_extrinsics()
		}

		fn check_inherents(
			block: Block,
			data: sp_inherents::InherentData,
		) -> sp_inherents::CheckInherentsResult {
			data.check_extrinsics(&block)
		}
	}

	impl sp_transaction_pool::runtime_api::TaggedTransactionQueue<Block> for Runtime {
		fn validate_transaction(
			source: TransactionSource,
			tx: <Block as BlockT>::Extrinsic,
			block_hash: <Block as BlockT>::Hash,
		) -> TransactionValidity {
			Executive::validate_transaction(source, tx, block_hash)
		}
	}

	impl sp_offchain::OffchainWorkerApi<Block> for Runtime {
		fn offchain_worker(header: &<Block as BlockT>::Header) {
			Executive::offchain_worker(header)
		}
	}

	impl sp_session::SessionKeys<Block> for Runtime {
		fn generate_session_keys(seed: Option<Vec<u8>>) -> Vec<u8> {
			SessionKeys::generate(seed)
		}

		fn decode_session_keys(
			encoded: Vec<u8>,
		) -> Option<Vec<(Vec<u8>, KeyTypeId)>> {
			SessionKeys::decode_into_raw_public_keys(&encoded)
		}
	}

	impl frame_system_rpc_runtime_api::AccountNonceApi<Block, AccountId, Index> for Runtime {
		fn account_nonce(account: AccountId) -> Index {
			System::account_nonce(account)
		}
	}

	impl pallet_transaction_payment_rpc_runtime_api::TransactionPaymentApi<Block, Balance> for Runtime {
		fn query_info(
			uxt: <Block as BlockT>::Extrinsic,
			len: u32,
		) -> pallet_transaction_payment_rpc_runtime_api::RuntimeDispatchInfo<Balance> {
			TransactionPayment::query_info(uxt, len)
		}
		fn query_fee_details(
			uxt: <Block as BlockT>::Extrinsic,
			len: u32,
		) -> pallet_transaction_payment::FeeDetails<Balance> {
			TransactionPayment::query_fee_details(uxt, len)
		}
	}

	impl cumulus_primitives_core::CollectCollationInfo<Block> for Runtime {
		fn collect_collation_info(header: &<Block as BlockT>::Header) -> cumulus_primitives_core::CollationInfo {
			ParachainSystem::collect_collation_info(header)
		}
	}

	// Unfinished runtime APIs
	impl pallet_messages_runtime_api::MessagesApi<Block, BlockNumber> for Runtime {
		fn get_messages_by_schema(schema_id: SchemaId, pagination: BlockPaginationRequest<BlockNumber>) ->
			Result<BlockPaginationResponse<BlockNumber, MessageResponse<BlockNumber>>, DispatchError> {
			Messages::get_messages_by_schema(schema_id, pagination)
		}
	}

	impl pallet_schemas_runtime_api::SchemasRuntimeApi<Block> for Runtime {
		fn get_by_schema_id(schema_id: SchemaId) -> Result<Option<SchemaResponse>, DispatchError> {
			Ok(Schemas::get_schema_by_id(schema_id))
		}
	}

	impl pallet_msa_runtime_api::MsaApi<Block, AccountId> for Runtime {
		// *Temporarily Removed* until https://github.com/LibertyDSNP/frequency/issues/418 is completed
		// fn get_msa_keys(msa_id: MessageSourceId) -> Result<Vec<KeyInfoResponse<AccountId>>, DispatchError> {
		// 	Ok(Msa::fetch_msa_keys(msa_id))
		// }

		fn has_delegation(delegator: Delegator, provider: Provider, block_number: Option<BlockNumber>) -> Result<bool, DispatchError> {
			match Msa::ensure_valid_delegation(provider, delegator, block_number) {
				Ok(_) => Ok(true),
				Err(_) => Err(sp_runtime::DispatchError::Other("Invalid Delegation")),
			}
		}

		fn get_granted_schemas(delegator: Delegator, provider: Provider) -> Result<Option<Vec<SchemaId>>, DispatchError> {
			Msa::get_granted_schemas(delegator, provider)
		}
	}

	#[cfg(feature = "try-runtime")]
	impl frame_try_runtime::TryRuntime<Block> for Runtime {
		fn on_runtime_upgrade() -> (Weight, Weight) {
			log::info!("try-runtime::on_runtime_upgrade frequency.");
			let weight = Executive::try_runtime_upgrade().unwrap();
			(weight, RuntimeBlockWeights::get().max_block)
		}
		fn execute_block(block: Block, state_root_check: bool, select: frame_try_runtime::TryStateSelect) -> Weight {
			log::info!(
				target: "runtime::frequency", "try-runtime: executing block #{} ({:?}) / root checks: {:?} / sanity-checks: {:?}",
				block.header.number,
				block.header.hash(),
				state_root_check,
				select,
			);
			Executive::try_execute_block(block, state_root_check, select).expect("try_execute_block failed")
		}
	}

	#[cfg(feature = "runtime-benchmarks")]
	impl frame_benchmarking::Benchmark<Block> for Runtime {
		fn benchmark_metadata(extra: bool) -> (
			Vec<frame_benchmarking::BenchmarkList>,
			Vec<frame_support::traits::StorageInfo>,
		) {
			use frame_benchmarking::{Benchmarking, BenchmarkList};
			use frame_support::traits::StorageInfoTrait;
			use frame_system_benchmarking::Pallet as SystemBench;
			use cumulus_pallet_session_benchmarking::Pallet as SessionBench;
			use orml_benchmarking::list_benchmark as list_orml_benchmark;


			let mut list = Vec::<BenchmarkList>::new();
			list_benchmarks!(list, extra);
			list_orml_benchmark!(list, extra, orml_vesting, benchmarking::vesting);

			let storage_info = AllPalletsWithSystem::storage_info();
			return (list, storage_info)
		}

		fn dispatch_benchmark(
			config: frame_benchmarking::BenchmarkConfig
		) -> Result<Vec<frame_benchmarking::BenchmarkBatch>, sp_runtime::RuntimeString> {
			use frame_benchmarking::{Benchmarking, BenchmarkBatch, TrackedStorageKey};

			use frame_system_benchmarking::Pallet as SystemBench;
			impl frame_system_benchmarking::Config for Runtime {}

			use cumulus_pallet_session_benchmarking::Pallet as SessionBench;
			impl cumulus_pallet_session_benchmarking::Config for Runtime {}
			use orml_benchmarking::{add_benchmark as orml_add_benchmark};

			let whitelist: Vec<TrackedStorageKey> = vec![
				// Block Number
				hex_literal::hex!("26aa394eea5630e07c48ae0c9558cef702a5c1b19ab7a04f536c519aca4983ac").to_vec().into(),
				// Total Issuance
				hex_literal::hex!("c2261276cc9d1f8598ea4b6a74b15c2f57c875e4cff74148e4628f264b974c80").to_vec().into(),
				// Execution Phase
				hex_literal::hex!("26aa394eea5630e07c48ae0c9558cef7ff553b5a9862a516939d82b3d3d8661a").to_vec().into(),
				// Event Count
				hex_literal::hex!("26aa394eea5630e07c48ae0c9558cef70a98fdbe9ce6c55837576c60c7af3850").to_vec().into(),
				// System Events
				hex_literal::hex!("26aa394eea5630e07c48ae0c9558cef780d41e5e16056765bc8461851072c9d7").to_vec().into(),
			];

			let mut batches = Vec::<BenchmarkBatch>::new();
			let params = (&config, &whitelist);
			add_benchmarks!(params, batches);
			orml_add_benchmark!(params, batches, orml_vesting, benchmarking::vesting);

			if batches.is_empty() { return Err("Benchmark not found for this pallet.".into()) }
			Ok(batches)
		}
	}
}

struct CheckInherents;

impl cumulus_pallet_parachain_system::CheckInherents<Block> for CheckInherents {
	fn check_inherents(
		block: &Block,
		relay_state_proof: &cumulus_pallet_parachain_system::RelayChainStateProof,
	) -> sp_inherents::CheckInherentsResult {
		let relay_chain_slot = relay_state_proof
			.read_slot()
			.expect("Could not read the relay chain slot from the proof");

		let inherent_data =
			cumulus_primitives_timestamp::InherentDataProvider::from_relay_chain_slot_and_duration(
				relay_chain_slot,
				sp_std::time::Duration::from_secs(6),
			)
			.create_inherent_data()
			.expect("Could not create the timestamp inherent data");

		inherent_data.check_extrinsics(block)
	}
}

cumulus_pallet_parachain_system::register_validate_block! {
	Runtime = Runtime,
	BlockExecutor = cumulus_pallet_aura_ext::BlockExecutor::<Runtime, Executive>,
	CheckInherents = CheckInherents,
}<|MERGE_RESOLUTION|>--- conflicted
+++ resolved
@@ -185,45 +185,6 @@
 	state_version: 1,
 };
 
-<<<<<<< HEAD
-/// This determines the average expected block time that we are targeting.
-/// Blocks will be produced at a minimum duration defined by `SLOT_DURATION`.
-/// `SLOT_DURATION` is picked up by `pallet_timestamp` which is in turn picked
-/// up by `pallet_aura` to implement `fn slot_duration()`.
-///
-/// Change this to adjust the block time.
-pub const MILLISECS_PER_BLOCK: u64 = 12000;
-
-// NOTE: Currently it is not possible to change the slot duration after the chain has started.
-//       Attempting to do so will brick block production.
-pub const SLOT_DURATION: u64 = MILLISECS_PER_BLOCK;
-
-// Time is measured by number of blocks.
-pub const MINUTES: BlockNumber = 60_000 / (MILLISECS_PER_BLOCK as BlockNumber);
-pub const HOURS: BlockNumber = MINUTES * 60;
-pub const DAYS: BlockNumber = HOURS * 24;
-
-// Unit = the base number of indivisible units for balances
-pub const UNIT: Balance = 1_000_000_000_000;
-pub const MILLIUNIT: Balance = 1_000_000_000;
-pub const MICROUNIT: Balance = 1_000_000;
-
-/// The existential deposit. Set to 1/10 of the Connected Relay Chain.
-pub const EXISTENTIAL_DEPOSIT: Balance = MILLIUNIT;
-
-/// We assume that ~5% of the block weight is consumed by `on_initialize` handlers. This is
-/// used to limit the maximal weight of a single extrinsic.
-const AVERAGE_ON_INITIALIZE_RATIO: Perbill = Perbill::from_percent(5);
-
-/// We allow `Normal` extrinsics to fill up the block up to 75%, the rest can be used by
-/// `Operational` extrinsics.
-const NORMAL_DISPATCH_RATIO: Perbill = Perbill::from_percent(75);
-
-/// We allow for 0.5 of a second of compute with a 12 second average block time.
-const MAXIMUM_BLOCK_WEIGHT: Weight = WEIGHT_PER_SECOND.saturating_div(2);
-
-=======
->>>>>>> ea7af5cb
 /// The version information used to identify this runtime when compiled natively.
 #[cfg(feature = "std")]
 pub fn native_version() -> NativeVersion {
@@ -533,16 +494,13 @@
 	type WeightToFee = WeightToFee;
 	type LengthToFee = ConstantMultiplier<Balance, TransactionByteFee>;
 	type FeeMultiplierUpdate = SlowAdjustingFeeUpdate<Self>;
-<<<<<<< HEAD
 	type OperationalFeeMultiplier = OperationalFeeMultiplier;
 }
 
 parameter_types! {
 	pub const ReservedXcmpWeight: Weight = MAXIMUM_BLOCK_WEIGHT.saturating_div(4);
 	pub const ReservedDmpWeight: Weight = MAXIMUM_BLOCK_WEIGHT.saturating_div(4);
-=======
 	type OperationalFeeMultiplier = TransactionPaymentOperationalFeeMultiplier;
->>>>>>> ea7af5cb
 }
 
 impl cumulus_pallet_parachain_system::Config for Runtime {
