#![cfg_attr(not(feature = "std"), no_std)]
// `construct_runtime!` does a lot of recursion and requires us to increase the limit to 256.
#![recursion_limit = "256"]

// Make the WASM binary available.
#[cfg(feature = "std")]
include!(concat!(env!("OUT_DIR"), "/wasm_binary.rs"));

#[cfg(feature = "std")]
#[allow(clippy::expect_used)]
/// Wasm binary unwrapped. If built with `WASM_BINARY`, the function panics.
pub fn wasm_binary_unwrap() -> &'static [u8] {
	WASM_BINARY.expect(
		"wasm binary is not available. This means the client is \
                        built with `WASM_BINARY` flag and it is only usable for \
                        production chains. Please rebuild with the flag disabled.",
	)
}

#[cfg(any(not(feature = "frequency-no-relay"), feature = "frequency-lint-check"))]
use cumulus_pallet_parachain_system::{RelayNumberMonotonicallyIncreases, RelaychainDataProvider};

use sp_core::{crypto::KeyTypeId, OpaqueMetadata};
use sp_runtime::{
	create_runtime_str, generic, impl_opaque_keys,
	traits::{AccountIdConversion, BlakeTwo256, Block as BlockT, ConvertInto, IdentityLookup},
	transaction_validity::{TransactionSource, TransactionValidity},
	ApplyExtrinsicResult, DispatchError,
};

use pallet_collective::Members;

#[cfg(any(feature = "runtime-benchmarks", feature = "test"))]
use pallet_collective::ProposalCount;

use parity_scale_codec::Encode;

use sp_std::prelude::*;
#[cfg(feature = "std")]
use sp_version::NativeVersion;
use sp_version::RuntimeVersion;
use static_assertions::const_assert;

use common_primitives::{
	handles::{BaseHandle, DisplayHandle, HandleResponse, PresumptiveSuffixesResponse},
	messages::MessageResponse,
	msa::{
		DelegationResponse, DelegationValidator, DelegatorId, MessageSourceId, ProviderId,
		SchemaGrant, SchemaGrantValidator,
	},
	node::{
		AccountId, Address, Balance, BlockNumber, Hash, Header, Index, ProposalProvider, Signature,
		UtilityProvider,
	},
	rpc::RpcEvent,
	schema::{PayloadLocation, SchemaId, SchemaResponse, SchemaVersionResponse},
	stateful_storage::{ItemizedStoragePageResponse, PaginatedStorageResponse},
};

pub use common_runtime::{
	constants::{
		currency::{CENTS, EXISTENTIAL_DEPOSIT},
		*,
	},
	fee::WeightToFee,
	prod_or_testnet_or_local,
	proxy::ProxyType,
};

use frame_support::{
	construct_runtime,
	dispatch::{DispatchClass, GetDispatchInfo, Pays},
	genesis_builder_helper::{build_state, get_preset},
	pallet_prelude::DispatchResultWithPostInfo,
	parameter_types,
	traits::{
		fungible::HoldConsideration,
		tokens::{PayFromAccount, UnityAssetBalanceConversion},
		ConstBool, ConstU128, ConstU32, ConstU64, EitherOfDiverse, EqualPrivilegeOnly,
		GetStorageVersion, InstanceFilter, LinearStoragePrice, OnRuntimeUpgrade,
	},
	weights::{ConstantMultiplier, Weight},
	Twox128,
};

use frame_system::{
	limits::{BlockLength, BlockWeights},
	EnsureRoot, EnsureSigned,
};

use sp_std::boxed::Box;

pub use sp_consensus_aura::sr25519::AuthorityId as AuraId;
pub use sp_runtime::{MultiAddress, Perbill, Permill};

#[cfg(any(feature = "std", test))]
pub use sp_runtime::BuildStorage;

pub use pallet_capacity;
pub use pallet_frequency_tx_payment::{capacity_stable_weights, types::GetStableWeight};
pub use pallet_msa;
pub use pallet_passkey;
pub use pallet_schemas;
pub use pallet_time_release;

// Polkadot Imports
use polkadot_runtime_common::{BlockHashCount, SlowAdjustingFeeUpdate};

use common_primitives::capacity::UnclaimedRewardInfo;
use common_runtime::weights::rocksdb_weights::constants::RocksDbWeight;
pub use common_runtime::{
	constants::MaxSchemaGrants,
	weights,
	weights::{block_weights::BlockExecutionWeight, extrinsic_weights::ExtrinsicBaseWeight},
};
use frame_support::traits::Contains;
#[cfg(feature = "try-runtime")]
use frame_support::traits::{TryStateSelect, UpgradeCheckSelect};
mod ethereum;
mod genesis;

/// Interface to collective pallet to propose a proposal.
pub struct CouncilProposalProvider;

impl ProposalProvider<AccountId, RuntimeCall> for CouncilProposalProvider {
	fn propose(
		who: AccountId,
		threshold: u32,
		proposal: Box<RuntimeCall>,
	) -> Result<(u32, u32), DispatchError> {
		let length_bound: u32 = proposal.using_encoded(|p| p.len() as u32);
		Council::do_propose_proposed(who, threshold, proposal, length_bound)
	}

	fn propose_with_simple_majority(
		who: AccountId,
		proposal: Box<RuntimeCall>,
	) -> Result<(u32, u32), DispatchError> {
		let members = Members::<Runtime, CouncilCollective>::get();
		let threshold: u32 = ((members.len() / 2) + 1) as u32;
		let length_bound: u32 = proposal.using_encoded(|p| p.len() as u32);
		Council::do_propose_proposed(who, threshold, proposal, length_bound)
	}

	#[cfg(any(feature = "runtime-benchmarks", feature = "test"))]
	fn proposal_count() -> u32 {
		ProposalCount::<Runtime, CouncilCollective>::get()
	}
}

pub struct CapacityBatchProvider;

impl UtilityProvider<RuntimeOrigin, RuntimeCall> for CapacityBatchProvider {
	fn batch_all(origin: RuntimeOrigin, calls: Vec<RuntimeCall>) -> DispatchResultWithPostInfo {
		Utility::batch_all(origin, calls)
	}
}

/// Basefilter to only allow calls to specified transactions to be executed
pub struct BaseCallFilter;

impl Contains<RuntimeCall> for BaseCallFilter {
	fn contains(call: &RuntimeCall) -> bool {
		#[cfg(not(feature = "frequency"))]
		{
			match call {
				RuntimeCall::Utility(pallet_utility_call) =>
					Self::is_utility_call_allowed(pallet_utility_call),
				_ => true,
			}
		}
		#[cfg(feature = "frequency")]
		{
			match call {
				RuntimeCall::Utility(pallet_utility_call) =>
					Self::is_utility_call_allowed(pallet_utility_call),
				// Create provider and create schema are not allowed in mainnet for now. See propose functions.
				RuntimeCall::Msa(pallet_msa::Call::create_provider { .. }) => false,
				RuntimeCall::Schemas(pallet_schemas::Call::create_schema { .. }) => false,
				RuntimeCall::Schemas(pallet_schemas::Call::create_schema_v2 { .. }) => false,
				RuntimeCall::Schemas(pallet_schemas::Call::create_schema_v3 { .. }) => false,
				// Everything else is allowed on Mainnet
				_ => true,
			}
		}
	}
}

impl BaseCallFilter {
	fn is_utility_call_allowed(call: &pallet_utility::Call<Runtime>) -> bool {
		match call {
			pallet_utility::Call::batch { calls, .. } |
			pallet_utility::Call::batch_all { calls, .. } |
			pallet_utility::Call::force_batch { calls, .. } => calls.iter().any(Self::is_batch_call_allowed),
			_ => true,
		}
	}

	fn is_batch_call_allowed(call: &RuntimeCall) -> bool {
		match call {
			// Block all nested `batch` calls from utility batch
			RuntimeCall::Utility(pallet_utility::Call::batch { .. }) |
			RuntimeCall::Utility(pallet_utility::Call::batch_all { .. }) |
			RuntimeCall::Utility(pallet_utility::Call::force_batch { .. }) => false,

			// Block all `FrequencyTxPayment` calls from utility batch
			RuntimeCall::FrequencyTxPayment(..) => false,

			// Block `create_provider` and `create_schema` calls from utility batch
			RuntimeCall::Msa(pallet_msa::Call::create_provider { .. }) |
			RuntimeCall::Schemas(pallet_schemas::Call::create_schema { .. }) |
			RuntimeCall::Schemas(pallet_schemas::Call::create_schema_v2 { .. }) => false,
			RuntimeCall::Schemas(pallet_schemas::Call::create_schema_v3 { .. }) => false,

			// Block `Pays::No` calls from utility batch
			_ if Self::is_pays_no_call(call) => false,

			// Allow all other calls
			_ => true,
		}
	}

	fn is_pays_no_call(call: &RuntimeCall) -> bool {
		call.get_dispatch_info().pays_fee == Pays::No
	}
}

// Proxy Pallet Filters
impl InstanceFilter<RuntimeCall> for ProxyType {
	fn filter(&self, c: &RuntimeCall) -> bool {
		match self {
			ProxyType::Any => true,
			ProxyType::NonTransfer => matches!(
				c,
				// Sorted
				// Skip: RuntimeCall::Balances
				RuntimeCall::Capacity(..)
				| RuntimeCall::CollatorSelection(..)
				| RuntimeCall::Council(..)
				| RuntimeCall::Democracy(..)
				| RuntimeCall::FrequencyTxPayment(..) // Capacity Tx never transfer
				| RuntimeCall::Handles(..)
				| RuntimeCall::Messages(..)
				| RuntimeCall::Msa(..)
				| RuntimeCall::Multisig(..)
				// Skip: ParachainSystem(..)
				| RuntimeCall::Preimage(..)
				| RuntimeCall::Scheduler(..)
				| RuntimeCall::Schemas(..)
				| RuntimeCall::Session(..)
				| RuntimeCall::StatefulStorage(..)
				// Skip: RuntimeCall::Sudo
				// Skip: RuntimeCall::System
				| RuntimeCall::TechnicalCommittee(..)
				// Specifically omitting TimeRelease `transfer`, and `update_release_schedules`
				| RuntimeCall::TimeRelease(pallet_time_release::Call::claim{..})
				| RuntimeCall::TimeRelease(pallet_time_release::Call::claim_for{..})
				// Skip: RuntimeCall::Timestamp
				| RuntimeCall::Treasury(..)
				| RuntimeCall::Utility(..) // Calls inside a batch are also run through filters
			),
			ProxyType::Governance => matches!(
				c,
				RuntimeCall::Treasury(..) |
					RuntimeCall::Democracy(..) |
					RuntimeCall::TechnicalCommittee(..) |
					RuntimeCall::Council(..) |
					RuntimeCall::Utility(..) // Calls inside a batch are also run through filters
			),
			ProxyType::Staking => {
				matches!(
					c,
					RuntimeCall::Capacity(pallet_capacity::Call::stake { .. }) |
						RuntimeCall::CollatorSelection(
							pallet_collator_selection::Call::set_candidacy_bond { .. }
						)
				)
			},
			ProxyType::CancelProxy => {
				matches!(c, RuntimeCall::Proxy(pallet_proxy::Call::reject_announcement { .. }))
			},
		}
	}
	fn is_superset(&self, o: &Self) -> bool {
		match (self, o) {
			(x, y) if x == y => true,
			(ProxyType::Any, _) => true,
			(_, ProxyType::Any) => false,
			(ProxyType::NonTransfer, _) => true,
			_ => false,
		}
	}
}

/// PasskeyCallFilter to only allow calls to specified transactions to be executed
pub struct PasskeyCallFilter;

impl Contains<RuntimeCall> for PasskeyCallFilter {
	fn contains(call: &RuntimeCall) -> bool {
		match call {
			#[cfg(feature = "runtime-benchmarks")]
			RuntimeCall::System(frame_system::Call::remark { .. }) => true,

			RuntimeCall::Balances(_) | RuntimeCall::Capacity(_) => true,
			_ => false,
		}
	}
}

/// The SignedExtension to the basic transaction logic.
pub type SignedExtra = (
	frame_system::CheckNonZeroSender<Runtime>,
	// merging these types so that we can have more than 12 extensions
	(frame_system::CheckSpecVersion<Runtime>, frame_system::CheckTxVersion<Runtime>),
	frame_system::CheckGenesis<Runtime>,
	frame_system::CheckEra<Runtime>,
	common_runtime::extensions::check_nonce::CheckNonce<Runtime>,
	frame_system::CheckWeight<Runtime>,
	pallet_frequency_tx_payment::ChargeFrqTransactionPayment<Runtime>,
	pallet_msa::CheckFreeExtrinsicUse<Runtime>,
	pallet_handles::handles_signed_extension::HandlesSignedExtension<Runtime>,
	frame_metadata_hash_extension::CheckMetadataHash<Runtime>,
	cumulus_primitives_storage_weight_reclaim::StorageWeightReclaim<Runtime>,
);
/// A Block signed with a Justification
pub type SignedBlock = generic::SignedBlock<Block>;

/// BlockId type as expected by this runtime.
pub type BlockId = generic::BlockId<Block>;

/// Block type as expected by this runtime.
pub type Block = generic::Block<Header, UncheckedExtrinsic>;

/// Unchecked extrinsic type as expected by this runtime.
pub type UncheckedExtrinsic =
	generic::UncheckedExtrinsic<Address, RuntimeCall, Signature, SignedExtra>;

/// Executive: handles dispatch to the various modules.
pub type Executive = frame_executive::Executive<
	Runtime,
	Block,
	frame_system::ChainContext<Runtime>,
	Runtime,
	AllPalletsWithSystem,
	(
		MigratePalletsCurrentStorage<Runtime>,
		pallet_capacity::migration::v4::MigrationToV4<Runtime>,
		pallet_capacity::migration::provider_boost_init::ProviderBoostInit<Runtime>,
		pallet_stateful_storage::migration::v1::MigrateToV1<Runtime>,
	),
>;

pub struct MigratePalletsCurrentStorage<T>(sp_std::marker::PhantomData<T>);

impl<T: pallet_collator_selection::Config> OnRuntimeUpgrade for MigratePalletsCurrentStorage<T> {
	fn on_runtime_upgrade() -> Weight {
		use sp_core::Get;

		if pallet_collator_selection::Pallet::<T>::on_chain_storage_version() !=
			pallet_collator_selection::Pallet::<T>::in_code_storage_version()
		{
			pallet_collator_selection::Pallet::<T>::in_code_storage_version()
				.put::<pallet_collator_selection::Pallet<T>>();

			log::info!("Setting version on pallet_collator_selection");
		}

		T::DbWeight::get().reads_writes(1, 1)
	}
}

/// Opaque types. These are used by the CLI to instantiate machinery that don't need to know
/// the specifics of the runtime. They can then be made to be agnostic over specific formats
/// of data like extrinsics, allowing for them to continue syncing the network through upgrades
/// to even the core data structures.
pub mod opaque {
	use super::*;
	use sp_runtime::{
		generic,
		traits::{BlakeTwo256, Hash as HashT},
	};

	pub use sp_runtime::OpaqueExtrinsic as UncheckedExtrinsic;
	/// Opaque block header type.
	pub type Header = generic::Header<BlockNumber, BlakeTwo256>;
	/// Opaque block type.
	pub type Block = generic::Block<Header, UncheckedExtrinsic>;
	/// Opaque block identifier type.
	pub type BlockId = generic::BlockId<Block>;
	/// Opaque block hash type.
	pub type Hash = <BlakeTwo256 as HashT>::Output;
}

impl_opaque_keys! {
	pub struct SessionKeys {
		pub aura: Aura,
	}
}

// IMPORTANT: Remember to update spec_version in BOTH structs below
#[cfg(feature = "frequency")]
#[sp_version::runtime_version]
pub const VERSION: RuntimeVersion = RuntimeVersion {
	spec_name: create_runtime_str!("frequency"),
	impl_name: create_runtime_str!("frequency"),
	authoring_version: 1,
<<<<<<< HEAD
	spec_version: 133,
=======
	spec_version: 134,
>>>>>>> 9d775c30
	impl_version: 0,
	apis: RUNTIME_API_VERSIONS,
	transaction_version: 1,
	state_version: 1,
};

// IMPORTANT: Remember to update spec_version in above struct too
#[cfg(not(feature = "frequency"))]
#[sp_version::runtime_version]
pub const VERSION: RuntimeVersion = RuntimeVersion {
	spec_name: create_runtime_str!("frequency-testnet"),
	impl_name: create_runtime_str!("frequency"),
	authoring_version: 1,
<<<<<<< HEAD
	spec_version: 133,
=======
	spec_version: 134,
>>>>>>> 9d775c30
	impl_version: 0,
	apis: RUNTIME_API_VERSIONS,
	transaction_version: 1,
	state_version: 1,
};

/// The version information used to identify this runtime when compiled natively.
#[cfg(feature = "std")]
pub fn native_version() -> NativeVersion {
	NativeVersion { runtime_version: VERSION, can_author_with: Default::default() }
}

// Needs parameter_types! for the complex logic
parameter_types! {
	pub const Version: RuntimeVersion = VERSION;

	// This part is copied from Substrate's `bin/node/runtime/src/lib.rs`.
	//  The `RuntimeBlockLength` and `RuntimeBlockWeights` exist here because the
	// `DeletionWeightLimit` and `DeletionQueueDepth` depend on those to parameterize
	// the lazy contract deletion.
	pub RuntimeBlockLength: BlockLength =
		BlockLength::max_with_normal_ratio(5 * 1024 * 1024, NORMAL_DISPATCH_RATIO);

	pub RuntimeBlockWeights: BlockWeights = BlockWeights::builder()
		.base_block(BlockExecutionWeight::get())
		.for_class(DispatchClass::all(), |weights| {
			weights.base_extrinsic = ExtrinsicBaseWeight::get();
		})
		.for_class(DispatchClass::Normal, |weights| {
			weights.max_total = Some(NORMAL_DISPATCH_RATIO * MAXIMUM_BLOCK_WEIGHT);
		})
		.for_class(DispatchClass::Operational, |weights| {
			weights.max_total = Some(MAXIMUM_BLOCK_WEIGHT);
			// Operational transactions have some extra reserved space, so that they
			// are included even if block reached `MAXIMUM_BLOCK_WEIGHT`.
			weights.reserved = Some(
				MAXIMUM_BLOCK_WEIGHT - NORMAL_DISPATCH_RATIO * MAXIMUM_BLOCK_WEIGHT
			);
		})
		.avg_block_initialization(AVERAGE_ON_INITIALIZE_RATIO)
		.build_or_panic();
}

// Configure FRAME pallets to include in runtime.

impl frame_system::Config for Runtime {
	type RuntimeTask = RuntimeTask;
	/// The identifier used to distinguish between accounts.
	type AccountId = AccountId;
	/// Base call filter to use in dispatchable.
	// enable for cfg feature "frequency" only
	type BaseCallFilter = BaseCallFilter;
	/// The aggregated dispatch type that is available for extrinsics.
	type RuntimeCall = RuntimeCall;
	/// The lookup mechanism to get account ID from whatever is passed in dispatchers.
	type Lookup = EthereumCompatibleAccountIdLookup<AccountId, ()>;
	/// The index type for storing how many extrinsics an account has signed.
	type Nonce = Index;
	/// The block type.
	type Block = Block;
	/// The type for hashing blocks and tries.
	type Hash = Hash;
	/// The hashing algorithm used.
	type Hashing = BlakeTwo256;
	/// The ubiquitous event type.
	type RuntimeEvent = RuntimeEvent;
	/// The ubiquitous origin type.
	type RuntimeOrigin = RuntimeOrigin;
	/// Maximum number of block number to block hash mappings to keep (oldest pruned first).
	type BlockHashCount = BlockHashCount;
	/// Runtime version.
	type Version = Version;
	/// Converts a module to an index of this module in the runtime.
	type PalletInfo = PalletInfo;
	/// The data to be stored in an account.
	type AccountData = pallet_balances::AccountData<Balance>;
	/// What to do if a new account is created.
	type OnNewAccount = ();
	/// What to do if an account is fully reaped from the system.
	type OnKilledAccount = ();
	/// The weight of database operations that the runtime can invoke.
	type DbWeight = RocksDbWeight;
	/// Weight information for the extrinsics of this pallet.
	type SystemWeightInfo = ();
	/// Block & extrinsics weights: base values and limits.
	type BlockWeights = RuntimeBlockWeights;
	/// The maximum length of a block (in bytes).
	type BlockLength = RuntimeBlockLength;
	/// This is used as an identifier of the chain. 42 is the generic substrate prefix.
	type SS58Prefix = Ss58Prefix;
	/// The action to take on a Runtime Upgrade
	#[cfg(any(not(feature = "frequency-no-relay"), feature = "frequency-lint-check"))]
	type OnSetCode = cumulus_pallet_parachain_system::ParachainSetCode<Self>;
	#[cfg(feature = "frequency-no-relay")]
	type OnSetCode = ();
	type MaxConsumers = FrameSystemMaxConsumers;
	///  A new way of configuring migrations that run in a single block.
	type SingleBlockMigrations = ();
	/// The migrator that is used to run Multi-Block-Migrations.
	type MultiBlockMigrator = ();
	/// A callback that executes in *every block* directly before all inherents were applied.
	type PreInherents = ();
	/// A callback that executes in *every block* directly after all inherents were applied.
	type PostInherents = ();
	/// A callback that executes in *every block* directly after all transactions were applied.
	type PostTransactions = ();
}

impl pallet_msa::Config for Runtime {
	type RuntimeEvent = RuntimeEvent;
	type WeightInfo = pallet_msa::weights::SubstrateWeight<Runtime>;
	// The conversion to a 32 byte AccountId
	type ConvertIntoAccountId32 = ConvertInto;
	// The maximum number of public keys per MSA
	type MaxPublicKeysPerMsa = MsaMaxPublicKeysPerMsa;
	// The maximum number of schema grants per delegation
	type MaxSchemaGrantsPerDelegation = MaxSchemaGrants;
	// The maximum provider name size (in bytes)
	type MaxProviderNameSize = MsaMaxProviderNameSize;
	// The type that provides schema related info
	type SchemaValidator = Schemas;
	// The type that provides `Handle` related info for a given `MesssageSourceAccount`
	type HandleProvider = Handles;
	// The number of blocks per virtual bucket
	type MortalityWindowSize = MSAMortalityWindowSize;
	// The maximum number of signatures that can be stored in the payload signature registry
	type MaxSignaturesStored = MSAMaxSignaturesStored;
	// The proposal type
	type Proposal = RuntimeCall;
	// The Council proposal provider interface
	type ProposalProvider = CouncilProposalProvider;
	// The origin that is allowed to create providers via governance
	type CreateProviderViaGovernanceOrigin = EitherOfDiverse<
		EnsureRoot<AccountId>,
		pallet_collective::EnsureMembers<AccountId, CouncilCollective, 1>,
	>;
}

parameter_types! {
	/// The maximum number of eras over which one can claim rewards
	pub const ProviderBoostHistoryLimit : u32 = 30;
	/// The number of chunks of Reward Pool history we expect to store
	pub const RewardPoolChunkLength: u32 = 5;
}
// RewardPoolChunkLength MUST be a divisor of ProviderBoostHistoryLimit
const_assert!(ProviderBoostHistoryLimit::get() % RewardPoolChunkLength::get() == 0);

impl pallet_capacity::Config for Runtime {
	type RuntimeEvent = RuntimeEvent;
	type WeightInfo = pallet_capacity::weights::SubstrateWeight<Runtime>;
	type Currency = Balances;
	type MinimumStakingAmount = CapacityMinimumStakingAmount;
	type MinimumTokenBalance = CapacityMinimumTokenBalance;
	type TargetValidator = Msa;
	type MaxUnlockingChunks = CapacityMaxUnlockingChunks;
	#[cfg(feature = "runtime-benchmarks")]
	type BenchmarkHelper = Msa;
	type UnstakingThawPeriod = CapacityUnstakingThawPeriod;
	type MaxEpochLength = CapacityMaxEpochLength;
	type EpochNumber = u32;
	type CapacityPerToken = CapacityPerToken;
	type RuntimeFreezeReason = RuntimeFreezeReason;
	type EraLength = CapacityRewardEraLength;
	type ProviderBoostHistoryLimit = ProviderBoostHistoryLimit;
	type RewardsProvider = Capacity;
	type MaxRetargetsPerRewardEra = ConstU32<2>;
	// Value determined by desired inflation rate limits for chosen economic model
	type RewardPoolPerEra = ConstU128<{ currency::CENTS.saturating_mul(153_424_650u128) }>;
	type RewardPercentCap = CapacityRewardCap;
	// Must evenly divide ProviderBoostHistoryLimit
	type RewardPoolChunkLength = RewardPoolChunkLength;
}

impl pallet_schemas::Config for Runtime {
	type RuntimeEvent = RuntimeEvent;
	type WeightInfo = pallet_schemas::weights::SubstrateWeight<Runtime>;
	// The mininum size (in bytes) for a schema model
	type MinSchemaModelSizeBytes = SchemasMinModelSizeBytes;
	// The maximum number of schemas that can be registered
	type MaxSchemaRegistrations = SchemasMaxRegistrations;
	// The maximum length of a schema model (in bytes)
	type SchemaModelMaxBytesBoundedVecLimit = SchemasMaxBytesBoundedVecLimit;
	// The proposal type
	type Proposal = RuntimeCall;
	// The Council proposal provider interface
	type ProposalProvider = CouncilProposalProvider;
	// The origin that is allowed to create schemas via governance
	type CreateSchemaViaGovernanceOrigin = EitherOfDiverse<
		EnsureRoot<AccountId>,
		pallet_collective::EnsureProportionMoreThan<AccountId, CouncilCollective, 1, 2>,
	>;
	// Maximum number of schema grants that are allowed per schema
	type MaxSchemaSettingsPerSchema = MaxSchemaSettingsPerSchema;
}

// One storage item; key size is 32; value is size 4+4+16+32 bytes = 56 bytes.
pub type DepositBase = ConstU128<{ currency::deposit(1, 88) }>;
// Additional storage item size of 32 bytes.
pub type DepositFactor = ConstU128<{ currency::deposit(0, 32) }>;
pub type MaxSignatories = ConstU32<100>;

// See https://paritytech.github.io/substrate/master/pallet_multisig/pallet/trait.Config.html for
// the descriptions of these configs.
impl pallet_multisig::Config for Runtime {
	type RuntimeEvent = RuntimeEvent;
	type RuntimeCall = RuntimeCall;
	type Currency = Balances;
	type DepositBase = DepositBase;
	type DepositFactor = DepositFactor;
	type MaxSignatories = MaxSignatories;
	type WeightInfo = weights::pallet_multisig::SubstrateWeight<Runtime>;
}

/// Need this declaration method for use + type safety in benchmarks
pub type MaxReleaseSchedules = ConstU32<{ MAX_RELEASE_SCHEDULES }>;

// See https://paritytech.github.io/substrate/master/pallet_vesting/index.html for
// the descriptions of these configs.
impl pallet_time_release::Config for Runtime {
	type RuntimeEvent = RuntimeEvent;
	type Balance = Balance;
	type Currency = Balances;
	type MinReleaseTransfer = MinReleaseTransfer;
	type TransferOrigin = EnsureSigned<AccountId>;
	type WeightInfo = pallet_time_release::weights::SubstrateWeight<Runtime>;
	type MaxReleaseSchedules = MaxReleaseSchedules;
	#[cfg(any(not(feature = "frequency-no-relay"), feature = "frequency-lint-check"))]
	type BlockNumberProvider = RelaychainDataProvider<Runtime>;
	#[cfg(feature = "frequency-no-relay")]
	type BlockNumberProvider = System;
	type RuntimeFreezeReason = RuntimeFreezeReason;
}

// See https://paritytech.github.io/substrate/master/pallet_timestamp/index.html for
// the descriptions of these configs.
impl pallet_timestamp::Config for Runtime {
	/// A timestamp: milliseconds since the unix epoch.
	type Moment = u64;
	#[cfg(not(feature = "frequency-no-relay"))]
	type OnTimestampSet = Aura;
	#[cfg(feature = "frequency-no-relay")]
	type OnTimestampSet = ();
	type MinimumPeriod = MinimumPeriod;
	type WeightInfo = weights::pallet_timestamp::SubstrateWeight<Runtime>;
}

// See https://paritytech.github.io/substrate/master/pallet_authorship/index.html for
// the descriptions of these configs.
impl pallet_authorship::Config for Runtime {
	type FindAuthor = pallet_session::FindAccountFromAuthorIndex<Self, Aura>;
	type EventHandler = (CollatorSelection,);
}

impl pallet_balances::Config for Runtime {
	type MaxLocks = BalancesMaxLocks;
	/// The type for recording an account's balance.
	type Balance = Balance;
	/// The ubiquitous event type.
	type RuntimeEvent = RuntimeEvent;
	type DustRemoval = ();
	type ExistentialDeposit = ConstU128<EXISTENTIAL_DEPOSIT>;
	type AccountStore = System;
	type WeightInfo = weights::pallet_balances::SubstrateWeight<Runtime>;
	type MaxReserves = BalancesMaxReserves;
	type ReserveIdentifier = [u8; 8];
	type MaxFreezes = BalancesMaxFreezes;
	type RuntimeHoldReason = RuntimeHoldReason;
	type RuntimeFreezeReason = RuntimeFreezeReason;
	type FreezeIdentifier = RuntimeFreezeReason;
}
// Needs parameter_types! for the Weight type
parameter_types! {
	// The maximum weight that may be scheduled per block for any dispatchables of less priority than schedule::HARD_DEADLINE.
	pub MaximumSchedulerWeight: Weight = Perbill::from_percent(10) * RuntimeBlockWeights::get().max_block;
	pub MaxCollectivesProposalWeight: Weight = Perbill::from_percent(50) * RuntimeBlockWeights::get().max_block;
}

// See also https://docs.rs/pallet-scheduler/latest/pallet_scheduler/trait.Config.html
impl pallet_scheduler::Config for Runtime {
	type RuntimeEvent = RuntimeEvent;
	type RuntimeOrigin = RuntimeOrigin;
	type PalletsOrigin = OriginCaller;
	type RuntimeCall = RuntimeCall;
	type MaximumWeight = MaximumSchedulerWeight;
	/// Origin to schedule or cancel calls
	/// Set to Root or a simple majority of the Frequency Council
	type ScheduleOrigin = EitherOfDiverse<
		EnsureRoot<AccountId>,
		pallet_collective::EnsureProportionAtLeast<AccountId, CouncilCollective, 1, 2>,
	>;
	type MaxScheduledPerBlock = SchedulerMaxScheduledPerBlock;
	type WeightInfo = weights::pallet_scheduler::SubstrateWeight<Runtime>;
	type OriginPrivilegeCmp = EqualPrivilegeOnly;
	type Preimages = Preimage;
}

parameter_types! {
	pub const PreimageHoldReason: RuntimeHoldReason = RuntimeHoldReason::Preimage(pallet_preimage::HoldReason::Preimage);
}

// See https://paritytech.github.io/substrate/master/pallet_preimage/index.html for
// the descriptions of these configs.
impl pallet_preimage::Config for Runtime {
	type WeightInfo = weights::pallet_preimage::SubstrateWeight<Runtime>;
	type RuntimeEvent = RuntimeEvent;
	type Currency = Balances;
	// Allow the Technical council to request preimages without deposit or fees
	type ManagerOrigin = EitherOfDiverse<
		EnsureRoot<AccountId>,
		pallet_collective::EnsureMember<AccountId, TechnicalCommitteeCollective>,
	>;

	type Consideration = HoldConsideration<
		AccountId,
		Balances,
		PreimageHoldReason,
		LinearStoragePrice<PreimageBaseDeposit, PreimageByteDeposit, Balance>,
	>;
}

// See https://paritytech.github.io/substrate/master/pallet_collective/index.html for
// the descriptions of these configs.
type CouncilCollective = pallet_collective::Instance1;
impl pallet_collective::Config<CouncilCollective> for Runtime {
	type RuntimeOrigin = RuntimeOrigin;
	type Proposal = RuntimeCall;
	type RuntimeEvent = RuntimeEvent;
	type MotionDuration = CouncilMotionDuration;
	type MaxProposals = CouncilMaxProposals;
	type MaxMembers = CouncilMaxMembers;
	type DefaultVote = pallet_collective::PrimeDefaultVote;
	type WeightInfo = weights::pallet_collective_council::SubstrateWeight<Runtime>;
	type SetMembersOrigin = EnsureRoot<Self::AccountId>;
	type MaxProposalWeight = MaxCollectivesProposalWeight;
}

type TechnicalCommitteeCollective = pallet_collective::Instance2;
impl pallet_collective::Config<TechnicalCommitteeCollective> for Runtime {
	type RuntimeOrigin = RuntimeOrigin;
	type Proposal = RuntimeCall;
	type RuntimeEvent = RuntimeEvent;
	type MotionDuration = TCMotionDuration;
	type MaxProposals = TCMaxProposals;
	type MaxMembers = TCMaxMembers;
	type DefaultVote = pallet_collective::PrimeDefaultVote;
	type WeightInfo = weights::pallet_collective_technical_committee::SubstrateWeight<Runtime>;
	type SetMembersOrigin = EnsureRoot<Self::AccountId>;
	type MaxProposalWeight = MaxCollectivesProposalWeight;
}

// see https://paritytech.github.io/substrate/master/pallet_democracy/pallet/trait.Config.html
// for the definitions of these configs
impl pallet_democracy::Config for Runtime {
	type CooloffPeriod = CooloffPeriod;
	type Currency = Balances;
	type EnactmentPeriod = EnactmentPeriod;
	type RuntimeEvent = RuntimeEvent;
	type FastTrackVotingPeriod = FastTrackVotingPeriod;
	type InstantAllowed = ConstBool<true>;
	type LaunchPeriod = LaunchPeriod;
	type MaxProposals = DemocracyMaxProposals;
	type MaxVotes = DemocracyMaxVotes;
	type MinimumDeposit = MinimumDeposit;
	type Scheduler = Scheduler;
	type Slash = ();
	// Treasury;
	type WeightInfo = weights::pallet_democracy::SubstrateWeight<Runtime>;
	type VoteLockingPeriod = EnactmentPeriod;
	// Same as EnactmentPeriod
	type VotingPeriod = VotingPeriod;
	type Preimages = Preimage;
	type MaxDeposits = ConstU32<100>;
	type MaxBlacklisted = ConstU32<100>;

	// See https://paritytech.github.io/substrate/master/pallet_democracy/index.html for
	// the descriptions of these origins.
	// See https://paritytech.github.io/substrate/master/pallet_democracy/pallet/trait.Config.html for
	// the definitions of these config traits.
	/// A unanimous council can have the next scheduled referendum be a straight default-carries
	/// (NTB) vote.
	type ExternalDefaultOrigin = EitherOfDiverse<
		pallet_collective::EnsureProportionAtLeast<AccountId, CouncilCollective, 1, 1>,
		frame_system::EnsureRoot<AccountId>,
	>;

	/// A simple-majority of 50% + 1 can have the next scheduled referendum be a straight majority-carries vote.
	type ExternalMajorityOrigin = EitherOfDiverse<
		pallet_collective::EnsureProportionMoreThan<AccountId, CouncilCollective, 1, 2>,
		frame_system::EnsureRoot<AccountId>,
	>;
	/// A straight majority (at least 50%) of the council can decide what their next motion is.
	type ExternalOrigin = EitherOfDiverse<
		pallet_collective::EnsureProportionAtLeast<AccountId, CouncilCollective, 1, 2>,
		frame_system::EnsureRoot<AccountId>,
	>;
	// Origin from which the new proposal can be made.
	// The success variant is the account id of the depositor.
	type SubmitOrigin = frame_system::EnsureSigned<AccountId>;

	/// Two thirds of the technical committee can have an ExternalMajority/ExternalDefault vote
	/// be tabled immediately and with a shorter voting/enactment period.
	type FastTrackOrigin = EitherOfDiverse<
		pallet_collective::EnsureProportionAtLeast<AccountId, TechnicalCommitteeCollective, 2, 3>,
		frame_system::EnsureRoot<AccountId>,
	>;
	/// Origin from which the next majority-carries (or more permissive) referendum may be tabled to
	/// vote immediately and asynchronously in a similar manner to the emergency origin.
	/// Requires TechnicalCommittee to be unanimous.
	type InstantOrigin = EitherOfDiverse<
		pallet_collective::EnsureProportionAtLeast<AccountId, TechnicalCommitteeCollective, 1, 1>,
		frame_system::EnsureRoot<AccountId>,
	>;
	/// Overarching type of all pallets origins
	type PalletsOrigin = OriginCaller;

	/// To cancel a proposal which has been passed, 2/3 of the council must agree to it.
	type CancellationOrigin = EitherOfDiverse<
		pallet_collective::EnsureProportionAtLeast<AccountId, CouncilCollective, 2, 3>,
		EnsureRoot<AccountId>,
	>;
	/// To cancel a proposal before it has been passed, the technical committee must be unanimous or
	/// Root must agree.
	type CancelProposalOrigin = EitherOfDiverse<
		EnsureRoot<AccountId>,
		pallet_collective::EnsureProportionAtLeast<AccountId, TechnicalCommitteeCollective, 1, 1>,
	>;

	/// This origin can blacklist proposals.
	type BlacklistOrigin = EnsureRoot<AccountId>;

	/// Any single technical committee member may veto a coming council proposal, however they can
	/// only do it once and it lasts only for the cool-off period.
	type VetoOrigin = pallet_collective::EnsureMember<AccountId, TechnicalCommitteeCollective>;
}

parameter_types! {
	pub TreasuryAccount: AccountId = TreasuryPalletId::get().into_account_truncating();
	pub const PayoutSpendPeriod: BlockNumber = 30 * DAYS;
}

// See https://paritytech.github.io/substrate/master/pallet_treasury/index.html for
// the descriptions of these configs.
impl pallet_treasury::Config for Runtime {
	/// Treasury Account: 5EYCAe5ijiYfyeZ2JJCGq56LmPyNRAKzpG4QkoQkkQNB5e6Z
	type PalletId = TreasuryPalletId;
	type Currency = Balances;
	type RuntimeEvent = RuntimeEvent;
	type WeightInfo = weights::pallet_treasury::SubstrateWeight<Runtime>;

	/// Who approves treasury proposals?
	/// - Root (sudo or governance)
	/// - 3/5ths of the Frequency Council
	type ApproveOrigin = EitherOfDiverse<
		EnsureRoot<AccountId>,
		pallet_collective::EnsureProportionAtLeast<AccountId, CouncilCollective, 3, 5>,
	>;

	/// Who rejects treasury proposals?
	/// - Root (sudo or governance)
	/// - Simple majority of the Frequency Council
	type RejectOrigin = EitherOfDiverse<
		EnsureRoot<AccountId>,
		pallet_collective::EnsureProportionMoreThan<AccountId, CouncilCollective, 1, 2>,
	>;

	/// Spending funds outside of the proposal?
	/// Nobody
	type SpendOrigin = frame_support::traits::NeverEnsureOrigin<Balance>;

	/// Rejected proposals lose their bond
	/// This takes the slashed amount and is often set to the Treasury
	/// We burn it so there is no incentive to the treasury to reject to enrich itself
	type OnSlash = ();

	/// Bond 5% of a treasury proposal
	type ProposalBond = ProposalBondPercent;

	/// Minimum bond of 100 Tokens
	type ProposalBondMinimum = ProposalBondMinimum;

	/// Max bond of 1_000 Tokens
	type ProposalBondMaximum = ProposalBondMaximum;

	/// Pay out on a 4-week basis
	type SpendPeriod = SpendPeriod;

	/// Do not burn any unused funds
	type Burn = ();

	/// Where should tokens burned from the treasury go?
	/// Set to go to /dev/null
	type BurnDestination = ();

	/// Runtime hooks to external pallet using treasury to compute spend funds.
	/// Set to Bounties often.
	/// Not currently in use
	type SpendFunds = ();

	/// 64
	type MaxApprovals = MaxApprovals;

	type AssetKind = ();
	type Beneficiary = AccountId;
	type BeneficiaryLookup = IdentityLookup<Self::Beneficiary>;
	type Paymaster = PayFromAccount<Balances, TreasuryAccount>;
	type BalanceConverter = UnityAssetBalanceConversion;
	type PayoutPeriod = PayoutSpendPeriod;
	#[cfg(feature = "runtime-benchmarks")]
	type BenchmarkHelper = ();
}

// See https://paritytech.github.io/substrate/master/pallet_transaction_payment/index.html for
// the descriptions of these configs.
impl pallet_transaction_payment::Config for Runtime {
	type RuntimeEvent = RuntimeEvent;
	type OnChargeTransaction = pallet_transaction_payment::FungibleAdapter<Balances, ()>;
	type WeightToFee = WeightToFee;
	type LengthToFee = ConstantMultiplier<Balance, TransactionByteFee>;
	type FeeMultiplierUpdate = SlowAdjustingFeeUpdate<Self>;
	type OperationalFeeMultiplier = TransactionPaymentOperationalFeeMultiplier;
}

use crate::ethereum::EthereumCompatibleAccountIdLookup;
use pallet_frequency_tx_payment::Call as FrequencyPaymentCall;
use pallet_handles::Call as HandlesCall;
use pallet_messages::Call as MessagesCall;
use pallet_msa::Call as MsaCall;
use pallet_stateful_storage::Call as StatefulStorageCall;

pub struct CapacityEligibleCalls;
impl GetStableWeight<RuntimeCall, Weight> for CapacityEligibleCalls {
	fn get_stable_weight(call: &RuntimeCall) -> Option<Weight> {
		use pallet_frequency_tx_payment::capacity_stable_weights::WeightInfo;
		match call {
			RuntimeCall::Msa(MsaCall::add_public_key_to_msa { .. }) => Some(
				capacity_stable_weights::SubstrateWeight::<Runtime>::add_public_key_to_msa()
			),
			RuntimeCall::Msa(MsaCall::create_sponsored_account_with_delegation {  add_provider_payload, .. }) => Some(capacity_stable_weights::SubstrateWeight::<Runtime>::create_sponsored_account_with_delegation(add_provider_payload.schema_ids.len() as u32)),
			RuntimeCall::Msa(MsaCall::grant_delegation { add_provider_payload, .. }) => Some(capacity_stable_weights::SubstrateWeight::<Runtime>::grant_delegation(add_provider_payload.schema_ids.len() as u32)),
			RuntimeCall::Messages(MessagesCall::add_ipfs_message { .. }) => Some(capacity_stable_weights::SubstrateWeight::<Runtime>::add_ipfs_message()),
			RuntimeCall::Messages(MessagesCall::add_onchain_message { payload, .. }) => Some(capacity_stable_weights::SubstrateWeight::<Runtime>::add_onchain_message(payload.len() as u32)),
			RuntimeCall::StatefulStorage(StatefulStorageCall::apply_item_actions { actions, ..}) => Some(capacity_stable_weights::SubstrateWeight::<Runtime>::apply_item_actions(StatefulStorage::sum_add_actions_bytes(actions))),
			RuntimeCall::StatefulStorage(StatefulStorageCall::upsert_page { payload, ..}) => Some(capacity_stable_weights::SubstrateWeight::<Runtime>::upsert_page(payload.len() as u32)),
			RuntimeCall::StatefulStorage(StatefulStorageCall::delete_page { .. }) => Some(capacity_stable_weights::SubstrateWeight::<Runtime>::delete_page()),
			RuntimeCall::StatefulStorage(StatefulStorageCall::apply_item_actions_with_signature { payload, ..}) => Some(capacity_stable_weights::SubstrateWeight::<Runtime>::apply_item_actions_with_signature(StatefulStorage::sum_add_actions_bytes(&payload.actions))),
			RuntimeCall::StatefulStorage(StatefulStorageCall::apply_item_actions_with_signature_v2 { payload, ..}) => Some(capacity_stable_weights::SubstrateWeight::<Runtime>::apply_item_actions_with_signature(StatefulStorage::sum_add_actions_bytes(&payload.actions))),
			RuntimeCall::StatefulStorage(StatefulStorageCall::upsert_page_with_signature { payload, ..}) => Some(capacity_stable_weights::SubstrateWeight::<Runtime>::upsert_page_with_signature(payload.payload.len() as u32 )),
			RuntimeCall::StatefulStorage(StatefulStorageCall::upsert_page_with_signature_v2 { payload, ..}) => Some(capacity_stable_weights::SubstrateWeight::<Runtime>::upsert_page_with_signature(payload.payload.len() as u32 )),
			RuntimeCall::StatefulStorage(StatefulStorageCall::delete_page_with_signature { .. }) => Some(capacity_stable_weights::SubstrateWeight::<Runtime>::delete_page_with_signature()),
			RuntimeCall::StatefulStorage(StatefulStorageCall::delete_page_with_signature_v2 { .. }) => Some(capacity_stable_weights::SubstrateWeight::<Runtime>::delete_page_with_signature()),
			RuntimeCall::Handles(HandlesCall::claim_handle { payload, .. }) => Some(capacity_stable_weights::SubstrateWeight::<Runtime>::claim_handle(payload.base_handle.len() as u32)),
			RuntimeCall::Handles(HandlesCall::change_handle { payload, .. }) => Some(capacity_stable_weights::SubstrateWeight::<Runtime>::change_handle(payload.base_handle.len() as u32)),
			_ => None,
		}
	}

	fn get_inner_calls(outer_call: &RuntimeCall) -> Option<Vec<&RuntimeCall>> {
		match outer_call {
			RuntimeCall::FrequencyTxPayment(FrequencyPaymentCall::pay_with_capacity {
				call,
				..
			}) => return Some(vec![call]),
			RuntimeCall::FrequencyTxPayment(
				FrequencyPaymentCall::pay_with_capacity_batch_all { calls, .. },
			) => return Some(calls.iter().collect()),
			_ => Some(vec![outer_call]),
		}
	}
}

impl pallet_frequency_tx_payment::Config for Runtime {
	type RuntimeEvent = RuntimeEvent;
	type RuntimeCall = RuntimeCall;
	type Capacity = Capacity;
	type WeightInfo = pallet_frequency_tx_payment::weights::SubstrateWeight<Runtime>;
	type CapacityCalls = CapacityEligibleCalls;
	type OnChargeCapacityTransaction = pallet_frequency_tx_payment::CapacityAdapter<Balances, Msa>;
	type BatchProvider = CapacityBatchProvider;
	type MaximumCapacityBatchLength = MaximumCapacityBatchLength;
}

/// Configurations for passkey pallet
impl pallet_passkey::Config for Runtime {
	type RuntimeEvent = RuntimeEvent;
	type RuntimeCall = RuntimeCall;
	type WeightInfo = pallet_passkey::weights::SubstrateWeight<Runtime>;
	type ConvertIntoAccountId32 = ConvertInto;
	type PasskeyCallFilter = PasskeyCallFilter;
	#[cfg(feature = "runtime-benchmarks")]
	type Currency = Balances;
}

#[cfg(any(not(feature = "frequency-no-relay"), feature = "frequency-lint-check"))]
/// Maximum number of blocks simultaneously accepted by the Runtime, not yet included
/// into the relay chain.
const UNINCLUDED_SEGMENT_CAPACITY: u32 = 3;

#[cfg(any(not(feature = "frequency-no-relay"), feature = "frequency-lint-check"))]
/// How many parachain blocks are processed by the relay chain per parent. Limits the
/// number of blocks authored per slot.
const BLOCK_PROCESSING_VELOCITY: u32 = 1;
#[cfg(any(not(feature = "frequency-no-relay"), feature = "frequency-lint-check"))]
/// Relay chain slot duration, in milliseconds.
const RELAY_CHAIN_SLOT_DURATION_MILLIS: u32 = 6_000;

// See https://paritytech.github.io/substrate/master/pallet_parachain_system/index.html for
// the descriptions of these configs.
#[cfg(any(not(feature = "frequency-no-relay"), feature = "frequency-lint-check"))]
impl cumulus_pallet_parachain_system::Config for Runtime {
	type RuntimeEvent = RuntimeEvent;
	type OnSystemEvent = ();
	type SelfParaId = parachain_info::Pallet<Runtime>;
	type DmpQueue = frame_support::traits::EnqueueWithOrigin<(), sp_core::ConstU8<0>>;
	type ReservedDmpWeight = ();
	type OutboundXcmpMessageSource = ();
	type XcmpMessageHandler = ();
	type ReservedXcmpWeight = ();
	type CheckAssociatedRelayNumber = RelayNumberMonotonicallyIncreases;
	type WeightInfo = ();
	type ConsensusHook = ConsensusHook;
}

#[cfg(any(not(feature = "frequency-no-relay"), feature = "frequency-lint-check"))]
pub type ConsensusHook = cumulus_pallet_aura_ext::FixedVelocityConsensusHook<
	Runtime,
	RELAY_CHAIN_SLOT_DURATION_MILLIS,
	BLOCK_PROCESSING_VELOCITY,
	UNINCLUDED_SEGMENT_CAPACITY,
>;

impl parachain_info::Config for Runtime {}

impl cumulus_pallet_aura_ext::Config for Runtime {}

// See https://paritytech.github.io/substrate/master/pallet_session/index.html for
// the descriptions of these configs.
impl pallet_session::Config for Runtime {
	type RuntimeEvent = RuntimeEvent;
	type ValidatorId = <Self as frame_system::Config>::AccountId;
	// we don't have stash and controller, thus we don't need the convert as well.
	type ValidatorIdOf = pallet_collator_selection::IdentityCollator;
	type ShouldEndSession = pallet_session::PeriodicSessions<SessionPeriod, SessionOffset>;
	type NextSessionRotation = pallet_session::PeriodicSessions<SessionPeriod, SessionOffset>;
	type SessionManager = CollatorSelection;
	// Essentially just Aura, but lets be pedantic.
	type SessionHandler = <SessionKeys as sp_runtime::traits::OpaqueKeys>::KeyTypeIdProviders;
	type Keys = SessionKeys;
	type WeightInfo = weights::pallet_session::SubstrateWeight<Runtime>;
}

// See https://paritytech.github.io/substrate/master/pallet_aura/index.html for
// the descriptions of these configs.
impl pallet_aura::Config for Runtime {
	type AuthorityId = AuraId;
	type DisabledValidators = ();
	type MaxAuthorities = AuraMaxAuthorities;
	type AllowMultipleBlocksPerSlot = ConstBool<true>;
	type SlotDuration = ConstU64<SLOT_DURATION>;
}

// See https://paritytech.github.io/substrate/master/pallet_collator_selection/index.html for
// the descriptions of these configs.
impl pallet_collator_selection::Config for Runtime {
	type RuntimeEvent = RuntimeEvent;
	type Currency = Balances;

	// Origin that can dictate updating parameters of this pallet.
	// Currently only root or a 3/5ths council vote.
	type UpdateOrigin = EitherOfDiverse<
		EnsureRoot<AccountId>,
		pallet_collective::EnsureProportionAtLeast<AccountId, CouncilCollective, 3, 5>,
	>;

	// Account Identifier from which the internal Pot is generated.
	// Set to something that NEVER gets a balance i.e. No block rewards.
	type PotId = NeverDepositIntoId;

	// Maximum number of candidates that we should have. This is enforced in code.
	//
	// This does not take into account the invulnerables.
	type MaxCandidates = CollatorMaxCandidates;

	// Minimum number of candidates that we should have. This is used for disaster recovery.
	//
	// This does not take into account the invulnerables.
	type MinEligibleCollators = CollatorMinCandidates;

	// Maximum number of invulnerables. This is enforced in code.
	type MaxInvulnerables = CollatorMaxInvulnerables;

	// Will be kicked if block is not produced in threshold.
	// should be a multiple of session or things will get inconsistent
	type KickThreshold = CollatorKickThreshold;

	/// A stable ID for a validator.
	type ValidatorId = <Self as frame_system::Config>::AccountId;

	// A conversion from account ID to validator ID.
	//
	// Its cost must be at most one storage read.
	type ValidatorIdOf = pallet_collator_selection::IdentityCollator;

	// Validate a user is registered
	type ValidatorRegistration = Session;

	type WeightInfo = weights::pallet_collator_selection::SubstrateWeight<Runtime>;
}

// https://paritytech.github.io/polkadot-sdk/master/pallet_proxy/pallet/trait.Config.html
impl pallet_proxy::Config for Runtime {
	type RuntimeEvent = RuntimeEvent;
	type RuntimeCall = RuntimeCall;
	type Currency = Balances;
	type ProxyType = ProxyType;
	type ProxyDepositBase = ProxyDepositBase;
	type ProxyDepositFactor = ProxyDepositFactor;
	type MaxProxies = MaxProxies;
	type MaxPending = MaxPending;
	type CallHasher = BlakeTwo256;
	type AnnouncementDepositBase = AnnouncementDepositBase;
	type AnnouncementDepositFactor = AnnouncementDepositFactor;
	type WeightInfo = weights::pallet_proxy::SubstrateWeight<Runtime>;
}

// End Proxy Pallet Config

impl pallet_messages::Config for Runtime {
	type RuntimeEvent = RuntimeEvent;
	type WeightInfo = pallet_messages::weights::SubstrateWeight<Runtime>;
	// The type that supplies MSA info
	type MsaInfoProvider = Msa;
	// The type that validates schema grants
	type SchemaGrantValidator = Msa;
	// The type that provides schema info
	type SchemaProvider = Schemas;
	// The maximum message payload in bytes
	type MessagesMaxPayloadSizeBytes = MessagesMaxPayloadSizeBytes;

	/// A set of helper functions for benchmarking.
	#[cfg(feature = "runtime-benchmarks")]
	type MsaBenchmarkHelper = Msa;
	#[cfg(feature = "runtime-benchmarks")]
	type SchemaBenchmarkHelper = Schemas;
}

impl pallet_stateful_storage::Config for Runtime {
	type RuntimeEvent = RuntimeEvent;
	type WeightInfo = pallet_stateful_storage::weights::SubstrateWeight<Runtime>;
	/// The maximum size of a page (in bytes) for an Itemized storage model
	type MaxItemizedPageSizeBytes = MaxItemizedPageSizeBytes;
	/// The maximum size of a page (in bytes) for a Paginated storage model
	type MaxPaginatedPageSizeBytes = MaxPaginatedPageSizeBytes;
	/// The maximum size of a single item in an itemized storage model (in bytes)
	type MaxItemizedBlobSizeBytes = MaxItemizedBlobSizeBytes;
	/// The maximum number of pages in a Paginated storage model
	type MaxPaginatedPageId = MaxPaginatedPageId;
	/// The maximum number of actions in itemized actions
	type MaxItemizedActionsCount = MaxItemizedActionsCount;
	/// The type that supplies MSA info
	type MsaInfoProvider = Msa;
	/// The type that validates schema grants
	type SchemaGrantValidator = Msa;
	/// The type that provides schema info
	type SchemaProvider = Schemas;
	/// Hasher for Child Tree keys
	type KeyHasher = Twox128;
	/// The conversion to a 32 byte AccountId
	type ConvertIntoAccountId32 = ConvertInto;
	/// The number of blocks per virtual bucket
	type MortalityWindowSize = StatefulMortalityWindowSize;

	/// A set of helper functions for benchmarking.
	#[cfg(feature = "runtime-benchmarks")]
	type MsaBenchmarkHelper = Msa;
	#[cfg(feature = "runtime-benchmarks")]
	type SchemaBenchmarkHelper = Schemas;
}

impl pallet_handles::Config for Runtime {
	/// The overarching event type.
	type RuntimeEvent = RuntimeEvent;
	/// Weight information for extrinsics in this pallet.
	type WeightInfo = pallet_handles::weights::SubstrateWeight<Runtime>;
	/// The type that supplies MSA info
	type MsaInfoProvider = Msa;
	/// The minimum suffix value
	type HandleSuffixMin = HandleSuffixMin;
	/// The maximum suffix value
	type HandleSuffixMax = HandleSuffixMax;
	/// The conversion to a 32 byte AccountId
	type ConvertIntoAccountId32 = ConvertInto;
	// The number of blocks per virtual bucket
	type MortalityWindowSize = MSAMortalityWindowSize;
	/// A set of helper functions for benchmarking.
	#[cfg(feature = "runtime-benchmarks")]
	type MsaBenchmarkHelper = Msa;
}

// See https://paritytech.github.io/substrate/master/pallet_sudo/index.html for
// the descriptions of these configs.
#[cfg(any(not(feature = "frequency"), feature = "frequency-lint-check"))]
impl pallet_sudo::Config for Runtime {
	type RuntimeEvent = RuntimeEvent;
	type RuntimeCall = RuntimeCall;
	/// using original weights from sudo pallet
	type WeightInfo = pallet_sudo::weights::SubstrateWeight<Runtime>;
}

// See https://paritytech.github.io/substrate/master/pallet_utility/index.html for
// the descriptions of these configs.
impl pallet_utility::Config for Runtime {
	type RuntimeEvent = RuntimeEvent;
	type RuntimeCall = RuntimeCall;
	type PalletsOrigin = OriginCaller;
	type WeightInfo = weights::pallet_utility::SubstrateWeight<Runtime>;
}

// Create the runtime by composing the FRAME pallets that were previously configured.
construct_runtime!(
	pub enum Runtime {
		// System support stuff.
		System: frame_system::{Pallet, Call, Config<T>, Storage, Event<T>} = 0,
		#[cfg(any(not(feature = "frequency-no-relay"), feature = "frequency-lint-check"))]
		ParachainSystem: cumulus_pallet_parachain_system::{
			Pallet, Call, Config<T>, Storage, Inherent, Event<T>, ValidateUnsigned,
		} = 1,
		Timestamp: pallet_timestamp::{Pallet, Call, Storage, Inherent} = 2,
		ParachainInfo: parachain_info::{Pallet, Storage, Config<T>} = 3,

		// Sudo removed from mainnet Jan 2023
		#[cfg(any(not(feature = "frequency"), feature = "frequency-lint-check"))]
		Sudo: pallet_sudo::{Pallet, Call, Config<T>, Storage, Event<T> }= 4,

		Preimage: pallet_preimage::{Pallet, Call, Storage, Event<T>, HoldReason} = 5,
		Democracy: pallet_democracy::{Pallet, Call, Config<T>, Storage, Event<T> } = 6,
		Scheduler: pallet_scheduler::{Pallet, Call, Storage, Event<T> } = 8,
		Utility: pallet_utility::{Pallet, Call, Event} = 9,

		// Monetary stuff.
		Balances: pallet_balances::{Pallet, Call, Storage, Config<T>, Event<T>} = 10,
		TransactionPayment: pallet_transaction_payment::{Pallet, Storage, Event<T>} = 11,

		// Collectives
		Council: pallet_collective::<Instance1>::{Pallet, Call, Config<T,I>, Storage, Event<T>, Origin<T>} = 12,
		TechnicalCommittee: pallet_collective::<Instance2>::{Pallet, Call, Config<T,I>, Storage, Event<T>, Origin<T>} = 13,

		// Treasury
		Treasury: pallet_treasury::{Pallet, Call, Storage, Config<T>, Event<T>} = 14,

		// Collator support. The order of these 4 are important and shall not change.
		Authorship: pallet_authorship::{Pallet, Storage} = 20,
		CollatorSelection: pallet_collator_selection::{Pallet, Call, Storage, Event<T>, Config<T>} = 21,
		Session: pallet_session::{Pallet, Call, Storage, Event, Config<T>} = 22,
		Aura: pallet_aura::{Pallet, Storage, Config<T>} = 23,
		AuraExt: cumulus_pallet_aura_ext::{Pallet, Storage, Config<T>} = 24,

		// Signatures
		Multisig: pallet_multisig::{Pallet, Call, Storage, Event<T>} = 30,

		// FRQC Update
		TimeRelease: pallet_time_release::{Pallet, Call, Storage, Event<T>, Config<T>, FreezeReason} = 40,

		// Allowing accounts to give permission to other accounts to dispatch types of calls from their signed origin
		Proxy: pallet_proxy = 43,

		// Frequency related pallets
		Msa: pallet_msa::{Pallet, Call, Storage, Event<T>} = 60,
		Messages: pallet_messages::{Pallet, Call, Storage, Event<T>} = 61,
		Schemas: pallet_schemas::{Pallet, Call, Storage, Event<T>, Config<T>} = 62,
		StatefulStorage: pallet_stateful_storage::{Pallet, Call, Storage, Event<T>} = 63,
		Capacity: pallet_capacity::{Pallet, Call, Storage, Event<T>, FreezeReason} = 64,
		FrequencyTxPayment: pallet_frequency_tx_payment::{Pallet, Call, Event<T>} = 65,
		Handles: pallet_handles::{Pallet, Call, Storage, Event<T>} = 66,
		Passkey: pallet_passkey::{Pallet, Call, Storage, Event<T>, ValidateUnsigned} = 67,
	}
);

#[cfg(feature = "runtime-benchmarks")]
#[macro_use]
extern crate frame_benchmarking;

#[cfg(feature = "runtime-benchmarks")]
mod benches {
	define_benchmarks!(
		// Substrate
		[frame_system, SystemBench::<Runtime>]
		[pallet_balances, Balances]
		[pallet_collective, Council]
		[pallet_collective, TechnicalCommittee]
		[pallet_preimage, Preimage]
		[pallet_democracy, Democracy]
		[pallet_treasury, Treasury]
		[pallet_scheduler, Scheduler]
		[pallet_session, SessionBench::<Runtime>]
		[pallet_timestamp, Timestamp]
		[pallet_collator_selection, CollatorSelection]
		[pallet_multisig, Multisig]
		[pallet_utility, Utility]
		[pallet_proxy, Proxy]

		// Frequency
		[pallet_msa, Msa]
		[pallet_schemas, Schemas]
		[pallet_messages, Messages]
		[pallet_stateful_storage, StatefulStorage]
		[pallet_handles, Handles]
		[pallet_time_release, TimeRelease]
		[pallet_capacity, Capacity]
		[pallet_frequency_tx_payment, FrequencyTxPayment]
		[pallet_passkey, Passkey]
	);
}

#[cfg(any(not(feature = "frequency-no-relay"), feature = "frequency-lint-check"))]
cumulus_pallet_parachain_system::register_validate_block! {
	Runtime = Runtime,
	BlockExecutor = cumulus_pallet_aura_ext::BlockExecutor::<Runtime, Executive>,
}

// The implementation has to be here due to the linking in the macro.
// It CANNOT be extracted into a separate file
sp_api::impl_runtime_apis! {
	impl sp_consensus_aura::AuraApi<Block, AuraId> for Runtime {
		fn slot_duration() -> sp_consensus_aura::SlotDuration {
			sp_consensus_aura::SlotDuration::from_millis(SLOT_DURATION)
		}

		fn authorities() -> Vec<AuraId> {
			pallet_aura::Authorities::<Runtime>::get().into_inner()
		}
	}

	#[cfg(any(not(feature = "frequency-no-relay"), feature = "frequency-lint-check"))]
	impl cumulus_primitives_aura::AuraUnincludedSegmentApi<Block> for Runtime {
		fn can_build_upon(
			included_hash: <Block as BlockT>::Hash,
			slot: cumulus_primitives_aura::Slot,
		) -> bool {
			ConsensusHook::can_build_upon(included_hash, slot)
		}
	}

	impl sp_api::Core<Block> for Runtime {
		fn version() -> RuntimeVersion {
			VERSION
		}

		fn execute_block(block: Block) {
			Executive::execute_block(block)
		}

		fn initialize_block(header: &<Block as BlockT>::Header) -> sp_runtime::ExtrinsicInclusionMode {
			Executive::initialize_block(header)
		}
	}

	impl sp_api::Metadata<Block> for Runtime {
		fn metadata() -> OpaqueMetadata {
			OpaqueMetadata::new(Runtime::metadata().into())
		}

		fn metadata_at_version(version: u32) -> Option<OpaqueMetadata> {
			Runtime::metadata_at_version(version)
		}

		fn metadata_versions() -> Vec<u32> {
			Runtime::metadata_versions()
		}
	}

	impl sp_block_builder::BlockBuilder<Block> for Runtime {
		fn apply_extrinsic(extrinsic: <Block as BlockT>::Extrinsic) -> ApplyExtrinsicResult {
			Executive::apply_extrinsic(extrinsic)
		}

		fn finalize_block() -> <Block as BlockT>::Header {
			Executive::finalize_block()
		}

		fn inherent_extrinsics(data: sp_inherents::InherentData) -> Vec<<Block as BlockT>::Extrinsic> {
			data.create_extrinsics()
		}

		fn check_inherents(
			block: Block,
			data: sp_inherents::InherentData,
		) -> sp_inherents::CheckInherentsResult {
			data.check_extrinsics(&block)
		}
	}

	impl sp_transaction_pool::runtime_api::TaggedTransactionQueue<Block> for Runtime {
		fn validate_transaction(
			source: TransactionSource,
			tx: <Block as BlockT>::Extrinsic,
			block_hash: <Block as BlockT>::Hash,
		) -> TransactionValidity {
			Executive::validate_transaction(source, tx, block_hash)
		}
	}

	impl sp_offchain::OffchainWorkerApi<Block> for Runtime {
		fn offchain_worker(header: &<Block as BlockT>::Header) {
			Executive::offchain_worker(header)
		}
	}

	impl sp_session::SessionKeys<Block> for Runtime {
		fn generate_session_keys(seed: Option<Vec<u8>>) -> Vec<u8> {
			SessionKeys::generate(seed)
		}

		fn decode_session_keys(
			encoded: Vec<u8>,
		) -> Option<Vec<(Vec<u8>, KeyTypeId)>> {
			SessionKeys::decode_into_raw_public_keys(&encoded)
		}
	}

	impl sp_genesis_builder::GenesisBuilder<Block> for Runtime {
		fn build_state(config: Vec<u8>) -> sp_genesis_builder::Result {
			build_state::<RuntimeGenesisConfig>(config)
		}

		fn get_preset(id: &Option<sp_genesis_builder::PresetId>) -> Option<Vec<u8>> {
			get_preset::<RuntimeGenesisConfig>(id,  &crate::genesis::presets::get_preset)
		}

		fn preset_names() -> Vec<sp_genesis_builder::PresetId> {
			let mut presets = vec![];

			#[cfg(any(
				feature = "frequency-no-relay",
				feature = "frequency-local",
				feature = "frequency-lint-check"
			))]
			presets.extend(
			vec![
				sp_genesis_builder::PresetId::from("development"),
				sp_genesis_builder::PresetId::from("frequency-local"),
				sp_genesis_builder::PresetId::from("frequency"),
			]);


			#[cfg(feature = "frequency-testnet")]
			presets.push(sp_genesis_builder::PresetId::from("frequency-testnet"));

			#[cfg(feature = "frequency")]
			presets.push(sp_genesis_builder::PresetId::from("frequency"));

			presets
		}
	}

	impl frame_system_rpc_runtime_api::AccountNonceApi<Block, AccountId, Index> for Runtime {
		fn account_nonce(account: AccountId) -> Index {
			System::account_nonce(account)
		}
	}

	impl pallet_transaction_payment_rpc_runtime_api::TransactionPaymentApi<Block, Balance> for Runtime {
	// THIS QUERY_INFO IS FAILING AFTER THE CHANGES I MADE.
	// TO TEST: DID THIS ACTUALLY WORK ON LOCAL BEFORE THE CHANGES?
	// ERROR: `Bad input data provided to query_info: Codec error`
		fn query_info(
			uxt: <Block as BlockT>::Extrinsic,
			len: u32,
		) -> pallet_transaction_payment_rpc_runtime_api::RuntimeDispatchInfo<Balance> {
			TransactionPayment::query_info(uxt, len)
		}
		fn query_fee_details(
			uxt: <Block as BlockT>::Extrinsic,
			len: u32,
		) -> pallet_transaction_payment::FeeDetails<Balance> {
			TransactionPayment::query_fee_details(uxt, len)
		}
		fn query_weight_to_fee(weight: Weight) -> Balance {
			TransactionPayment::weight_to_fee(weight)
		}
		fn query_length_to_fee(len: u32) -> Balance {
			TransactionPayment::length_to_fee(len)
		}
	}

	impl pallet_frequency_tx_payment_runtime_api::CapacityTransactionPaymentRuntimeApi<Block, Balance> for Runtime {
		fn compute_capacity_fee(
			uxt: <Block as BlockT>::Extrinsic,
			len: u32,
		) ->pallet_transaction_payment::FeeDetails<Balance> {

			// if the call is wrapped in a batch, we need to get the weight of the outer call
			// and use that to compute the fee with the inner call's stable weight(s)
			let dispatch_weight = match &uxt.function {
				RuntimeCall::FrequencyTxPayment(pallet_frequency_tx_payment::Call::pay_with_capacity { .. }) |
				RuntimeCall::FrequencyTxPayment(pallet_frequency_tx_payment::Call::pay_with_capacity_batch_all { .. }) => {
					<<Block as BlockT>::Extrinsic as GetDispatchInfo>::get_dispatch_info(&uxt).weight
				},
				_ => {
					Weight::zero()
				}
			};
			FrequencyTxPayment::compute_capacity_fee_details(&uxt.function, &dispatch_weight, len)
		}
	}

	#[cfg(any(not(feature = "frequency-no-relay"), feature = "frequency-lint-check"))]
	impl cumulus_primitives_core::CollectCollationInfo<Block> for Runtime {
		fn collect_collation_info(header: &<Block as BlockT>::Header) -> cumulus_primitives_core::CollationInfo {
			ParachainSystem::collect_collation_info(header)
		}
	}

	// Frequency runtime APIs
	impl pallet_messages_runtime_api::MessagesRuntimeApi<Block> for Runtime {
		fn get_messages_by_schema_and_block(schema_id: SchemaId, schema_payload_location: PayloadLocation, block_number: BlockNumber,) ->
			Vec<MessageResponse> {
			Messages::get_messages_by_schema_and_block(schema_id, schema_payload_location, block_number)
		}

		fn get_schema_by_id(schema_id: SchemaId) -> Option<SchemaResponse> {
			Schemas::get_schema_by_id(schema_id)
		}
	}

	impl pallet_schemas_runtime_api::SchemasRuntimeApi<Block> for Runtime {
		fn get_by_schema_id(schema_id: SchemaId) -> Option<SchemaResponse> {
			Schemas::get_schema_by_id(schema_id)
		}

		fn get_schema_versions_by_name(schema_name: Vec<u8>) -> Option<Vec<SchemaVersionResponse>> {
			Schemas::get_schema_versions(schema_name)
		}
	}

	impl system_runtime_api::AdditionalRuntimeApi<Block> for Runtime {
		fn get_events() -> Vec<RpcEvent> {
			System::read_events_no_consensus().into_iter().map(|e| (*e).into()).collect()
		}
	}

	impl pallet_msa_runtime_api::MsaRuntimeApi<Block, AccountId> for Runtime {
		fn has_delegation(delegator: DelegatorId, provider: ProviderId, block_number: BlockNumber, schema_id: Option<SchemaId>) -> bool {
			match schema_id {
				Some(sid) => Msa::ensure_valid_schema_grant(provider, delegator, sid, block_number).is_ok(),
				None => Msa::ensure_valid_delegation(provider, delegator, Some(block_number)).is_ok(),
			}
		}

		fn get_granted_schemas_by_msa_id(delegator: DelegatorId, provider: ProviderId) -> Option<Vec<SchemaGrant<SchemaId, BlockNumber>>> {
			match Msa::get_granted_schemas_by_msa_id(delegator, Some(provider)) {
				Ok(res) => match res.into_iter().next() {
					Some(delegation) => Some(delegation.permissions),
					None => None,
				},
				_ => None,
			}
		}

		fn get_all_granted_delegations_by_msa_id(delegator: DelegatorId) -> Vec<DelegationResponse<SchemaId, BlockNumber>> {
			match Msa::get_granted_schemas_by_msa_id(delegator, None) {
				Ok(x) => x,
				Err(_) => vec![],
			}
		}
	}

	impl pallet_stateful_storage_runtime_api::StatefulStorageRuntimeApi<Block> for Runtime {
		fn get_paginated_storage(msa_id: MessageSourceId, schema_id: SchemaId) -> Result<Vec<PaginatedStorageResponse>, DispatchError> {
			StatefulStorage::get_paginated_storage(msa_id, schema_id)
		}

		fn get_itemized_storage(msa_id: MessageSourceId, schema_id: SchemaId) -> Result<ItemizedStoragePageResponse, DispatchError> {
			StatefulStorage::get_itemized_storage(msa_id, schema_id)
		}
	}

	impl pallet_handles_runtime_api::HandlesRuntimeApi<Block> for Runtime {
		fn get_handle_for_msa(msa_id: MessageSourceId) -> Option<HandleResponse> {
			Handles::get_handle_for_msa(msa_id)
		}

		fn get_next_suffixes(base_handle: BaseHandle, count: u16) -> PresumptiveSuffixesResponse {
			Handles::get_next_suffixes(base_handle, count)
		}

		fn get_msa_for_handle(display_handle: DisplayHandle) -> Option<MessageSourceId> {
			Handles::get_msa_id_for_handle(display_handle)
		}
		fn validate_handle(base_handle: BaseHandle) -> bool {
			Handles::validate_handle(base_handle.to_vec())
		}
	}
	impl pallet_capacity_runtime_api::CapacityRuntimeApi<Block, AccountId, Balance, BlockNumber> for Runtime {
		fn list_unclaimed_rewards(who: AccountId) -> Vec<UnclaimedRewardInfo<Balance, BlockNumber>> {
			match Capacity::list_unclaimed_rewards(&who) {
				Ok(rewards) => return rewards.into_inner(),
				Err(_) => return Vec::new(),
			}

		}
	}

	#[cfg(feature = "try-runtime")]
	impl frame_try_runtime::TryRuntime<Block> for Runtime {
		fn on_runtime_upgrade(checks: UpgradeCheckSelect) -> (Weight, Weight) {
			log::info!("try-runtime::on_runtime_upgrade frequency.");
			let weight = Executive::try_runtime_upgrade(checks).unwrap();
			(weight, RuntimeBlockWeights::get().max_block)
		}

		fn execute_block(block: Block,
						state_root_check: bool,
						signature_check: bool,
						try_state: TryStateSelect,
		) -> Weight {
			log::info!(
				target: "runtime::frequency", "try-runtime: executing block #{} ({:?}) / root checks: {:?} / sanity-checks: {:?}",
				block.header.number,
				block.header.hash(),
				state_root_check,
				try_state,
			);
			Executive::try_execute_block(block, state_root_check, signature_check, try_state).expect("try_execute_block failed")
		}
	}

	#[cfg(feature = "runtime-benchmarks")]
	impl frame_benchmarking::Benchmark<Block> for Runtime {
		fn benchmark_metadata(extra: bool) -> (
			Vec<frame_benchmarking::BenchmarkList>,
			Vec<frame_support::traits::StorageInfo>,
		) {
			use frame_benchmarking::{Benchmarking, BenchmarkList};
			use frame_support::traits::StorageInfoTrait;
			use frame_system_benchmarking::Pallet as SystemBench;
			use cumulus_pallet_session_benchmarking::Pallet as SessionBench;

			let mut list = Vec::<BenchmarkList>::new();
			list_benchmarks!(list, extra);

			let storage_info = AllPalletsWithSystem::storage_info();
			return (list, storage_info)
		}

		fn dispatch_benchmark(
			config: frame_benchmarking::BenchmarkConfig
		) -> Result<Vec<frame_benchmarking::BenchmarkBatch>, sp_runtime::RuntimeString> {
			use frame_benchmarking::{Benchmarking, BenchmarkBatch};

			use frame_system_benchmarking::Pallet as SystemBench;
			impl frame_system_benchmarking::Config for Runtime {}

			use cumulus_pallet_session_benchmarking::Pallet as SessionBench;
			impl cumulus_pallet_session_benchmarking::Config for Runtime {}

			use frame_support::traits::{WhitelistedStorageKeys, TrackedStorageKey};
			let whitelist: Vec<TrackedStorageKey> = AllPalletsWithSystem::whitelisted_storage_keys();

			let mut batches = Vec::<BenchmarkBatch>::new();
			let params = (&config, &whitelist);
			add_benchmarks!(params, batches);

			if batches.is_empty() { return Err("Benchmark not found for this pallet.".into()) }
			Ok(batches)
		}
	}
}

#[cfg(test)]
mod tests {
	use super::*;
	use frame_support::traits::WhitelistedStorageKeys;
	use sp_core::hexdisplay::HexDisplay;
	use std::collections::HashSet;

	#[test]
	fn check_whitelist() {
		let whitelist: HashSet<String> = dbg!(AllPalletsWithSystem::whitelisted_storage_keys()
			.iter()
			.map(|e| HexDisplay::from(&e.key).to_string())
			.collect());

		// Block Number
		assert!(
			whitelist.contains("26aa394eea5630e07c48ae0c9558cef702a5c1b19ab7a04f536c519aca4983ac")
		);
		// Total Issuance
		assert!(
			whitelist.contains("c2261276cc9d1f8598ea4b6a74b15c2f57c875e4cff74148e4628f264b974c80")
		);
		// Execution Phase
		assert!(
			whitelist.contains("26aa394eea5630e07c48ae0c9558cef7ff553b5a9862a516939d82b3d3d8661a")
		);
		// Event Count
		assert!(
			whitelist.contains("26aa394eea5630e07c48ae0c9558cef70a98fdbe9ce6c55837576c60c7af3850")
		);
		// System Events
		assert!(
			whitelist.contains("26aa394eea5630e07c48ae0c9558cef780d41e5e16056765bc8461851072c9d7")
		);
	}

	#[test]
	fn runtime_apis_are_populated() {
		assert!(RUNTIME_API_VERSIONS.len() > 0);
	}
}<|MERGE_RESOLUTION|>--- conflicted
+++ resolved
@@ -404,11 +404,7 @@
 	spec_name: create_runtime_str!("frequency"),
 	impl_name: create_runtime_str!("frequency"),
 	authoring_version: 1,
-<<<<<<< HEAD
-	spec_version: 133,
-=======
-	spec_version: 134,
->>>>>>> 9d775c30
+	spec_version: 135,
 	impl_version: 0,
 	apis: RUNTIME_API_VERSIONS,
 	transaction_version: 1,
@@ -422,11 +418,7 @@
 	spec_name: create_runtime_str!("frequency-testnet"),
 	impl_name: create_runtime_str!("frequency"),
 	authoring_version: 1,
-<<<<<<< HEAD
-	spec_version: 133,
-=======
-	spec_version: 134,
->>>>>>> 9d775c30
+	spec_version: 135,
 	impl_version: 0,
 	apis: RUNTIME_API_VERSIONS,
 	transaction_version: 1,
