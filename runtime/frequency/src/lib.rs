#![cfg_attr(not(feature = "std"), no_std)]
// `construct_runtime!` does a lot of recursion and requires us to increase the limit to 256.
#![recursion_limit = "256"]

// Make the WASM binary available.
#[cfg(feature = "std")]
include!(concat!(env!("OUT_DIR"), "/wasm_binary.rs"));

#[cfg(feature = "std")]
#[allow(clippy::expect_used)]
/// Wasm binary unwrapped. If built with `WASM_BINARY`, the function panics.
pub fn wasm_binary_unwrap() -> &'static [u8] {
	WASM_BINARY.expect(
		"wasm binary is not available. This means the client is \
                        built with `WASM_BINARY` flag and it is only usable for \
                        production chains. Please rebuild with the flag disabled.",
	)
}

#[cfg(feature = "frequency-bridging")]
pub mod xcm;
// use pallet_assets::BenchmarkHelper;
#[cfg(feature = "frequency-bridging")]
use xcm::{
	parameters::{
		ForeignAssetsAssetId, NativeToken, RelayLocation, RelayOrigin, ReservedDmpWeight,
		ReservedXcmpWeight,
	},
	queue::XcmRouter,
	LocationToAccountId, XcmConfig,
};

#[cfg(test)]
mod migration_tests;

use alloc::borrow::Cow;
use common_runtime::constants::currency::UNITS;

#[cfg(feature = "frequency-bridging")]
use staging_xcm::{
	prelude::AssetId as AssetLocationId, Version as XcmVersion, VersionedAsset, VersionedAssetId,
	VersionedAssets, VersionedLocation, VersionedXcm,
};

#[cfg(feature = "frequency-bridging")]
use xcm_runtime_apis::{
	dry_run::{CallDryRunEffects, Error as XcmDryRunApiError, XcmDryRunEffects},
	fees::Error as XcmPaymentApiError,
};

#[cfg(any(
	not(feature = "frequency-no-relay"),
	feature = "frequency-lint-check",
	feature = "frequency-bridging"
))]
use cumulus_pallet_parachain_system::{
	DefaultCoreSelector, RelayNumberMonotonicallyIncreases, RelaychainDataProvider,
};
#[cfg(any(feature = "runtime-benchmarks", feature = "test"))]
use frame_support::traits::MapSuccess;
use sp_core::{crypto::KeyTypeId, OpaqueMetadata};
#[cfg(any(feature = "runtime-benchmarks", feature = "test"))]
use sp_runtime::traits::Replace;
use sp_runtime::{
	generic, impl_opaque_keys,
	traits::{AccountIdConversion, BlakeTwo256, Block as BlockT, ConvertInto, IdentityLookup},
	transaction_validity::{TransactionSource, TransactionValidity},
	ApplyExtrinsicResult, DispatchError,
};

use pallet_collective::Members;

#[cfg(any(feature = "runtime-benchmarks", feature = "test"))]
use pallet_collective::ProposalCount;

use parity_scale_codec::Encode;

#[cfg(feature = "std")]
use sp_version::NativeVersion;

use sp_version::RuntimeVersion;
use static_assertions::const_assert;

use common_primitives::{
	handles::{
		BaseHandle, CheckHandleResponse, DisplayHandle, HandleResponse, PresumptiveSuffixesResponse,
	},
	messages::MessageResponse,
	msa::{
		AccountId20Response, DelegationResponse, DelegationValidator, DelegatorId, MessageSourceId,
		ProviderId, SchemaGrant, SchemaGrantValidator, H160,
	},
	node::{
		AccountId, Address, Balance, BlockNumber, Hash, Header, Index, ProposalProvider, Signature,
		UtilityProvider,
	},
	rpc::RpcEvent,
	schema::{PayloadLocation, SchemaId, SchemaResponse, SchemaVersionResponse},
	stateful_storage::{ItemizedStoragePageResponse, PaginatedStorageResponse},
};

pub use common_runtime::{
	constants::{
		currency::{CENTS, EXISTENTIAL_DEPOSIT},
		*,
	},
	fee::WeightToFee,
	prod_or_testnet_or_local,
	proxy::ProxyType,
};

use frame_support::{
	construct_runtime,
	dispatch::{DispatchClass, GetDispatchInfo, Pays},
	genesis_builder_helper::{build_state, get_preset},
	pallet_prelude::DispatchResultWithPostInfo,
	parameter_types,
	traits::{
		fungible::HoldConsideration,
		schedule::LOWEST_PRIORITY,
		tokens::{PayFromAccount, UnityAssetBalanceConversion},
		ConstBool, ConstU128, ConstU32, ConstU64, EitherOfDiverse, EnsureOrigin,
		EqualPrivilegeOnly, GetStorageVersion, InstanceFilter, LinearStoragePrice,
		OnRuntimeUpgrade,
	},
	weights::{constants::WEIGHT_REF_TIME_PER_SECOND, ConstantMultiplier, Weight},
	Twox128,
};

use frame_system::{
	limits::{BlockLength, BlockWeights},
	EnsureRoot, EnsureSigned,
};

extern crate alloc;
use alloc::{boxed::Box, vec, vec::Vec};

pub use sp_consensus_aura::sr25519::AuthorityId as AuraId;
pub use sp_runtime::Perbill;

#[cfg(any(feature = "std", test))]
pub use sp_runtime::BuildStorage;

pub use pallet_capacity;
pub use pallet_frequency_tx_payment::{capacity_stable_weights, types::GetStableWeight};
pub use pallet_msa;
pub use pallet_passkey;
pub use pallet_schemas;
pub use pallet_time_release::types::{ScheduleName, SchedulerProviderTrait};

// Polkadot Imports
use polkadot_runtime_common::{BlockHashCount, SlowAdjustingFeeUpdate};

use common_primitives::capacity::UnclaimedRewardInfo;
use common_runtime::weights::rocksdb_weights::constants::RocksDbWeight;
pub use common_runtime::{
	constants::MaxSchemaGrants,
	weights,
	weights::{block_weights::BlockExecutionWeight, extrinsic_weights::ExtrinsicBaseWeight},
};
use frame_support::traits::Contains;
#[cfg(feature = "try-runtime")]
use frame_support::traits::{TryStateSelect, UpgradeCheckSelect};
#[allow(deprecated)]
use sp_runtime::traits::transaction_extension::AsTransactionExtension;

mod ethereum;
mod genesis;

pub mod polkadot_xcm_fee {
	use crate::{Balance, ExtrinsicBaseWeight, WEIGHT_REF_TIME_PER_SECOND};
	pub const MICRO_DOT: Balance = 10_000;
	pub const MILLI_DOT: Balance = 1_000 * MICRO_DOT;

	pub fn default_fee_per_second() -> u128 {
		let base_weight = Balance::from(ExtrinsicBaseWeight::get().ref_time());
		let base_tx_per_second = (WEIGHT_REF_TIME_PER_SECOND as u128) / base_weight;
		base_tx_per_second * base_relay_tx_fee()
	}

	pub fn base_relay_tx_fee() -> Balance {
		MILLI_DOT
	}
}

pub struct SchedulerProvider;

impl SchedulerProviderTrait<RuntimeOrigin, BlockNumber, RuntimeCall> for SchedulerProvider {
	fn schedule(
		origin: RuntimeOrigin,
		id: ScheduleName,
		when: BlockNumber,
		call: Box<RuntimeCall>,
	) -> Result<(), DispatchError> {
		Scheduler::schedule_named(origin, id, when, None, LOWEST_PRIORITY, call)?;

		Ok(())
	}

	fn cancel(origin: RuntimeOrigin, id: [u8; 32]) -> Result<(), DispatchError> {
		Scheduler::cancel_named(origin, id)?;

		Ok(())
	}
}

pub struct CouncilProposalProvider;

impl ProposalProvider<AccountId, RuntimeCall> for CouncilProposalProvider {
	fn propose(
		who: AccountId,
		threshold: u32,
		proposal: Box<RuntimeCall>,
	) -> Result<(u32, u32), DispatchError> {
		let length_bound: u32 = proposal.using_encoded(|p| p.len() as u32);
		Council::do_propose_proposed(who, threshold, proposal, length_bound)
	}

	fn propose_with_simple_majority(
		who: AccountId,
		proposal: Box<RuntimeCall>,
	) -> Result<(u32, u32), DispatchError> {
		let members = Members::<Runtime, CouncilCollective>::get();
		let threshold: u32 = ((members.len() / 2) + 1) as u32;
		let length_bound: u32 = proposal.using_encoded(|p| p.len() as u32);
		Council::do_propose_proposed(who, threshold, proposal, length_bound)
	}

	#[cfg(any(feature = "runtime-benchmarks", feature = "test"))]
	fn proposal_count() -> u32 {
		ProposalCount::<Runtime, CouncilCollective>::get()
	}
}

pub struct CapacityBatchProvider;

impl UtilityProvider<RuntimeOrigin, RuntimeCall> for CapacityBatchProvider {
	fn batch_all(origin: RuntimeOrigin, calls: Vec<RuntimeCall>) -> DispatchResultWithPostInfo {
		Utility::batch_all(origin, calls)
	}
}

/// Base filter to only allow calls to specified transactions to be executed
pub struct BaseCallFilter;

impl Contains<RuntimeCall> for BaseCallFilter {
	fn contains(call: &RuntimeCall) -> bool {
		#[cfg(not(feature = "frequency"))]
		{
			match call {
				RuntimeCall::Utility(pallet_utility_call) =>
					Self::is_utility_call_allowed(pallet_utility_call),
				_ => true,
			}
		}
		#[cfg(feature = "frequency")]
		{
			match call {
				RuntimeCall::Utility(pallet_utility_call) =>
					Self::is_utility_call_allowed(pallet_utility_call),
				// Create provider and create schema are not allowed in mainnet for now. See propose functions.
				RuntimeCall::Msa(pallet_msa::Call::create_provider { .. }) => false,
				RuntimeCall::Schemas(pallet_schemas::Call::create_schema_v3 { .. }) => false,
				// Everything else is allowed on Mainnet
				_ => true,
			}
		}
	}
}

impl BaseCallFilter {
	fn is_utility_call_allowed(call: &pallet_utility::Call<Runtime>) -> bool {
		match call {
			pallet_utility::Call::batch { calls, .. } |
			pallet_utility::Call::batch_all { calls, .. } |
			pallet_utility::Call::force_batch { calls, .. } => calls.iter().any(Self::is_batch_call_allowed),
			_ => true,
		}
	}

	fn is_batch_call_allowed(call: &RuntimeCall) -> bool {
		match call {
			// Block all nested `batch` calls from utility batch
			RuntimeCall::Utility(pallet_utility::Call::batch { .. }) |
			RuntimeCall::Utility(pallet_utility::Call::batch_all { .. }) |
			RuntimeCall::Utility(pallet_utility::Call::force_batch { .. }) => false,

			// Block all `FrequencyTxPayment` calls from utility batch
			RuntimeCall::FrequencyTxPayment(..) => false,

			// Block `create_provider` and `create_schema` calls from utility batch
			RuntimeCall::Msa(pallet_msa::Call::create_provider { .. }) |
			RuntimeCall::Schemas(pallet_schemas::Call::create_schema_v3 { .. }) => false,

			// Block `Pays::No` calls from utility batch
			_ if Self::is_pays_no_call(call) => false,

			// Allow all other calls
			_ => true,
		}
	}

	fn is_pays_no_call(call: &RuntimeCall) -> bool {
		call.get_dispatch_info().pays_fee == Pays::No
	}
}

// Proxy Pallet Filters
impl InstanceFilter<RuntimeCall> for ProxyType {
	fn filter(&self, c: &RuntimeCall) -> bool {
		match self {
			ProxyType::Any => true,
			ProxyType::NonTransfer => matches!(
				c,
				// Sorted
				// Skip: RuntimeCall::Balances
				RuntimeCall::Capacity(..)
				| RuntimeCall::CollatorSelection(..)
				| RuntimeCall::Council(..)
				| RuntimeCall::Democracy(..)
				| RuntimeCall::FrequencyTxPayment(..) // Capacity Tx never transfer
				| RuntimeCall::Handles(..)
				| RuntimeCall::Messages(..)
				| RuntimeCall::Msa(..)
				| RuntimeCall::Multisig(..)
				// Skip: ParachainSystem(..)
				| RuntimeCall::Preimage(..)
				| RuntimeCall::Scheduler(..)
				| RuntimeCall::Schemas(..)
				| RuntimeCall::Session(..)
				| RuntimeCall::StatefulStorage(..)
				// Skip: RuntimeCall::Sudo
				// Skip: RuntimeCall::System
				| RuntimeCall::TechnicalCommittee(..)
				// Specifically omitting TimeRelease `transfer`, and `update_release_schedules`
				| RuntimeCall::TimeRelease(pallet_time_release::Call::claim{..})
				| RuntimeCall::TimeRelease(pallet_time_release::Call::claim_for{..})
				// Skip: RuntimeCall::Timestamp
				| RuntimeCall::Treasury(..)
				| RuntimeCall::Utility(..) // Calls inside a batch are also run through filters
			),
			ProxyType::Governance => matches!(
				c,
				RuntimeCall::Treasury(..) |
					RuntimeCall::Democracy(..) |
					RuntimeCall::TechnicalCommittee(..) |
					RuntimeCall::Council(..) |
					RuntimeCall::Utility(..) // Calls inside a batch are also run through filters
			),
			ProxyType::Staking => {
				matches!(
					c,
					RuntimeCall::Capacity(pallet_capacity::Call::stake { .. }) |
						RuntimeCall::CollatorSelection(
							pallet_collator_selection::Call::set_candidacy_bond { .. }
						)
				)
			},
			ProxyType::CancelProxy => {
				matches!(c, RuntimeCall::Proxy(pallet_proxy::Call::reject_announcement { .. }))
			},
		}
	}
	fn is_superset(&self, o: &Self) -> bool {
		match (self, o) {
			(x, y) if x == y => true,
			(ProxyType::Any, _) => true,
			(_, ProxyType::Any) => false,
			(ProxyType::NonTransfer, _) => true,
			_ => false,
		}
	}
}

/// PasskeyCallFilter to only allow calls to specified transactions to be executed
pub struct PasskeyCallFilter;

impl Contains<RuntimeCall> for PasskeyCallFilter {
	fn contains(call: &RuntimeCall) -> bool {
		match call {
			#[cfg(feature = "runtime-benchmarks")]
			RuntimeCall::System(frame_system::Call::remark { .. }) => true,

			RuntimeCall::Balances(_) | RuntimeCall::Capacity(_) => true,
			_ => false,
		}
	}
}

pub struct MsaCallFilter;
use pallet_frequency_tx_payment::types::GetAddKeyData;
impl GetAddKeyData<RuntimeCall, AccountId, MessageSourceId> for MsaCallFilter {
	fn get_add_key_data(call: &RuntimeCall) -> Option<(AccountId, AccountId, MessageSourceId)> {
		match call {
			RuntimeCall::Msa(MsaCall::add_public_key_to_msa {
				add_key_payload,
				new_key_owner_proof: _,
				msa_owner_public_key,
				msa_owner_proof: _,
			}) => {
				let new_key = add_key_payload.clone().new_public_key;
				Some((msa_owner_public_key.clone(), new_key, add_key_payload.msa_id))
			},
			_ => None,
		}
	}
}

/// The TransactionExtension to the basic transaction logic.
#[allow(deprecated)]
pub type TxExtension = cumulus_pallet_weight_reclaim::StorageWeightReclaim<
	Runtime,
	(
		frame_system::CheckNonZeroSender<Runtime>,
		// merging these types so that we can have more than 12 extensions
		(frame_system::CheckSpecVersion<Runtime>, frame_system::CheckTxVersion<Runtime>),
		frame_system::CheckGenesis<Runtime>,
		frame_system::CheckEra<Runtime>,
		AsTransactionExtension<common_runtime::extensions::check_nonce::CheckNonce<Runtime>>,
		AsTransactionExtension<pallet_frequency_tx_payment::ChargeFrqTransactionPayment<Runtime>>,
		AsTransactionExtension<pallet_msa::CheckFreeExtrinsicUse<Runtime>>,
		AsTransactionExtension<
			pallet_handles::handles_signed_extension::HandlesSignedExtension<Runtime>,
		>,
		frame_metadata_hash_extension::CheckMetadataHash<Runtime>,
		frame_system::CheckWeight<Runtime>,
	),
>;

/// A Block signed with a Justification
pub type SignedBlock = generic::SignedBlock<Block>;

/// BlockId type as expected by this runtime.
pub type BlockId = generic::BlockId<Block>;

/// Block type as expected by this runtime.
pub type Block = generic::Block<Header, UncheckedExtrinsic>;

#[cfg(feature = "frequency-bridging")]
pub type AssetBalance = Balance;

/// Unchecked extrinsic type as expected by this runtime.
pub type UncheckedExtrinsic =
	generic::UncheckedExtrinsic<Address, RuntimeCall, Signature, TxExtension>;

/// Executive: handles dispatch to the various modules.
#[cfg(feature = "frequency-bridging")]
pub type Executive = frame_executive::Executive<
	Runtime,
	Block,
	frame_system::ChainContext<Runtime>,
	Runtime,
	AllPalletsWithSystem,
	(MigratePalletsCurrentStorage<Runtime>, SetSafeXcmVersion<Runtime>),
>;

#[cfg(not(feature = "frequency-bridging"))]
pub type Executive = frame_executive::Executive<
	Runtime,
	Block,
	frame_system::ChainContext<Runtime>,
	Runtime,
	AllPalletsWithSystem,
	(MigratePalletsCurrentStorage<Runtime>,),
>;

pub struct MigratePalletsCurrentStorage<T>(core::marker::PhantomData<T>);

impl<T: pallet_collator_selection::Config> OnRuntimeUpgrade for MigratePalletsCurrentStorage<T> {
	fn on_runtime_upgrade() -> Weight {
		use sp_core::Get;

		if pallet_collator_selection::Pallet::<T>::on_chain_storage_version() !=
			pallet_collator_selection::Pallet::<T>::in_code_storage_version()
		{
			pallet_collator_selection::Pallet::<T>::in_code_storage_version()
				.put::<pallet_collator_selection::Pallet<T>>();

			log::info!("Setting version on pallet_collator_selection");
		}

		T::DbWeight::get().reads_writes(1, 1)
	}
}

/// Migration to set the initial safe XCM version for the XCM pallet.
#[cfg(feature = "frequency-bridging")]
pub struct SetSafeXcmVersion<T>(core::marker::PhantomData<T>);

#[cfg(feature = "frequency-bridging")]
use common_runtime::constants::xcm_version::SAFE_XCM_VERSION;

#[cfg(feature = "frequency-bridging")]
impl<T: pallet_xcm::Config> OnRuntimeUpgrade for SetSafeXcmVersion<T> {
	fn on_runtime_upgrade() -> Weight {
		use sp_core::Get;

		// Access storage directly using storage key because `pallet_xcm` does not provide a direct API to get the safe XCM version.
		let storage_key = frame_support::storage::storage_prefix(b"PolkadotXcm", b"SafeXcmVersion");
		log::info!("Checking SafeXcmVersion in storage with key: {:?}", storage_key);

		let current_version = frame_support::storage::unhashed::get::<u32>(&storage_key);
		match current_version {
			Some(version) if version == SAFE_XCM_VERSION => {
				log::info!("SafeXcmVersion already set to {}, skipping migration.", version);
				T::DbWeight::get().reads(1)
			},
			Some(version) => {
				log::info!(
					"SafeXcmVersion currently set to {}, updating to {}",
					version,
					SAFE_XCM_VERSION
				);
				// Set the safe XCM version directly in storage
				frame_support::storage::unhashed::put(&storage_key, &(SAFE_XCM_VERSION));
				T::DbWeight::get().reads(1).saturating_add(T::DbWeight::get().writes(1))
			},
			None => {
				log::info!("SafeXcmVersion not set, setting to {}", SAFE_XCM_VERSION);
				// Set the safe XCM version directly in storage
				frame_support::storage::unhashed::put(&storage_key, &(SAFE_XCM_VERSION));
				T::DbWeight::get().reads(1).saturating_add(T::DbWeight::get().writes(1))
			},
		}
	}
}

#[cfg(all(feature = "frequency-bridging", feature = "try-runtime"))]
impl<T: pallet_xcm::Config> SetSafeXcmVersion<T> {
	pub fn pre_upgrade() -> Result<Vec<u8>, sp_runtime::TryRuntimeError> {
		use parity_scale_codec::Encode;

		// For testing purposes, simulate that SafeXcmVersion is not set (None)
		let test_pre_upgrade_state: Option<u32> = None;

		log::info!("pre_upgrade: Test state SafeXcmVersion = {:?}", test_pre_upgrade_state);

		// Return the test state encoded for post_upgrade verification
		Ok(test_pre_upgrade_state.encode())
	}

	pub fn post_upgrade(state: Vec<u8>) -> Result<(), sp_runtime::TryRuntimeError> {
		use parity_scale_codec::Decode;

		// Decode the pre-upgrade state
		let pre_upgrade_version = Option::<u32>::decode(&mut &state[..])
			.map_err(|_| "Failed to decode pre-upgrade state")?;

		let storage_key = frame_support::storage::storage_prefix(b"PolkadotXcm", b"SafeXcmVersion");
		let current_version = frame_support::storage::unhashed::get::<u32>(&storage_key);

		log::info!(
			"post_upgrade: Pre-upgrade version = {:?}, Current version = {:?}",
			pre_upgrade_version,
			current_version
		);

		// Verify the migration worked correctly
		match current_version {
			Some(version) if version == SAFE_XCM_VERSION => {
				log::info!(
					"post_upgrade: Migration successful - SafeXcmVersion correctly set to {}",
					version
				);
			},
			Some(version) => {
				log::error!("post_upgrade: Migration failed - SafeXcmVersion was set to {}, but expected {}", version, SAFE_XCM_VERSION);
				return Err(sp_runtime::TryRuntimeError::Other(
					"SafeXcmVersion was set to incorrect version after migration",
				));
			},
			None => {
				return Err(sp_runtime::TryRuntimeError::Other(
					"SafeXcmVersion should be set after migration but found None",
				));
			},
		}

		Ok(())
	}
}

#[cfg(not(feature = "frequency-bridging"))]
pub struct SetSafeXcmVersion<T>(core::marker::PhantomData<T>);

/// Opaque types. These are used by the CLI to instantiate machinery that don't need to know
/// the specifics of the runtime. They can then be made to be agnostic over specific formats
/// of data like extrinsics, allowing for them to continue syncing the network through upgrades
/// to even the core data structures.
pub mod opaque {
	use super::*;
	use sp_runtime::{
		generic,
		traits::{BlakeTwo256, Hash as HashT},
	};

	pub use sp_runtime::OpaqueExtrinsic as UncheckedExtrinsic;
	/// Opaque block header type.
	pub type Header = generic::Header<BlockNumber, BlakeTwo256>;
	/// Opaque block type.
	pub type Block = generic::Block<Header, UncheckedExtrinsic>;
	/// Opaque block identifier type.
	pub type BlockId = generic::BlockId<Block>;
	/// Opaque block hash type.
	pub type Hash = <BlakeTwo256 as HashT>::Output;
}

impl_opaque_keys! {
	pub struct SessionKeys {
		pub aura: Aura,
	}
}

// IMPORTANT: Remember to update spec_version in BOTH structs below
#[cfg(feature = "frequency")]
#[sp_version::runtime_version]
pub const VERSION: RuntimeVersion = RuntimeVersion {
	spec_name: Cow::Borrowed("frequency"),
	impl_name: Cow::Borrowed("frequency"),
	authoring_version: 1,
<<<<<<< HEAD
	spec_version: 163,
=======
	spec_version: 162,
>>>>>>> 616cf0a3
	impl_version: 0,
	apis: RUNTIME_API_VERSIONS,
	transaction_version: 1,
	system_version: 1,
};

// IMPORTANT: Remember to update spec_version in above struct too
#[cfg(not(feature = "frequency"))]
#[sp_version::runtime_version]
pub const VERSION: RuntimeVersion = RuntimeVersion {
	spec_name: Cow::Borrowed("frequency-testnet"),
	impl_name: Cow::Borrowed("frequency"),
	authoring_version: 1,
<<<<<<< HEAD
	spec_version: 163,
=======
	spec_version: 162,
>>>>>>> 616cf0a3
	impl_version: 0,
	apis: RUNTIME_API_VERSIONS,
	transaction_version: 1,
	system_version: 1,
};

/// The version information used to identify this runtime when compiled natively.
#[cfg(feature = "std")]
pub fn native_version() -> NativeVersion {
	NativeVersion { runtime_version: VERSION, can_author_with: Default::default() }
}

// Needs parameter_types! for the complex logic
parameter_types! {
	pub const Version: RuntimeVersion = VERSION;

	// This part is copied from Substrate's `bin/node/runtime/src/lib.rs`.
	//  The `RuntimeBlockLength` and `RuntimeBlockWeights` exist here because the
	// `DeletionWeightLimit` and `DeletionQueueDepth` depend on those to parameterize
	// the lazy contract deletion.
	pub RuntimeBlockLength: BlockLength =
		BlockLength::max_with_normal_ratio(5 * 1024 * 1024, NORMAL_DISPATCH_RATIO);

	pub RuntimeBlockWeights: BlockWeights = BlockWeights::builder()
		.base_block(BlockExecutionWeight::get())
		.for_class(DispatchClass::all(), |weights| {
			weights.base_extrinsic = ExtrinsicBaseWeight::get();
		})
		.for_class(DispatchClass::Normal, |weights| {
			weights.max_total = Some(NORMAL_DISPATCH_RATIO * MAXIMUM_BLOCK_WEIGHT);
		})
		.for_class(DispatchClass::Operational, |weights| {
			weights.max_total = Some(MAXIMUM_BLOCK_WEIGHT);
			// Operational transactions have some extra reserved space, so that they
			// are included even if block reached `MAXIMUM_BLOCK_WEIGHT`.
			weights.reserved = Some(
				MAXIMUM_BLOCK_WEIGHT - NORMAL_DISPATCH_RATIO * MAXIMUM_BLOCK_WEIGHT
			);
		})
		.avg_block_initialization(AVERAGE_ON_INITIALIZE_RATIO)
		.build_or_panic();
}

// ---------- Foreign Assets pallet parameters ----------
#[cfg(feature = "frequency-bridging")]
parameter_types! {
	pub const AssetDeposit: Balance = 0;
	pub const AssetAccountDeposit: Balance = 0;
	pub const MetadataDepositBase: Balance = 0;
	pub const MetadataDepositPerByte: Balance = 0;
	pub const ApprovalDeposit: Balance = 0;
	pub const AssetsStringLimit: u32 = 50;

	// we just reuse the same deposits
	pub const ForeignAssetsAssetDeposit: Balance = AssetDeposit::get();
	pub const ForeignAssetsAssetAccountDeposit: Balance = AssetAccountDeposit::get();
	pub const ForeignAssetsApprovalDeposit: Balance = ApprovalDeposit::get();
	pub const ForeignAssetsAssetsStringLimit: u32 = AssetsStringLimit::get();
	pub const ForeignAssetsMetadataDepositBase: Balance = MetadataDepositBase::get();
	pub const ForeignAssetsMetadataDepositPerByte: Balance = MetadataDepositPerByte::get();
}

// Configure FRAME pallets to include in runtime.

impl frame_system::Config for Runtime {
	type RuntimeTask = RuntimeTask;
	/// The identifier used to distinguish between accounts.
	type AccountId = AccountId;
	/// Base call filter to use in dispatchable.
	// enable for cfg feature "frequency" only
	type BaseCallFilter = BaseCallFilter;
	/// The aggregated dispatch type that is available for extrinsics.
	type RuntimeCall = RuntimeCall;
	/// The lookup mechanism to get account ID from whatever is passed in dispatchers.
	type Lookup = EthereumCompatibleAccountIdLookup<AccountId, ()>;
	/// The index type for storing how many extrinsics an account has signed.
	type Nonce = Index;
	/// The block type.
	type Block = Block;
	/// The type for hashing blocks and tries.
	type Hash = Hash;
	/// The hashing algorithm used.
	type Hashing = BlakeTwo256;
	/// The ubiquitous event type.
	type RuntimeEvent = RuntimeEvent;
	/// The ubiquitous origin type.
	type RuntimeOrigin = RuntimeOrigin;
	/// Maximum number of block number to block hash mappings to keep (oldest pruned first).
	type BlockHashCount = BlockHashCount;
	/// Runtime version.
	type Version = Version;
	/// Converts a module to an index of this module in the runtime.
	type PalletInfo = PalletInfo;
	/// The data to be stored in an account.
	type AccountData = pallet_balances::AccountData<Balance>;
	/// What to do if a new account is created.
	type OnNewAccount = ();
	/// What to do if an account is fully reaped from the system.
	type OnKilledAccount = ();
	/// The weight of database operations that the runtime can invoke.
	type DbWeight = RocksDbWeight;
	/// Weight information for the extrinsics of this pallet.
	type SystemWeightInfo = ();
	/// Block & extrinsics weights: base values and limits.
	type BlockWeights = RuntimeBlockWeights;
	/// The maximum length of a block (in bytes).
	type BlockLength = RuntimeBlockLength;
	/// This is used as an identifier of the chain. 42 is the generic substrate prefix.
	type SS58Prefix = Ss58Prefix;
	/// The action to take on a Runtime Upgrade
	#[cfg(any(
		not(feature = "frequency-no-relay"),
		feature = "frequency-lint-check",
		feature = "frequency-bridging"
	))]
	type OnSetCode = cumulus_pallet_parachain_system::ParachainSetCode<Self>;
	#[cfg(feature = "frequency-no-relay")]
	type OnSetCode = ();
	type MaxConsumers = FrameSystemMaxConsumers;
	///  A new way of configuring migrations that run in a single block.
	type SingleBlockMigrations = ();
	/// The migrator that is used to run Multi-Block-Migrations.
	type MultiBlockMigrator = ();
	/// A callback that executes in *every block* directly before all inherents were applied.
	type PreInherents = ();
	/// A callback that executes in *every block* directly after all inherents were applied.
	type PostInherents = ();
	/// A callback that executes in *every block* directly after all transactions were applied.
	type PostTransactions = ();
	type ExtensionsWeightInfo = weights::frame_system_extensions::WeightInfo<Runtime>;
}

impl pallet_msa::Config for Runtime {
	type RuntimeEvent = RuntimeEvent;
	type WeightInfo = pallet_msa::weights::SubstrateWeight<Runtime>;
	// The conversion to a 32 byte AccountId
	type ConvertIntoAccountId32 = ConvertInto;
	// The maximum number of public keys per MSA
	type MaxPublicKeysPerMsa = MsaMaxPublicKeysPerMsa;
	// The maximum number of schema grants per delegation
	type MaxSchemaGrantsPerDelegation = MaxSchemaGrants;
	// The maximum provider name size (in bytes)
	type MaxProviderNameSize = MsaMaxProviderNameSize;
	// The type that provides schema related info
	type SchemaValidator = Schemas;
	// The type that provides `Handle` related info for a given `MessageSourceAccount`
	type HandleProvider = Handles;
	// The number of blocks per virtual bucket
	type MortalityWindowSize = MSAMortalityWindowSize;
	// The maximum number of signatures that can be stored in the payload signature registry
	type MaxSignaturesStored = MSAMaxSignaturesStored;
	// The proposal type
	type Proposal = RuntimeCall;
	// The Council proposal provider interface
	type ProposalProvider = CouncilProposalProvider;
	// The origin that is allowed to create providers via governance
	type CreateProviderViaGovernanceOrigin = EitherOfDiverse<
		EnsureRoot<AccountId>,
		pallet_collective::EnsureMembers<AccountId, CouncilCollective, 1>,
	>;
}

parameter_types! {
	/// The maximum number of eras over which one can claim rewards
	pub const ProviderBoostHistoryLimit : u32 = 30;
	/// The number of chunks of Reward Pool history we expect to store
	pub const RewardPoolChunkLength: u32 = 5;
}
// RewardPoolChunkLength MUST be a divisor of ProviderBoostHistoryLimit
const_assert!(ProviderBoostHistoryLimit::get() % RewardPoolChunkLength::get() == 0);

impl pallet_capacity::Config for Runtime {
	type RuntimeEvent = RuntimeEvent;
	type WeightInfo = pallet_capacity::weights::SubstrateWeight<Runtime>;
	type Currency = Balances;
	type MinimumStakingAmount = CapacityMinimumStakingAmount;
	type MinimumTokenBalance = CapacityMinimumTokenBalance;
	type TargetValidator = Msa;
	type MaxUnlockingChunks = CapacityMaxUnlockingChunks;
	#[cfg(feature = "runtime-benchmarks")]
	type BenchmarkHelper = Msa;
	type UnstakingThawPeriod = CapacityUnstakingThawPeriod;
	type MaxEpochLength = CapacityMaxEpochLength;
	type EpochNumber = u32;
	type CapacityPerToken = CapacityPerToken;
	type RuntimeFreezeReason = RuntimeFreezeReason;
	type EraLength = CapacityRewardEraLength;
	type ProviderBoostHistoryLimit = ProviderBoostHistoryLimit;
	type RewardsProvider = Capacity;
	type MaxRetargetsPerRewardEra = ConstU32<2>;
	// Value determined by desired inflation rate limits for chosen economic model
	type RewardPoolPerEra = ConstU128<{ currency::CENTS.saturating_mul(153_424_650u128) }>;
	type RewardPercentCap = CapacityRewardCap;
	// Must evenly divide ProviderBoostHistoryLimit
	type RewardPoolChunkLength = RewardPoolChunkLength;
}

impl pallet_schemas::Config for Runtime {
	type RuntimeEvent = RuntimeEvent;
	type WeightInfo = pallet_schemas::weights::SubstrateWeight<Runtime>;
	// The minimum size (in bytes) for a schema model
	type MinSchemaModelSizeBytes = SchemasMinModelSizeBytes;
	// The maximum number of schemas that can be registered
	type MaxSchemaRegistrations = SchemasMaxRegistrations;
	// The maximum length of a schema model (in bytes)
	type SchemaModelMaxBytesBoundedVecLimit = SchemasMaxBytesBoundedVecLimit;
	// The proposal type
	type Proposal = RuntimeCall;
	// The Council proposal provider interface
	type ProposalProvider = CouncilProposalProvider;
	// The origin that is allowed to create schemas via governance
	type CreateSchemaViaGovernanceOrigin = EitherOfDiverse<
		EnsureRoot<AccountId>,
		pallet_collective::EnsureProportionMoreThan<AccountId, CouncilCollective, 1, 2>,
	>;
	// Maximum number of schema grants that are allowed per schema
	type MaxSchemaSettingsPerSchema = MaxSchemaSettingsPerSchema;
}

// One storage item; key size is 32; value is size 4+4+16+32 bytes = 56 bytes.
pub type DepositBase = ConstU128<{ currency::deposit(1, 88) }>;
// Additional storage item size of 32 bytes.
pub type DepositFactor = ConstU128<{ currency::deposit(0, 32) }>;
pub type MaxSignatories = ConstU32<100>;

// See https://paritytech.github.io/substrate/master/pallet_multisig/pallet/trait.Config.html for
// the descriptions of these configs.
impl pallet_multisig::Config for Runtime {
	type BlockNumberProvider = System;
	type RuntimeEvent = RuntimeEvent;
	type RuntimeCall = RuntimeCall;
	type Currency = Balances;
	type DepositBase = DepositBase;
	type DepositFactor = DepositFactor;
	type MaxSignatories = MaxSignatories;
	type WeightInfo = weights::pallet_multisig::SubstrateWeight<Runtime>;
}

impl cumulus_pallet_weight_reclaim::Config for Runtime {
	type WeightInfo = weights::cumulus_pallet_weight_reclaim::SubstrateWeight<Runtime>;
}

/// Need this declaration method for use + type safety in benchmarks
pub type MaxReleaseSchedules = ConstU32<{ MAX_RELEASE_SCHEDULES }>;

pub struct EnsureTimeReleaseOrigin;

impl EnsureOrigin<RuntimeOrigin> for EnsureTimeReleaseOrigin {
	type Success = AccountId;

	fn try_origin(o: RuntimeOrigin) -> Result<Self::Success, RuntimeOrigin> {
		match o.clone().into() {
			Ok(pallet_time_release::Origin::<Runtime>::TimeRelease(who)) => Ok(who),
			_ => Err(o),
		}
	}

	#[cfg(feature = "runtime-benchmarks")]
	fn try_successful_origin() -> Result<RuntimeOrigin, ()> {
		Ok(RuntimeOrigin::root())
	}
}

// See https://paritytech.github.io/substrate/master/pallet_vesting/index.html for
// the descriptions of these configs.
impl pallet_time_release::Config for Runtime {
	type RuntimeEvent = RuntimeEvent;
	type Balance = Balance;
	type Currency = Balances;
	type RuntimeOrigin = RuntimeOrigin;
	type RuntimeHoldReason = RuntimeHoldReason;
	type MinReleaseTransfer = MinReleaseTransfer;
	type TransferOrigin = EnsureSigned<AccountId>;
	type WeightInfo = pallet_time_release::weights::SubstrateWeight<Runtime>;
	type MaxReleaseSchedules = MaxReleaseSchedules;
	#[cfg(any(not(feature = "frequency-no-relay"), feature = "frequency-lint-check"))]
	type BlockNumberProvider = RelaychainDataProvider<Runtime>;
	#[cfg(feature = "frequency-no-relay")]
	type BlockNumberProvider = System;
	type RuntimeFreezeReason = RuntimeFreezeReason;
	type SchedulerProvider = SchedulerProvider;
	type RuntimeCall = RuntimeCall;
	type TimeReleaseOrigin = EnsureTimeReleaseOrigin;
}

// See https://paritytech.github.io/substrate/master/pallet_timestamp/index.html for
// the descriptions of these configs.
impl pallet_timestamp::Config for Runtime {
	/// A timestamp: milliseconds since the unix epoch.
	type Moment = u64;
	#[cfg(not(feature = "frequency-no-relay"))]
	type OnTimestampSet = Aura;
	#[cfg(feature = "frequency-no-relay")]
	type OnTimestampSet = ();
	type MinimumPeriod = MinimumPeriod;
	type WeightInfo = weights::pallet_timestamp::SubstrateWeight<Runtime>;
}

// See https://paritytech.github.io/substrate/master/pallet_authorship/index.html for
// the descriptions of these configs.
impl pallet_authorship::Config for Runtime {
	type FindAuthor = pallet_session::FindAccountFromAuthorIndex<Self, Aura>;
	type EventHandler = (CollatorSelection,);
}

parameter_types! {
	pub const ExistentialDeposit: u128 = EXISTENTIAL_DEPOSIT;
}

impl pallet_balances::Config for Runtime {
	type MaxLocks = BalancesMaxLocks;
	/// The type for recording an account's balance.
	type Balance = Balance;
	/// The ubiquitous event type.
	type RuntimeEvent = RuntimeEvent;
	type DustRemoval = ();
	type ExistentialDeposit = ExistentialDeposit;
	type AccountStore = System;
	type WeightInfo = weights::pallet_balances::SubstrateWeight<Runtime>;
	type MaxReserves = BalancesMaxReserves;
	type ReserveIdentifier = [u8; 8];
	type MaxFreezes = BalancesMaxFreezes;
	type RuntimeHoldReason = RuntimeHoldReason;
	type RuntimeFreezeReason = RuntimeFreezeReason;
	type FreezeIdentifier = RuntimeFreezeReason;
	type DoneSlashHandler = ();
}
// Needs parameter_types! for the Weight type
parameter_types! {
	// The maximum weight that may be scheduled per block for any dispatchables of less priority than schedule::HARD_DEADLINE.
	pub MaximumSchedulerWeight: Weight = Perbill::from_percent(30) * RuntimeBlockWeights::get().max_block;
	pub MaxCollectivesProposalWeight: Weight = Perbill::from_percent(50) * RuntimeBlockWeights::get().max_block;
}

// See also https://docs.rs/pallet-scheduler/latest/pallet_scheduler/trait.Config.html
impl pallet_scheduler::Config for Runtime {
	type BlockNumberProvider = System;
	type RuntimeEvent = RuntimeEvent;
	type RuntimeOrigin = RuntimeOrigin;
	type PalletsOrigin = OriginCaller;
	type RuntimeCall = RuntimeCall;
	type MaximumWeight = MaximumSchedulerWeight;
	/// Origin to schedule or cancel calls
	/// Set to Root or a simple majority of the Frequency Council
	type ScheduleOrigin = EitherOfDiverse<
		EitherOfDiverse<
			EnsureRoot<AccountId>,
			pallet_collective::EnsureProportionAtLeast<AccountId, CouncilCollective, 1, 2>,
		>,
		EnsureTimeReleaseOrigin,
	>;

	type MaxScheduledPerBlock = SchedulerMaxScheduledPerBlock;
	type WeightInfo = weights::pallet_scheduler::SubstrateWeight<Runtime>;
	type OriginPrivilegeCmp = EqualPrivilegeOnly;
	type Preimages = Preimage;
}

parameter_types! {
	pub const PreimageHoldReason: RuntimeHoldReason = RuntimeHoldReason::Preimage(pallet_preimage::HoldReason::Preimage);
}

// See https://paritytech.github.io/substrate/master/pallet_preimage/index.html for
// the descriptions of these configs.
impl pallet_preimage::Config for Runtime {
	type WeightInfo = weights::pallet_preimage::SubstrateWeight<Runtime>;
	type RuntimeEvent = RuntimeEvent;
	type Currency = Balances;
	// Allow the Technical council to request preimages without deposit or fees
	type ManagerOrigin = EitherOfDiverse<
		EnsureRoot<AccountId>,
		pallet_collective::EnsureMember<AccountId, TechnicalCommitteeCollective>,
	>;

	type Consideration = HoldConsideration<
		AccountId,
		Balances,
		PreimageHoldReason,
		LinearStoragePrice<PreimageBaseDeposit, PreimageByteDeposit, Balance>,
	>;
}

// See https://paritytech.github.io/substrate/master/pallet_collective/index.html for
// the descriptions of these configs.
type CouncilCollective = pallet_collective::Instance1;
impl pallet_collective::Config<CouncilCollective> for Runtime {
	type RuntimeOrigin = RuntimeOrigin;
	type Proposal = RuntimeCall;
	type RuntimeEvent = RuntimeEvent;
	type MotionDuration = CouncilMotionDuration;
	type MaxProposals = CouncilMaxProposals;
	type MaxMembers = CouncilMaxMembers;
	type DefaultVote = pallet_collective::PrimeDefaultVote;
	type WeightInfo = weights::pallet_collective_council::SubstrateWeight<Runtime>;
	type SetMembersOrigin = EnsureRoot<Self::AccountId>;
	type MaxProposalWeight = MaxCollectivesProposalWeight;
	type DisapproveOrigin = EitherOfDiverse<
		EnsureRoot<AccountId>,
		pallet_collective::EnsureProportionAtLeast<AccountId, CouncilCollective, 2, 3>,
	>;
	type KillOrigin = EitherOfDiverse<
		EnsureRoot<AccountId>,
		pallet_collective::EnsureProportionAtLeast<AccountId, CouncilCollective, 2, 3>,
	>;
	type Consideration = ();
}

type TechnicalCommitteeCollective = pallet_collective::Instance2;
impl pallet_collective::Config<TechnicalCommitteeCollective> for Runtime {
	type RuntimeOrigin = RuntimeOrigin;
	type Proposal = RuntimeCall;
	type RuntimeEvent = RuntimeEvent;
	type MotionDuration = TCMotionDuration;
	type MaxProposals = TCMaxProposals;
	type MaxMembers = TCMaxMembers;
	type DefaultVote = pallet_collective::PrimeDefaultVote;
	type WeightInfo = weights::pallet_collective_technical_committee::SubstrateWeight<Runtime>;
	type SetMembersOrigin = EnsureRoot<Self::AccountId>;
	type MaxProposalWeight = MaxCollectivesProposalWeight;
	type DisapproveOrigin = EitherOfDiverse<
		EnsureRoot<AccountId>,
		pallet_collective::EnsureProportionAtLeast<AccountId, TechnicalCommitteeCollective, 2, 3>,
	>;
	type KillOrigin = EitherOfDiverse<
		EnsureRoot<AccountId>,
		pallet_collective::EnsureProportionAtLeast<AccountId, TechnicalCommitteeCollective, 2, 3>,
	>;
	type Consideration = ();
}

// see https://paritytech.github.io/substrate/master/pallet_democracy/pallet/trait.Config.html
// for the definitions of these configs
impl pallet_democracy::Config for Runtime {
	type CooloffPeriod = CooloffPeriod;
	type Currency = Balances;
	type EnactmentPeriod = EnactmentPeriod;
	type RuntimeEvent = RuntimeEvent;
	type FastTrackVotingPeriod = FastTrackVotingPeriod;
	type InstantAllowed = ConstBool<true>;
	type LaunchPeriod = LaunchPeriod;
	type MaxProposals = DemocracyMaxProposals;
	type MaxVotes = DemocracyMaxVotes;
	type MinimumDeposit = MinimumDeposit;
	type Scheduler = Scheduler;
	type Slash = ();
	// Treasury;
	type WeightInfo = weights::pallet_democracy::SubstrateWeight<Runtime>;
	type VoteLockingPeriod = EnactmentPeriod;
	// Same as EnactmentPeriod
	type VotingPeriod = VotingPeriod;
	type Preimages = Preimage;
	type MaxDeposits = ConstU32<100>;
	type MaxBlacklisted = ConstU32<100>;

	// See https://paritytech.github.io/substrate/master/pallet_democracy/index.html for
	// the descriptions of these origins.
	// See https://paritytech.github.io/substrate/master/pallet_democracy/pallet/trait.Config.html for
	// the definitions of these config traits.
	/// A unanimous council can have the next scheduled referendum be a straight default-carries
	/// (NTB) vote.
	type ExternalDefaultOrigin = EitherOfDiverse<
		pallet_collective::EnsureProportionAtLeast<AccountId, CouncilCollective, 1, 1>,
		frame_system::EnsureRoot<AccountId>,
	>;

	/// A simple-majority of 50% + 1 can have the next scheduled referendum be a straight majority-carries vote.
	type ExternalMajorityOrigin = EitherOfDiverse<
		pallet_collective::EnsureProportionMoreThan<AccountId, CouncilCollective, 1, 2>,
		frame_system::EnsureRoot<AccountId>,
	>;
	/// A straight majority (at least 50%) of the council can decide what their next motion is.
	type ExternalOrigin = EitherOfDiverse<
		pallet_collective::EnsureProportionAtLeast<AccountId, CouncilCollective, 1, 2>,
		frame_system::EnsureRoot<AccountId>,
	>;
	// Origin from which the new proposal can be made.
	// The success variant is the account id of the depositor.
	type SubmitOrigin = frame_system::EnsureSigned<AccountId>;

	/// Two thirds of the technical committee can have an ExternalMajority/ExternalDefault vote
	/// be tabled immediately and with a shorter voting/enactment period.
	type FastTrackOrigin = EitherOfDiverse<
		pallet_collective::EnsureProportionAtLeast<AccountId, TechnicalCommitteeCollective, 2, 3>,
		frame_system::EnsureRoot<AccountId>,
	>;
	/// Origin from which the next majority-carries (or more permissive) referendum may be tabled to
	/// vote immediately and asynchronously in a similar manner to the emergency origin.
	/// Requires TechnicalCommittee to be unanimous.
	type InstantOrigin = EitherOfDiverse<
		pallet_collective::EnsureProportionAtLeast<AccountId, TechnicalCommitteeCollective, 1, 1>,
		frame_system::EnsureRoot<AccountId>,
	>;
	/// Overarching type of all pallets origins
	type PalletsOrigin = OriginCaller;

	/// To cancel a proposal which has been passed, 2/3 of the council must agree to it.
	type CancellationOrigin = EitherOfDiverse<
		pallet_collective::EnsureProportionAtLeast<AccountId, CouncilCollective, 2, 3>,
		EnsureRoot<AccountId>,
	>;
	/// To cancel a proposal before it has been passed, the technical committee must be unanimous or
	/// Root must agree.
	type CancelProposalOrigin = EitherOfDiverse<
		EnsureRoot<AccountId>,
		pallet_collective::EnsureProportionAtLeast<AccountId, TechnicalCommitteeCollective, 1, 1>,
	>;

	/// This origin can blacklist proposals.
	type BlacklistOrigin = EnsureRoot<AccountId>;

	/// Any single technical committee member may veto a coming council proposal, however they can
	/// only do it once and it lasts only for the cool-off period.
	type VetoOrigin = pallet_collective::EnsureMember<AccountId, TechnicalCommitteeCollective>;
}

parameter_types! {
	pub TreasuryAccount: AccountId = TreasuryPalletId::get().into_account_truncating();
	pub const PayoutSpendPeriod: BlockNumber = 30 * DAYS;
	pub const MaxSpending : Balance = 100_000_000 * UNITS;
}

// See https://paritytech.github.io/substrate/master/pallet_treasury/index.html for
// the descriptions of these configs.
impl pallet_treasury::Config for Runtime {
	/// Treasury Account: 5EYCAe5ijiYfyeZ2JJCGq56LmPyNRAKzpG4QkoQkkQNB5e6Z
	type PalletId = TreasuryPalletId;
	type Currency = Balances;
	type RuntimeEvent = RuntimeEvent;
	type WeightInfo = pallet_treasury::weights::SubstrateWeight<Runtime>;

	/// Who approves treasury proposals?
	/// - Root (sudo or governance)
	/// - 3/5ths of the Frequency Council
	type ApproveOrigin = EitherOfDiverse<
		EnsureRoot<AccountId>,
		pallet_collective::EnsureProportionAtLeast<AccountId, CouncilCollective, 3, 5>,
	>;

	/// Who rejects treasury proposals?
	/// - Root (sudo or governance)
	/// - Simple majority of the Frequency Council
	type RejectOrigin = EitherOfDiverse<
		EnsureRoot<AccountId>,
		pallet_collective::EnsureProportionMoreThan<AccountId, CouncilCollective, 1, 2>,
	>;

	/// Spending funds outside of the proposal?
	/// Nobody
	#[cfg(not(feature = "runtime-benchmarks"))]
	type SpendOrigin = frame_support::traits::NeverEnsureOrigin<Balance>;
	#[cfg(feature = "runtime-benchmarks")]
	type SpendOrigin = MapSuccess<EnsureSigned<AccountId>, Replace<MaxSpending>>;

	/// Rejected proposals lose their bond
	/// This takes the slashed amount and is often set to the Treasury
	/// We burn it so there is no incentive to the treasury to reject to enrich itself
	type OnSlash = ();

	/// Bond 5% of a treasury proposal
	type ProposalBond = ProposalBondPercent;

	/// Minimum bond of 100 Tokens
	type ProposalBondMinimum = ProposalBondMinimum;

	/// Max bond of 1_000 Tokens
	type ProposalBondMaximum = ProposalBondMaximum;

	/// Pay out on a 4-week basis
	type SpendPeriod = SpendPeriod;

	/// Do not burn any unused funds
	type Burn = ();

	/// Where should tokens burned from the treasury go?
	/// Set to go to /dev/null
	type BurnDestination = ();

	/// Runtime hooks to external pallet using treasury to compute spend funds.
	/// Set to Bounties often.
	/// Not currently in use
	type SpendFunds = ();

	/// 64
	type MaxApprovals = MaxApprovals;

	type AssetKind = ();
	type Beneficiary = AccountId;
	type BeneficiaryLookup = IdentityLookup<Self::Beneficiary>;
	type Paymaster = PayFromAccount<Balances, TreasuryAccount>;
	type BalanceConverter = UnityAssetBalanceConversion;
	type PayoutPeriod = PayoutSpendPeriod;
	#[cfg(feature = "runtime-benchmarks")]
	type BenchmarkHelper = ();
}

// See https://paritytech.github.io/substrate/master/pallet_transaction_payment/index.html for
// the descriptions of these configs.
impl pallet_transaction_payment::Config for Runtime {
	type RuntimeEvent = RuntimeEvent;
	type OnChargeTransaction = pallet_transaction_payment::FungibleAdapter<Balances, ()>;
	type WeightToFee = WeightToFee;
	type LengthToFee = ConstantMultiplier<Balance, TransactionByteFee>;
	type FeeMultiplierUpdate = SlowAdjustingFeeUpdate<Self>;
	type OperationalFeeMultiplier = TransactionPaymentOperationalFeeMultiplier;
	type WeightInfo = weights::pallet_transaction_payment::SubstrateWeight<Runtime>;
}

use crate::ethereum::EthereumCompatibleAccountIdLookup;
use pallet_frequency_tx_payment::Call as FrequencyPaymentCall;
use pallet_handles::Call as HandlesCall;
use pallet_messages::Call as MessagesCall;
use pallet_msa::Call as MsaCall;
use pallet_stateful_storage::Call as StatefulStorageCall;

pub struct CapacityEligibleCalls;
impl GetStableWeight<RuntimeCall, Weight> for CapacityEligibleCalls {
	fn get_stable_weight(call: &RuntimeCall) -> Option<Weight> {
		use pallet_frequency_tx_payment::capacity_stable_weights::WeightInfo;
		match call {
			RuntimeCall::Msa(MsaCall::add_public_key_to_msa { .. }) => Some(
				capacity_stable_weights::SubstrateWeight::<Runtime>::add_public_key_to_msa()
			),
			RuntimeCall::Msa(MsaCall::create_sponsored_account_with_delegation {  add_provider_payload, .. }) => Some(capacity_stable_weights::SubstrateWeight::<Runtime>::create_sponsored_account_with_delegation(add_provider_payload.schema_ids.len() as u32)),
			RuntimeCall::Msa(MsaCall::grant_delegation { add_provider_payload, .. }) => Some(capacity_stable_weights::SubstrateWeight::<Runtime>::grant_delegation(add_provider_payload.schema_ids.len() as u32)),
			RuntimeCall::Messages(MessagesCall::add_ipfs_message { .. }) => Some(capacity_stable_weights::SubstrateWeight::<Runtime>::add_ipfs_message()),
			RuntimeCall::Messages(MessagesCall::add_onchain_message { payload, .. }) => Some(capacity_stable_weights::SubstrateWeight::<Runtime>::add_onchain_message(payload.len() as u32)),
			RuntimeCall::StatefulStorage(StatefulStorageCall::apply_item_actions { actions, ..}) => Some(capacity_stable_weights::SubstrateWeight::<Runtime>::apply_item_actions(StatefulStorage::sum_add_actions_bytes(actions))),
			RuntimeCall::StatefulStorage(StatefulStorageCall::upsert_page { payload, ..}) => Some(capacity_stable_weights::SubstrateWeight::<Runtime>::upsert_page(payload.len() as u32)),
			RuntimeCall::StatefulStorage(StatefulStorageCall::delete_page { .. }) => Some(capacity_stable_weights::SubstrateWeight::<Runtime>::delete_page()),
			RuntimeCall::StatefulStorage(StatefulStorageCall::apply_item_actions_with_signature_v2 { payload, ..}) => Some(capacity_stable_weights::SubstrateWeight::<Runtime>::apply_item_actions_with_signature(StatefulStorage::sum_add_actions_bytes(&payload.actions))),
            RuntimeCall::StatefulStorage(StatefulStorageCall::upsert_page_with_signature_v2 { payload, ..}) => Some(capacity_stable_weights::SubstrateWeight::<Runtime>::upsert_page_with_signature(payload.payload.len() as u32 )),
            RuntimeCall::StatefulStorage(StatefulStorageCall::delete_page_with_signature_v2 { .. }) => Some(capacity_stable_weights::SubstrateWeight::<Runtime>::delete_page_with_signature()),			RuntimeCall::Handles(HandlesCall::claim_handle { payload, .. }) => Some(capacity_stable_weights::SubstrateWeight::<Runtime>::claim_handle(payload.base_handle.len() as u32)),
			RuntimeCall::Handles(HandlesCall::change_handle { payload, .. }) => Some(capacity_stable_weights::SubstrateWeight::<Runtime>::change_handle(payload.base_handle.len() as u32)),
			_ => None,
		}
	}

	fn get_inner_calls(outer_call: &RuntimeCall) -> Option<Vec<&RuntimeCall>> {
		match outer_call {
			RuntimeCall::FrequencyTxPayment(FrequencyPaymentCall::pay_with_capacity {
				call,
				..
			}) => Some(vec![call]),
			RuntimeCall::FrequencyTxPayment(
				FrequencyPaymentCall::pay_with_capacity_batch_all { calls, .. },
			) => Some(calls.iter().collect()),
			_ => Some(vec![outer_call]),
		}
	}
}

impl pallet_frequency_tx_payment::Config for Runtime {
	type RuntimeEvent = RuntimeEvent;
	type RuntimeCall = RuntimeCall;
	type Capacity = Capacity;
	type WeightInfo = pallet_frequency_tx_payment::weights::SubstrateWeight<Runtime>;
	type CapacityCalls = CapacityEligibleCalls;
	type OnChargeCapacityTransaction = pallet_frequency_tx_payment::CapacityAdapter<Balances, Msa>;
	type BatchProvider = CapacityBatchProvider;
	type MaximumCapacityBatchLength = MaximumCapacityBatchLength;
	type MsaKeyProvider = Msa;
	type MsaCallFilter = MsaCallFilter;
}

/// Configurations for passkey pallet
impl pallet_passkey::Config for Runtime {
	type RuntimeEvent = RuntimeEvent;
	type RuntimeCall = RuntimeCall;
	type WeightInfo = pallet_passkey::weights::SubstrateWeight<Runtime>;
	type ConvertIntoAccountId32 = ConvertInto;
	type PasskeyCallFilter = PasskeyCallFilter;
	#[cfg(feature = "runtime-benchmarks")]
	type Currency = Balances;
}

#[cfg(any(not(feature = "frequency-no-relay"), feature = "frequency-lint-check"))]
/// Maximum number of blocks simultaneously accepted by the Runtime, not yet included
/// into the relay chain.
const UNINCLUDED_SEGMENT_CAPACITY: u32 = 3;

#[cfg(any(not(feature = "frequency-no-relay"), feature = "frequency-lint-check"))]
/// How many parachain blocks are processed by the relay chain per parent. Limits the
/// number of blocks authored per slot.
const BLOCK_PROCESSING_VELOCITY: u32 = 1;
#[cfg(any(not(feature = "frequency-no-relay"), feature = "frequency-lint-check"))]
/// Relay chain slot duration, in milliseconds.
const RELAY_CHAIN_SLOT_DURATION_MILLIS: u32 = 6_000;

// See https://paritytech.github.io/substrate/master/pallet_parachain_system/index.html for
// the descriptions of these configs.
#[cfg(any(
	not(feature = "frequency-no-relay"),
	feature = "frequency-lint-check",
	feature = "frequency-bridging"
))]
impl cumulus_pallet_parachain_system::Config for Runtime {
	type RuntimeEvent = RuntimeEvent;
	type OnSystemEvent = ();
	type SelfParaId = parachain_info::Pallet<Runtime>;

	#[cfg(feature = "frequency-bridging")]
	type DmpQueue = frame_support::traits::EnqueueWithOrigin<MessageQueue, RelayOrigin>;

	#[cfg(not(feature = "frequency-bridging"))]
	type DmpQueue = frame_support::traits::EnqueueWithOrigin<(), sp_core::ConstU8<0>>;

	#[cfg(not(feature = "frequency-bridging"))]
	type ReservedDmpWeight = ();

	#[cfg(feature = "frequency-bridging")]
	type ReservedDmpWeight = ReservedDmpWeight;

	#[cfg(not(feature = "frequency-bridging"))]
	type OutboundXcmpMessageSource = ();

	#[cfg(feature = "frequency-bridging")]
	type OutboundXcmpMessageSource = XcmpQueue;

	#[cfg(not(feature = "frequency-bridging"))]
	type XcmpMessageHandler = ();

	#[cfg(feature = "frequency-bridging")]
	type XcmpMessageHandler = XcmpQueue;

	#[cfg(not(feature = "frequency-bridging"))]
	type ReservedXcmpWeight = ();

	#[cfg(feature = "frequency-bridging")]
	type ReservedXcmpWeight = ReservedXcmpWeight;

	type CheckAssociatedRelayNumber = RelayNumberMonotonicallyIncreases;
	type WeightInfo = ();
	type ConsensusHook = ConsensusHook;
	type SelectCore = DefaultCoreSelector<Runtime>;
}

#[cfg(any(not(feature = "frequency-no-relay"), feature = "frequency-lint-check"))]
pub type ConsensusHook = cumulus_pallet_aura_ext::FixedVelocityConsensusHook<
	Runtime,
	RELAY_CHAIN_SLOT_DURATION_MILLIS,
	BLOCK_PROCESSING_VELOCITY,
	UNINCLUDED_SEGMENT_CAPACITY,
>;

impl parachain_info::Config for Runtime {}

impl cumulus_pallet_aura_ext::Config for Runtime {}

// See https://paritytech.github.io/substrate/master/pallet_session/index.html for
// the descriptions of these configs.
impl pallet_session::Config for Runtime {
	type RuntimeEvent = RuntimeEvent;
	type ValidatorId = <Self as frame_system::Config>::AccountId;
	// we don't have stash and controller, thus we don't need the convert as well.
	type ValidatorIdOf = pallet_collator_selection::IdentityCollator;
	type ShouldEndSession = pallet_session::PeriodicSessions<SessionPeriod, SessionOffset>;
	type NextSessionRotation = pallet_session::PeriodicSessions<SessionPeriod, SessionOffset>;
	type SessionManager = CollatorSelection;
	// Essentially just Aura, but lets be pedantic.
	type SessionHandler = <SessionKeys as sp_runtime::traits::OpaqueKeys>::KeyTypeIdProviders;
	type Keys = SessionKeys;
	type DisablingStrategy = ();
	type WeightInfo = weights::pallet_session::SubstrateWeight<Runtime>;
}

// See https://paritytech.github.io/substrate/master/pallet_aura/index.html for
// the descriptions of these configs.
impl pallet_aura::Config for Runtime {
	type AuthorityId = AuraId;
	type DisabledValidators = ();
	type MaxAuthorities = AuraMaxAuthorities;
	type AllowMultipleBlocksPerSlot = ConstBool<true>;
	type SlotDuration = ConstU64<SLOT_DURATION>;
}

// See https://paritytech.github.io/substrate/master/pallet_collator_selection/index.html for
// the descriptions of these configs.
impl pallet_collator_selection::Config for Runtime {
	type RuntimeEvent = RuntimeEvent;
	type Currency = Balances;

	// Origin that can dictate updating parameters of this pallet.
	// Currently only root or a 3/5ths council vote.
	type UpdateOrigin = EitherOfDiverse<
		EnsureRoot<AccountId>,
		pallet_collective::EnsureProportionAtLeast<AccountId, CouncilCollective, 3, 5>,
	>;

	// Account Identifier from which the internal Pot is generated.
	// Set to something that NEVER gets a balance i.e. No block rewards.
	type PotId = NeverDepositIntoId;

	// Maximum number of candidates that we should have. This is enforced in code.
	//
	// This does not take into account the invulnerables.
	type MaxCandidates = CollatorMaxCandidates;

	// Minimum number of candidates that we should have. This is used for disaster recovery.
	//
	// This does not take into account the invulnerables.
	type MinEligibleCollators = CollatorMinCandidates;

	// Maximum number of invulnerables. This is enforced in code.
	type MaxInvulnerables = CollatorMaxInvulnerables;

	// Will be kicked if block is not produced in threshold.
	// should be a multiple of session or things will get inconsistent
	type KickThreshold = CollatorKickThreshold;

	/// A stable ID for a validator.
	type ValidatorId = <Self as frame_system::Config>::AccountId;

	// A conversion from account ID to validator ID.
	//
	// Its cost must be at most one storage read.
	type ValidatorIdOf = pallet_collator_selection::IdentityCollator;

	// Validate a user is registered
	type ValidatorRegistration = Session;

	type WeightInfo = weights::pallet_collator_selection::SubstrateWeight<Runtime>;
}

// https://paritytech.github.io/polkadot-sdk/master/pallet_proxy/pallet/trait.Config.html
impl pallet_proxy::Config for Runtime {
	type RuntimeEvent = RuntimeEvent;
	type RuntimeCall = RuntimeCall;
	type Currency = Balances;
	type ProxyType = ProxyType;
	type ProxyDepositBase = ProxyDepositBase;
	type ProxyDepositFactor = ProxyDepositFactor;
	type MaxProxies = MaxProxies;
	type MaxPending = MaxPending;
	type CallHasher = BlakeTwo256;
	type AnnouncementDepositBase = AnnouncementDepositBase;
	type AnnouncementDepositFactor = AnnouncementDepositFactor;
	type WeightInfo = weights::pallet_proxy::SubstrateWeight<Runtime>;
	type BlockNumberProvider = System;
}

// End Proxy Pallet Config

impl pallet_messages::Config for Runtime {
	type RuntimeEvent = RuntimeEvent;
	type WeightInfo = pallet_messages::weights::SubstrateWeight<Runtime>;
	// The type that supplies MSA info
	type MsaInfoProvider = Msa;
	// The type that validates schema grants
	type SchemaGrantValidator = Msa;
	// The type that provides schema info
	type SchemaProvider = Schemas;
	// The maximum message payload in bytes
	type MessagesMaxPayloadSizeBytes = MessagesMaxPayloadSizeBytes;

	/// A set of helper functions for benchmarking.
	#[cfg(feature = "runtime-benchmarks")]
	type MsaBenchmarkHelper = Msa;
	#[cfg(feature = "runtime-benchmarks")]
	type SchemaBenchmarkHelper = Schemas;
}

impl pallet_stateful_storage::Config for Runtime {
	type RuntimeEvent = RuntimeEvent;
	type WeightInfo = pallet_stateful_storage::weights::SubstrateWeight<Runtime>;
	/// The maximum size of a page (in bytes) for an Itemized storage model
	type MaxItemizedPageSizeBytes = MaxItemizedPageSizeBytes;
	/// The maximum size of a page (in bytes) for a Paginated storage model
	type MaxPaginatedPageSizeBytes = MaxPaginatedPageSizeBytes;
	/// The maximum size of a single item in an itemized storage model (in bytes)
	type MaxItemizedBlobSizeBytes = MaxItemizedBlobSizeBytes;
	/// The maximum number of pages in a Paginated storage model
	type MaxPaginatedPageId = MaxPaginatedPageId;
	/// The maximum number of actions in itemized actions
	type MaxItemizedActionsCount = MaxItemizedActionsCount;
	/// The type that supplies MSA info
	type MsaInfoProvider = Msa;
	/// The type that validates schema grants
	type SchemaGrantValidator = Msa;
	/// The type that provides schema info
	type SchemaProvider = Schemas;
	/// Hasher for Child Tree keys
	type KeyHasher = Twox128;
	/// The conversion to a 32 byte AccountId
	type ConvertIntoAccountId32 = ConvertInto;
	/// The number of blocks per virtual bucket
	type MortalityWindowSize = StatefulMortalityWindowSize;

	/// A set of helper functions for benchmarking.
	#[cfg(feature = "runtime-benchmarks")]
	type MsaBenchmarkHelper = Msa;
	#[cfg(feature = "runtime-benchmarks")]
	type SchemaBenchmarkHelper = Schemas;
}

impl pallet_handles::Config for Runtime {
	/// The overarching event type.
	type RuntimeEvent = RuntimeEvent;
	/// Weight information for extrinsics in this pallet.
	type WeightInfo = pallet_handles::weights::SubstrateWeight<Runtime>;
	/// The type that supplies MSA info
	type MsaInfoProvider = Msa;
	/// The minimum suffix value
	type HandleSuffixMin = HandleSuffixMin;
	/// The maximum suffix value
	type HandleSuffixMax = HandleSuffixMax;
	/// The conversion to a 32 byte AccountId
	type ConvertIntoAccountId32 = ConvertInto;
	// The number of blocks per virtual bucket
	type MortalityWindowSize = MSAMortalityWindowSize;
	/// A set of helper functions for benchmarking.
	#[cfg(feature = "runtime-benchmarks")]
	type MsaBenchmarkHelper = Msa;
}

// ---------- Foreign Assets pallet configuration ----------
#[cfg(feature = "frequency-bridging")]
impl pallet_assets::Config for Runtime {
	type RuntimeEvent = RuntimeEvent;
	type Balance = Balance;
	type AssetId = ForeignAssetsAssetId;
	type AssetIdParameter = ForeignAssetsAssetId;
	type Currency = Balances;

	// This is to allow any other remote location to create foreign assets. Used in tests, not
	// recommended on real chains.
	// type CreateOrigin =
	// 	ForeignCreators<Everything, LocationToAccountId, AccountId, xcm::latest::Location>;
	// Use EnsureSignedBy to specify a single account allowed to create assets.
	// The Success type of EnsureSignedBy is AccountId, matching the trait bound.
	type CreateOrigin = EnsureSigned<AccountId>;
	type ForceOrigin = EnsureRoot<AccountId>;

	type AssetDeposit = ForeignAssetsAssetDeposit;
	type MetadataDepositBase = ForeignAssetsMetadataDepositBase;
	type MetadataDepositPerByte = ForeignAssetsMetadataDepositPerByte;
	type ApprovalDeposit = ForeignAssetsApprovalDeposit;
	type StringLimit = ForeignAssetsAssetsStringLimit;

	type Freezer = ();
	type Extra = ();
	type WeightInfo = pallet_assets::weights::SubstrateWeight<Runtime>;
	type CallbackHandle = ();
	type AssetAccountDeposit = ForeignAssetsAssetAccountDeposit;
	type RemoveItemsLimit = frame_support::traits::ConstU32<1000>;

	#[cfg(feature = "runtime-benchmarks")]
	type BenchmarkHelper = xcm::xcm_config::XcmBenchmarkHelper;
	type Holder = ();
}

// See https://paritytech.github.io/substrate/master/pallet_sudo/index.html for
// the descriptions of these configs.
#[cfg(any(not(feature = "frequency"), feature = "frequency-lint-check"))]
impl pallet_sudo::Config for Runtime {
	type RuntimeEvent = RuntimeEvent;
	type RuntimeCall = RuntimeCall;
	/// using original weights from sudo pallet
	type WeightInfo = pallet_sudo::weights::SubstrateWeight<Runtime>;
}

// See https://paritytech.github.io/substrate/master/pallet_utility/index.html for
// the descriptions of these configs.
impl pallet_utility::Config for Runtime {
	type RuntimeEvent = RuntimeEvent;
	type RuntimeCall = RuntimeCall;
	type PalletsOrigin = OriginCaller;
	type WeightInfo = weights::pallet_utility::SubstrateWeight<Runtime>;
}

// Create the runtime by composing the FRAME pallets that were previously configured.
construct_runtime!(
	pub enum Runtime {
		// System support stuff.
		System: frame_system::{Pallet, Call, Config<T>, Storage, Event<T>} = 0,
		#[cfg(any(not(feature = "frequency-no-relay"), feature = "frequency-lint-check"))]
		ParachainSystem: cumulus_pallet_parachain_system::{ Pallet, Call, Config<T>, Storage, Inherent, Event<T> } = 1,
		Timestamp: pallet_timestamp::{Pallet, Call, Storage, Inherent} = 2,
		ParachainInfo: parachain_info::{Pallet, Storage, Config<T>} = 3,

		// Sudo removed from mainnet Jan 2023
		#[cfg(any(not(feature = "frequency"), feature = "frequency-lint-check"))]
		Sudo: pallet_sudo::{Pallet, Call, Config<T>, Storage, Event<T> }= 4,

		Preimage: pallet_preimage::{Pallet, Call, Storage, Event<T>, HoldReason} = 5,
		Democracy: pallet_democracy::{Pallet, Call, Config<T>, Storage, Event<T> } = 6,
		Scheduler: pallet_scheduler::{Pallet, Call, Storage, Event<T> } = 8,
		Utility: pallet_utility::{Pallet, Call, Event} = 9,

		// Monetary stuff.
		Balances: pallet_balances::{Pallet, Call, Storage, Config<T>, Event<T>} = 10,
		TransactionPayment: pallet_transaction_payment::{Pallet, Storage, Event<T>} = 11,

		// Collectives
		Council: pallet_collective::<Instance1>::{Pallet, Call, Config<T,I>, Storage, Event<T>, Origin<T>} = 12,
		TechnicalCommittee: pallet_collective::<Instance2>::{Pallet, Call, Config<T,I>, Storage, Event<T>, Origin<T>} = 13,

		// Treasury
		Treasury: pallet_treasury::{Pallet, Call, Storage, Config<T>, Event<T>} = 14,

		// Collator support. The order of these 4 are important and shall not change.
		Authorship: pallet_authorship::{Pallet, Storage} = 20,
		CollatorSelection: pallet_collator_selection::{Pallet, Call, Storage, Event<T>, Config<T>} = 21,
		Session: pallet_session::{Pallet, Call, Storage, Event<T>, Config<T>} = 22,
		Aura: pallet_aura::{Pallet, Storage, Config<T>} = 23,
		AuraExt: cumulus_pallet_aura_ext::{Pallet, Storage, Config<T>} = 24,

		// Signatures
		Multisig: pallet_multisig::{Pallet, Call, Storage, Event<T>} = 30,

		// FRQCY Update
		TimeRelease: pallet_time_release::{Pallet, Call, Storage, Event<T>, Config<T>, Origin<T>, FreezeReason, HoldReason} = 40,

		// Allowing accounts to give permission to other accounts to dispatch types of calls from their signed origin
		Proxy: pallet_proxy = 43,

		// Substrate weights
		WeightReclaim: cumulus_pallet_weight_reclaim::{Pallet, Storage} = 50,

		// Frequency related pallets
		Msa: pallet_msa::{Pallet, Call, Storage, Event<T>} = 60,
		Messages: pallet_messages::{Pallet, Call, Storage, Event<T>} = 61,
		Schemas: pallet_schemas::{Pallet, Call, Storage, Event<T>, Config<T>} = 62,
		StatefulStorage: pallet_stateful_storage::{Pallet, Call, Storage, Event<T>} = 63,
		Capacity: pallet_capacity::{Pallet, Call, Storage, Event<T>, FreezeReason} = 64,
		FrequencyTxPayment: pallet_frequency_tx_payment::{Pallet, Call, Event<T>} = 65,
		Handles: pallet_handles::{Pallet, Call, Storage, Event<T>} = 66,
		Passkey: pallet_passkey::{Pallet, Call, Storage, Event<T>, ValidateUnsigned} = 67,

		#[cfg(feature = "frequency-bridging")]
		XcmpQueue: cumulus_pallet_xcmp_queue::{Pallet, Call, Storage, Event<T>} = 71,

		#[cfg(feature = "frequency-bridging")]
		PolkadotXcm: pallet_xcm::{Pallet, Call, Storage, Event<T>, Origin } = 72,

		#[cfg(feature = "frequency-bridging")]
		CumulusXcm: cumulus_pallet_xcm::{Pallet, Event<T>, Origin} = 73,

		#[cfg(feature = "frequency-bridging")]
		MessageQueue: pallet_message_queue::{Pallet, Call, Storage, Event<T>} = 74,

		#[cfg(feature = "frequency-bridging")]
		ForeignAssets: pallet_assets::{Pallet, Call, Storage, Event<T>} = 76,
	}
);

#[cfg(feature = "runtime-benchmarks")]
#[macro_use]
extern crate frame_benchmarking;

#[cfg(feature = "runtime-benchmarks")]
mod benches {
	define_benchmarks!(
		// Substrate
		[frame_system, SystemBench::<Runtime>]
		[frame_system_extensions, SystemExtensionsBench::<Runtime>]
		[cumulus_pallet_weight_reclaim, WeightReclaim]
		[pallet_balances, Balances]
		[pallet_collective, Council]
		[pallet_collective, TechnicalCommittee]
		[pallet_preimage, Preimage]
		[pallet_democracy, Democracy]
		[pallet_scheduler, Scheduler]
		[pallet_session, SessionBench::<Runtime>]
		[pallet_timestamp, Timestamp]
		[pallet_collator_selection, CollatorSelection]
		[pallet_multisig, Multisig]
		[pallet_utility, Utility]
		[pallet_proxy, Proxy]
		[pallet_transaction_payment, TransactionPayment]

		// Frequency
		[pallet_msa, Msa]
		[pallet_schemas, Schemas]
		[pallet_messages, Messages]
		[pallet_stateful_storage, StatefulStorage]
		[pallet_handles, Handles]
		[pallet_time_release, TimeRelease]
		[pallet_treasury, Treasury]
		[pallet_capacity, Capacity]
		[pallet_frequency_tx_payment, FrequencyTxPayment]
		[pallet_passkey, Passkey]
		[pallet_assets, ForeignAssets]
	);
}

#[cfg(any(
	not(feature = "frequency-no-relay"),
	feature = "frequency-lint-check",
	feature = "frequency-bridging"
))]
cumulus_pallet_parachain_system::register_validate_block! {
	Runtime = Runtime,
	BlockExecutor = cumulus_pallet_aura_ext::BlockExecutor::<Runtime, Executive>,
}

// The implementation has to be here due to the linking in the macro.
// It CANNOT be extracted into a separate file
sp_api::impl_runtime_apis! {
	impl sp_consensus_aura::AuraApi<Block, AuraId> for Runtime {
		fn slot_duration() -> sp_consensus_aura::SlotDuration {
			sp_consensus_aura::SlotDuration::from_millis(SLOT_DURATION)
		}

		fn authorities() -> Vec<AuraId> {
			pallet_aura::Authorities::<Runtime>::get().into_inner()
		}
	}

	#[cfg(any(not(feature = "frequency-no-relay"), feature = "frequency-lint-check"))]
	impl cumulus_primitives_aura::AuraUnincludedSegmentApi<Block> for Runtime {
		fn can_build_upon(
			included_hash: <Block as BlockT>::Hash,
			slot: cumulus_primitives_aura::Slot,
		) -> bool {
			ConsensusHook::can_build_upon(included_hash, slot)
		}
	}

	impl sp_api::Core<Block> for Runtime {
		fn version() -> RuntimeVersion {
			VERSION
		}

		fn execute_block(block: Block) {
			Executive::execute_block(block)
		}

		fn initialize_block(header: &<Block as BlockT>::Header) -> sp_runtime::ExtrinsicInclusionMode {
			Executive::initialize_block(header)
		}
	}

	impl sp_api::Metadata<Block> for Runtime {
		fn metadata() -> OpaqueMetadata {
			OpaqueMetadata::new(Runtime::metadata().into())
		}

		fn metadata_at_version(version: u32) -> Option<OpaqueMetadata> {
			Runtime::metadata_at_version(version)
		}

		fn metadata_versions() -> Vec<u32> {
			Runtime::metadata_versions()
		}
	}

	impl sp_block_builder::BlockBuilder<Block> for Runtime {
		fn apply_extrinsic(extrinsic: <Block as BlockT>::Extrinsic) -> ApplyExtrinsicResult {
			Executive::apply_extrinsic(extrinsic)
		}

		fn finalize_block() -> <Block as BlockT>::Header {
			Executive::finalize_block()
		}

		fn inherent_extrinsics(data: sp_inherents::InherentData) -> Vec<<Block as BlockT>::Extrinsic> {
			data.create_extrinsics()
		}

		fn check_inherents(
			block: Block,
			data: sp_inherents::InherentData,
		) -> sp_inherents::CheckInherentsResult {
			data.check_extrinsics(&block)
		}
	}

	impl sp_transaction_pool::runtime_api::TaggedTransactionQueue<Block> for Runtime {
		fn validate_transaction(
			source: TransactionSource,
			tx: <Block as BlockT>::Extrinsic,
			block_hash: <Block as BlockT>::Hash,
		) -> TransactionValidity {
			Executive::validate_transaction(source, tx, block_hash)
		}
	}

	impl sp_offchain::OffchainWorkerApi<Block> for Runtime {
		fn offchain_worker(header: &<Block as BlockT>::Header) {
			Executive::offchain_worker(header)
		}
	}

	impl sp_session::SessionKeys<Block> for Runtime {
		fn generate_session_keys(seed: Option<Vec<u8>>) -> Vec<u8> {
			SessionKeys::generate(seed)
		}

		fn decode_session_keys(
			encoded: Vec<u8>,
		) -> Option<Vec<(Vec<u8>, KeyTypeId)>> {
			SessionKeys::decode_into_raw_public_keys(&encoded)
		}
	}

	impl sp_genesis_builder::GenesisBuilder<Block> for Runtime {
		fn build_state(config: Vec<u8>) -> sp_genesis_builder::Result {
			build_state::<RuntimeGenesisConfig>(config)
		}

		fn get_preset(id: &Option<sp_genesis_builder::PresetId>) -> Option<Vec<u8>> {
			get_preset::<RuntimeGenesisConfig>(id,  &crate::genesis::presets::get_preset)
		}

		fn preset_names() -> Vec<sp_genesis_builder::PresetId> {
			let mut presets = vec![];

			#[cfg(any(
				feature = "frequency-no-relay",
				feature = "frequency-local",
				feature = "frequency-lint-check"
			))]
			presets.extend(
			vec![
				sp_genesis_builder::PresetId::from("development"),
				sp_genesis_builder::PresetId::from("frequency-local"),
				sp_genesis_builder::PresetId::from("frequency"),
				sp_genesis_builder::PresetId::from("frequency-westend-local"),
			]);


			#[cfg(feature = "frequency-testnet")]
			presets.push(sp_genesis_builder::PresetId::from("frequency-testnet"));

			#[cfg(feature = "frequency-westend")]
			presets.push(sp_genesis_builder::PresetId::from("frequency-westend"));

			#[cfg(feature = "frequency")]
			presets.push(sp_genesis_builder::PresetId::from("frequency"));

			presets
		}
	}

	impl frame_system_rpc_runtime_api::AccountNonceApi<Block, AccountId, Index> for Runtime {
		fn account_nonce(account: AccountId) -> Index {
			System::account_nonce(account)
		}
	}

	impl pallet_transaction_payment_rpc_runtime_api::TransactionPaymentApi<Block, Balance> for Runtime {
	// THIS QUERY_INFO IS FAILING AFTER THE CHANGES I MADE.
	// TO TEST: DID THIS ACTUALLY WORK ON LOCAL BEFORE THE CHANGES?
	// ERROR: `Bad input data provided to query_info: Codec error`
		fn query_info(
			uxt: <Block as BlockT>::Extrinsic,
			len: u32,
		) -> pallet_transaction_payment_rpc_runtime_api::RuntimeDispatchInfo<Balance> {
			TransactionPayment::query_info(uxt, len)
		}
		fn query_fee_details(
			uxt: <Block as BlockT>::Extrinsic,
			len: u32,
		) -> pallet_transaction_payment::FeeDetails<Balance> {
			TransactionPayment::query_fee_details(uxt, len)
		}
		fn query_weight_to_fee(weight: Weight) -> Balance {
			TransactionPayment::weight_to_fee(weight)
		}
		fn query_length_to_fee(len: u32) -> Balance {
			TransactionPayment::length_to_fee(len)
		}
	}

	impl pallet_frequency_tx_payment_runtime_api::CapacityTransactionPaymentRuntimeApi<Block, Balance> for Runtime {
		fn compute_capacity_fee(
			uxt: <Block as BlockT>::Extrinsic,
			len: u32,
		) ->pallet_transaction_payment::FeeDetails<Balance> {

			// if the call is wrapped in a batch, we need to get the weight of the outer call
			// and use that to compute the fee with the inner call's stable weight(s)
			let dispatch_weight = match &uxt.function {
				RuntimeCall::FrequencyTxPayment(pallet_frequency_tx_payment::Call::pay_with_capacity { .. }) |
				RuntimeCall::FrequencyTxPayment(pallet_frequency_tx_payment::Call::pay_with_capacity_batch_all { .. }) => {
					<<Block as BlockT>::Extrinsic as GetDispatchInfo>::get_dispatch_info(&uxt).call_weight
				},
				_ => {
					Weight::zero()
				}
			};
			FrequencyTxPayment::compute_capacity_fee_details(&uxt.function, &dispatch_weight, len)
		}
	}

	#[cfg(any(not(feature = "frequency-no-relay"), feature = "frequency-lint-check"))]
	impl cumulus_primitives_core::CollectCollationInfo<Block> for Runtime {
		fn collect_collation_info(header: &<Block as BlockT>::Header) -> cumulus_primitives_core::CollationInfo {
			ParachainSystem::collect_collation_info(header)
		}
	}

	// Frequency runtime APIs
	impl pallet_messages_runtime_api::MessagesRuntimeApi<Block> for Runtime {
		fn get_messages_by_schema_and_block(schema_id: SchemaId, schema_payload_location: PayloadLocation, block_number: BlockNumber,) ->
			Vec<MessageResponse> {
			Messages::get_messages_by_schema_and_block(schema_id, schema_payload_location, block_number)
		}

		fn get_schema_by_id(schema_id: SchemaId) -> Option<SchemaResponse> {
			Schemas::get_schema_by_id(schema_id)
		}
	}

	impl pallet_schemas_runtime_api::SchemasRuntimeApi<Block> for Runtime {
		fn get_by_schema_id(schema_id: SchemaId) -> Option<SchemaResponse> {
			Schemas::get_schema_by_id(schema_id)
		}

		fn get_schema_versions_by_name(schema_name: Vec<u8>) -> Option<Vec<SchemaVersionResponse>> {
			Schemas::get_schema_versions(schema_name)
		}
	}

	impl system_runtime_api::AdditionalRuntimeApi<Block> for Runtime {
		fn get_events() -> Vec<RpcEvent> {
			System::read_events_no_consensus().map(|e| (*e).into()).collect()
		}
	}

	impl pallet_msa_runtime_api::MsaRuntimeApi<Block, AccountId> for Runtime {
		fn has_delegation(delegator: DelegatorId, provider: ProviderId, block_number: BlockNumber, schema_id: Option<SchemaId>) -> bool {
			match schema_id {
				Some(sid) => Msa::ensure_valid_schema_grant(provider, delegator, sid, block_number).is_ok(),
				None => Msa::ensure_valid_delegation(provider, delegator, Some(block_number)).is_ok(),
			}
		}

		fn get_granted_schemas_by_msa_id(delegator: DelegatorId, provider: ProviderId) -> Option<Vec<SchemaGrant<SchemaId, BlockNumber>>> {
			match Msa::get_granted_schemas_by_msa_id(delegator, Some(provider)) {
				Ok(res) => match res.into_iter().next() {
					Some(delegation) => Some(delegation.permissions),
					None => None,
				},
				_ => None,
			}
		}

		fn get_all_granted_delegations_by_msa_id(delegator: DelegatorId) -> Vec<DelegationResponse<SchemaId, BlockNumber>> {
			Msa::get_granted_schemas_by_msa_id(delegator, None).unwrap_or_default()
		}

		fn get_ethereum_address_for_msa_id(msa_id: MessageSourceId) -> AccountId20Response {
			let account_id = Msa::msa_id_to_eth_address(msa_id);
			let account_id_checksummed = Msa::eth_address_to_checksummed_string(&account_id);
			AccountId20Response { account_id, account_id_checksummed }
		}

		fn validate_eth_address_for_msa(address: &H160, msa_id: MessageSourceId) -> bool {
			Msa::validate_eth_address_for_msa(address, msa_id)
		}
	}

	impl pallet_stateful_storage_runtime_api::StatefulStorageRuntimeApi<Block> for Runtime {
		fn get_paginated_storage(msa_id: MessageSourceId, schema_id: SchemaId) -> Result<Vec<PaginatedStorageResponse>, DispatchError> {
			StatefulStorage::get_paginated_storage(msa_id, schema_id)
		}

		fn get_itemized_storage(msa_id: MessageSourceId, schema_id: SchemaId) -> Result<ItemizedStoragePageResponse, DispatchError> {
			StatefulStorage::get_itemized_storage(msa_id, schema_id)
		}
	}

	#[api_version(3)]
	impl pallet_handles_runtime_api::HandlesRuntimeApi<Block> for Runtime {
		fn get_handle_for_msa(msa_id: MessageSourceId) -> Option<HandleResponse> {
			Handles::get_handle_for_msa(msa_id)
		}

		fn get_next_suffixes(base_handle: BaseHandle, count: u16) -> PresumptiveSuffixesResponse {
			Handles::get_next_suffixes(base_handle, count)
		}

		fn get_msa_for_handle(display_handle: DisplayHandle) -> Option<MessageSourceId> {
			Handles::get_msa_id_for_handle(display_handle)
		}
		fn validate_handle(base_handle: BaseHandle) -> bool {
			Handles::validate_handle(base_handle.to_vec())
		}
		fn check_handle(base_handle: BaseHandle) -> CheckHandleResponse {
			Handles::check_handle(base_handle.to_vec())
		}
	}

	impl pallet_capacity_runtime_api::CapacityRuntimeApi<Block, AccountId, Balance, BlockNumber> for Runtime {
		fn list_unclaimed_rewards(who: AccountId) -> Vec<UnclaimedRewardInfo<Balance, BlockNumber>> {
			match Capacity::list_unclaimed_rewards(&who) {
				Ok(rewards) => rewards.into_inner(),
				Err(_) => Vec::new(),
			}

		}
	}

	#[cfg(feature = "try-runtime")]
	impl frame_try_runtime::TryRuntime<Block> for Runtime {
		fn on_runtime_upgrade(checks: UpgradeCheckSelect) -> (Weight, Weight) {
			log::info!("try-runtime::on_runtime_upgrade frequency.");
			let weight = Executive::try_runtime_upgrade(checks).unwrap();
			(weight, RuntimeBlockWeights::get().max_block)
		}

		fn execute_block(block: Block,
						state_root_check: bool,
						signature_check: bool,
						try_state: TryStateSelect,
		) -> Weight {
			log::info!(
				target: "runtime::frequency", "try-runtime: executing block #{} ({:?}) / root checks: {:?} / sanity-checks: {:?}",
				block.header.number,
				block.header.hash(),
				state_root_check,
				try_state,
			);
			Executive::try_execute_block(block, state_root_check, signature_check, try_state).expect("try_execute_block failed")
		}
	}

	#[cfg(feature = "runtime-benchmarks")]
	impl frame_benchmarking::Benchmark<Block> for Runtime {
		fn benchmark_metadata(extra: bool) -> (
			Vec<frame_benchmarking::BenchmarkList>,
			Vec<frame_support::traits::StorageInfo>,
		) {
			use frame_benchmarking::{BenchmarkList};
			use frame_support::traits::StorageInfoTrait;
			use frame_system_benchmarking::Pallet as SystemBench;
			use frame_system_benchmarking::extensions::Pallet as SystemExtensionsBench;
			use cumulus_pallet_session_benchmarking::Pallet as SessionBench;

			let mut list = Vec::<BenchmarkList>::new();
			list_benchmarks!(list, extra);

			let storage_info = AllPalletsWithSystem::storage_info();
			(list, storage_info)
		}

		#[allow(deprecated, non_local_definitions)]
		fn dispatch_benchmark(
			config: frame_benchmarking::BenchmarkConfig
		) -> Result<Vec<frame_benchmarking::BenchmarkBatch>, sp_runtime::RuntimeString> {
			use frame_benchmarking::{BenchmarkBatch};

			use frame_system_benchmarking::Pallet as SystemBench;
			impl frame_system_benchmarking::Config for Runtime {}

			use frame_system_benchmarking::extensions::Pallet as SystemExtensionsBench;

			use cumulus_pallet_session_benchmarking::Pallet as SessionBench;
			impl cumulus_pallet_session_benchmarking::Config for Runtime {}

			use frame_support::traits::{WhitelistedStorageKeys, TrackedStorageKey};
			let whitelist: Vec<TrackedStorageKey> = AllPalletsWithSystem::whitelisted_storage_keys();

			let mut batches = Vec::<BenchmarkBatch>::new();
			let params = (&config, &whitelist);
			add_benchmarks!(params, batches);

			if batches.is_empty() { return Err("Benchmark not found for this pallet.".into()) }
			Ok(batches)
		}
	}

	#[cfg(feature = "frequency-bridging")]
	impl xcm_runtime_apis::fees::XcmPaymentApi<Block> for Runtime {
		fn query_acceptable_payment_assets(xcm_version: staging_xcm::Version) -> Result<Vec<VersionedAssetId>, XcmPaymentApiError> {
			let acceptable_assets = vec![AssetLocationId(RelayLocation::get())];
			PolkadotXcm::query_acceptable_payment_assets(xcm_version, acceptable_assets)
		}

		// Frequency implementation of the query_weight_to_asset_fee function
		fn query_weight_to_asset_fee(weight: Weight, asset: VersionedAssetId) -> Result<u128, XcmPaymentApiError> {
			use frame_support::weights::WeightToFee;

			match asset.try_as::<AssetLocationId>() {
				Ok(asset_id) if asset_id.0 == NativeToken::get().0 => {
					// FRQCY/XRQCY, native token
					Ok(common_runtime::fee::WeightToFee::weight_to_fee(&weight))
				},
				Ok(asset_id) if asset_id.0 == RelayLocation::get() => {
					// DOT, WND, or KSM on the relay chain
					// calculate fee in DOT using Polkadot relay fee schedule
					let dot_fee = crate::polkadot_xcm_fee::default_fee_per_second()
						.saturating_mul(weight.ref_time() as u128)
						.saturating_div(WEIGHT_REF_TIME_PER_SECOND as u128);
					Ok(dot_fee)
				},
				Ok(asset_id) => {
					log::trace!(target: "xcm::xcm_runtime_apis", "query_weight_to_asset_fee - unhandled asset_id: {asset_id:?}!");
					Err(XcmPaymentApiError::AssetNotFound)
				},
				Err(_) => {
					log::trace!(target: "xcm::xcm_runtime_apis", "query_weight_to_asset_fee - failed to convert asset: {asset:?}!");
					Err(XcmPaymentApiError::VersionedConversionFailed)
				}
			}
		}

		fn query_xcm_weight(message: VersionedXcm<()>) -> Result<Weight, XcmPaymentApiError> {
			PolkadotXcm::query_xcm_weight(message)
		}

		fn query_delivery_fees(destination: VersionedLocation, message: VersionedXcm<()>) -> Result<VersionedAssets, XcmPaymentApiError> {
			PolkadotXcm::query_delivery_fees(destination, message)
		}
	}

	#[cfg(feature = "frequency-bridging")]
	impl xcm_runtime_apis::dry_run::DryRunApi<Block, RuntimeCall, RuntimeEvent, OriginCaller> for Runtime {
		fn dry_run_call(origin: OriginCaller, call: RuntimeCall, result_xcms_version: XcmVersion) -> Result<CallDryRunEffects<RuntimeEvent>, XcmDryRunApiError> {
			PolkadotXcm::dry_run_call::<Runtime, XcmRouter, OriginCaller, RuntimeCall>(origin, call, result_xcms_version)
		}

		fn dry_run_xcm(origin_location: VersionedLocation, xcm: VersionedXcm<RuntimeCall>) -> Result<XcmDryRunEffects<RuntimeEvent>, XcmDryRunApiError> {
			PolkadotXcm::dry_run_xcm::<Runtime, XcmRouter, RuntimeCall, XcmConfig>(origin_location, xcm)
		}
	}

	#[cfg(feature = "frequency-bridging")]
	impl xcm_runtime_apis::conversions::LocationToAccountApi<Block, AccountId> for Runtime {
		fn convert_location(location: VersionedLocation) -> Result<
			AccountId,
			xcm_runtime_apis::conversions::Error
		> {
			xcm_runtime_apis::conversions::LocationToAccountHelper::<
				AccountId,
				LocationToAccountId,
			>::convert_location(location)
		}
	}

	#[cfg(feature = "frequency-bridging")]
	impl xcm_runtime_apis::trusted_query::TrustedQueryApi<Block> for Runtime {
		fn is_trusted_reserve(asset: VersionedAsset, location: VersionedLocation) -> xcm_runtime_apis::trusted_query::XcmTrustedQueryResult {
			PolkadotXcm::is_trusted_reserve(asset, location)
		}
		fn is_trusted_teleporter(asset: VersionedAsset, location: VersionedLocation) -> xcm_runtime_apis::trusted_query::XcmTrustedQueryResult {
			PolkadotXcm::is_trusted_teleporter(asset, location)
		}
	}

	#[cfg(feature = "frequency-bridging")]
	impl xcm_runtime_apis::authorized_aliases::AuthorizedAliasersApi<Block> for Runtime {
		fn authorized_aliasers(target: VersionedLocation) -> Result<
			Vec<xcm_runtime_apis::authorized_aliases::OriginAliaser>,
			xcm_runtime_apis::authorized_aliases::Error
		> {
			PolkadotXcm::authorized_aliasers(target)
		}
		fn is_authorized_alias(origin: VersionedLocation, target: VersionedLocation) -> Result<
			bool,
			xcm_runtime_apis::authorized_aliases::Error
		> {
			PolkadotXcm::is_authorized_alias(origin, target)
		}
	}
}<|MERGE_RESOLUTION|>--- conflicted
+++ resolved
@@ -618,11 +618,7 @@
 	spec_name: Cow::Borrowed("frequency"),
 	impl_name: Cow::Borrowed("frequency"),
 	authoring_version: 1,
-<<<<<<< HEAD
 	spec_version: 163,
-=======
-	spec_version: 162,
->>>>>>> 616cf0a3
 	impl_version: 0,
 	apis: RUNTIME_API_VERSIONS,
 	transaction_version: 1,
@@ -636,11 +632,7 @@
 	spec_name: Cow::Borrowed("frequency-testnet"),
 	impl_name: Cow::Borrowed("frequency"),
 	authoring_version: 1,
-<<<<<<< HEAD
 	spec_version: 163,
-=======
-	spec_version: 162,
->>>>>>> 616cf0a3
 	impl_version: 0,
 	apis: RUNTIME_API_VERSIONS,
 	transaction_version: 1,
