--- conflicted
+++ resolved
@@ -428,11 +428,7 @@
 	spec_name: spec_name!("frequency"),
 	impl_name: create_runtime_str!("frequency"),
 	authoring_version: 1,
-<<<<<<< HEAD
-	spec_version: 29,
-=======
-	spec_version: 26,
->>>>>>> 44a40c5d
+	spec_version: 27,
 	impl_version: 0,
 	apis: RUNTIME_API_VERSIONS,
 	transaction_version: 1,
