--- conflicted
+++ resolved
@@ -640,11 +640,7 @@
 	spec_name: Cow::Borrowed("frequency"),
 	impl_name: Cow::Borrowed("frequency"),
 	authoring_version: 1,
-<<<<<<< HEAD
-	spec_version: 176,
-=======
 	spec_version: 178,
->>>>>>> eb464563
 	impl_version: 0,
 	apis: RUNTIME_API_VERSIONS,
 	transaction_version: 1,
@@ -658,11 +654,7 @@
 	spec_name: Cow::Borrowed("frequency-testnet"),
 	impl_name: Cow::Borrowed("frequency"),
 	authoring_version: 1,
-<<<<<<< HEAD
-	spec_version: 176,
-=======
 	spec_version: 178,
->>>>>>> eb464563
 	impl_version: 0,
 	apis: RUNTIME_API_VERSIONS,
 	transaction_version: 1,
