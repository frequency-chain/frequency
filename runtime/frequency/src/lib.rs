--- conflicted
+++ resolved
@@ -277,7 +277,6 @@
 		match call {
 			#[cfg(feature = "runtime-benchmarks")]
 			RuntimeCall::System(frame_system::Call::remark { .. }) |
-			
 			RuntimeCall::Balances(pallet_balances::Call::transfer_keep_alive { .. }) |
 			RuntimeCall::Balances(pallet_balances::Call::transfer_allow_death { .. }) |
 			RuntimeCall::Balances(pallet_balances::Call::transfer_all { .. }) => true,
@@ -930,11 +929,8 @@
 	type RuntimeEvent = RuntimeEvent;
 	type RuntimeCall = RuntimeCall;
 	type WeightInfo = pallet_passkey::weights::SubstrateWeight<Runtime>;
-<<<<<<< HEAD
+	type ConvertIntoAccountId32 = ConvertInto;
 	type PasskeyCallFilter = PasskeyCallFilter;
-=======
-	type ConvertIntoAccountId32 = ConvertInto;
->>>>>>> a116aa01
 }
 
 #[cfg(any(not(feature = "frequency-no-relay"), feature = "frequency-lint-check"))]
