#![cfg_attr(not(feature = "std"), no_std)]
// `construct_runtime!` does a lot of recursion and requires us to increase the limit to 256.
#![recursion_limit = "256"]

// Make the WASM binary available.
#[cfg(feature = "std")]
include!(concat!(env!("OUT_DIR"), "/wasm_binary.rs"));

mod benchmarking;

use cumulus_pallet_parachain_system::{
	RelayNumberStrictlyIncreases, RelaychainBlockNumberProvider,
};
use sp_api::impl_runtime_apis;
use sp_core::{crypto::KeyTypeId, OpaqueMetadata};
use sp_runtime::{
	create_runtime_str, generic, impl_opaque_keys,
	traits::{AccountIdConversion, AccountIdLookup, BlakeTwo256, Block as BlockT, ConvertInto},
	transaction_validity::{TransactionSource, TransactionValidity},
	ApplyExtrinsicResult,
};

#[cfg(feature = "runtime-benchmarks")]
use codec::Decode;

use sp_std::prelude::*;
#[cfg(feature = "std")]
use sp_version::NativeVersion;
use sp_version::RuntimeVersion;

use common_primitives::{
	messages::*,
	msa::*,
	node::*,
	schema::{PayloadLocation, SchemaResponse},
};
pub use common_runtime::{
	constants::{currency::EXISTENTIAL_DEPOSIT, *},
	fee::WeightToFee,
	prod_or_testnet_or_local_or_env,
};

use frame_support::{
	construct_runtime,
	dispatch::DispatchError,
	parameter_types,
	traits::{ConstU128, ConstU32, EitherOfDiverse, EnsureOrigin, EqualPrivilegeOnly, Everything},
	weights::{constants::RocksDbWeight, ConstantMultiplier, DispatchClass, Weight},
};
use frame_system::{
	limits::{BlockLength, BlockWeights},
	EnsureRoot, RawOrigin,
};
pub use sp_consensus_aura::sr25519::AuthorityId as AuraId;
pub use sp_runtime::{MultiAddress, Perbill, Permill};

#[cfg(any(feature = "std", test))]
pub use sp_runtime::BuildStorage;

pub use pallet_msa;
pub use pallet_schemas;
// Polkadot Imports
use polkadot_runtime_common::{BlockHashCount, SlowAdjustingFeeUpdate};

pub use common_runtime::{
	constants::MaxDataSize,
	weights,
	weights::{BlockExecutionWeight, ExtrinsicBaseWeight},
};

/// The SignedExtension to the basic transaction logic.
pub type SignedExtra = (
	frame_system::CheckNonZeroSender<Runtime>,
	frame_system::CheckSpecVersion<Runtime>,
	frame_system::CheckTxVersion<Runtime>,
	frame_system::CheckGenesis<Runtime>,
	frame_system::CheckEra<Runtime>,
	common_runtime::extensions::check_nonce::CheckNonce<Runtime>,
	frame_system::CheckWeight<Runtime>,
	pallet_transaction_payment::ChargeTransactionPayment<Runtime>,
	pallet_msa::CheckFreeExtrinsicUse<Runtime>,
);

/// Extrinsic type that has already been checked.
pub type CheckedExtrinsic = generic::CheckedExtrinsic<AccountId, Call, SignedExtra>;
/// A Block signed with a Justification
pub type SignedBlock = generic::SignedBlock<Block>;

/// BlockId type as expected by this runtime.
pub type BlockId = generic::BlockId<Block>;

/// Executive: handles dispatch to the various modules.
pub type Executive = frame_executive::Executive<
	Runtime,
	Block,
	frame_system::ChainContext<Runtime>,
	Runtime,
	AllPalletsWithSystem,
>;

/// Block type as expected by this runtime.
pub type Block = generic::Block<Header, UncheckedExtrinsic>;

pub type UncheckedExtrinsic = generic::UncheckedExtrinsic<Address, Call, Signature, SignedExtra>;

/// Opaque types. These are used by the CLI to instantiate machinery that don't need to know
/// the specifics of the runtime. They can then be made to be agnostic over specific formats
/// of data like extrinsics, allowing for them to continue syncing the network through upgrades
/// to even the core data structures.
pub mod opaque {
	use super::*;
	use sp_runtime::{generic, traits::BlakeTwo256};

	pub use sp_runtime::OpaqueExtrinsic as UncheckedExtrinsic;
	/// Opaque block header type.
	pub type Header = generic::Header<BlockNumber, BlakeTwo256>;
	/// Opaque block type.
	pub type Block = generic::Block<Header, UncheckedExtrinsic>;
	/// Opaque block identifier type.
	pub type BlockId = generic::BlockId<Block>;
}

impl_opaque_keys! {
	pub struct SessionKeys {
		pub aura: Aura,
	}
}

#[sp_version::runtime_version]
pub const VERSION: RuntimeVersion = RuntimeVersion {
	spec_name: create_runtime_str!("frequency-rococo"),
	impl_name: create_runtime_str!("frequency-rococo"),
	authoring_version: 1,
	spec_version: 1,
	impl_version: 0,
	apis: RUNTIME_API_VERSIONS,
	transaction_version: 1,
	state_version: 1,
};

/// The version information used to identify this runtime when compiled natively.
#[cfg(feature = "std")]
pub fn native_version() -> NativeVersion {
	NativeVersion { runtime_version: VERSION, can_author_with: Default::default() }
}

parameter_types! {
	pub const Version: RuntimeVersion = VERSION;

	// This part is copied from Substrate's `bin/node/runtime/src/lib.rs`.
	//  The `RuntimeBlockLength` and `RuntimeBlockWeights` exist here because the
	// `DeletionWeightLimit` and `DeletionQueueDepth` depend on those to parameterize
	// the lazy contract deletion.
	pub RuntimeBlockLength: BlockLength =
		BlockLength::max_with_normal_ratio(5 * 1024 * 1024, NORMAL_DISPATCH_RATIO);
	pub RuntimeBlockWeights: BlockWeights = BlockWeights::builder()
		.base_block(BlockExecutionWeight::get())
		.for_class(DispatchClass::all(), |weights| {
			weights.base_extrinsic = ExtrinsicBaseWeight::get();
		})
		.for_class(DispatchClass::Normal, |weights| {
			weights.max_total = Some(NORMAL_DISPATCH_RATIO * MAXIMUM_BLOCK_WEIGHT);
		})
		.for_class(DispatchClass::Operational, |weights| {
			weights.max_total = Some(MAXIMUM_BLOCK_WEIGHT);
			// Operational transactions have some extra reserved space, so that they
			// are included even if block reached `MAXIMUM_BLOCK_WEIGHT`.
			weights.reserved = Some(
				MAXIMUM_BLOCK_WEIGHT - NORMAL_DISPATCH_RATIO * MAXIMUM_BLOCK_WEIGHT
			);
		})
		.avg_block_initialization(AVERAGE_ON_INITIALIZE_RATIO)
		.build_or_panic();
	pub const SS58Prefix: u16 = 42;
}

// Configure FRAME pallets to include in runtime.

impl frame_system::Config for Runtime {
	/// The identifier used to distinguish between accounts.
	type AccountId = AccountId;
	/// The aggregated dispatch type that is available for extrinsics.
	type Call = Call;
	/// The lookup mechanism to get account ID from whatever is passed in dispatchers.
	type Lookup = AccountIdLookup<AccountId, ()>;
	/// The index type for storing how many extrinsics an account has signed.
	type Index = Index;
	/// The index type for blocks.
	type BlockNumber = BlockNumber;
	/// The type for hashing blocks and tries.
	type Hash = Hash;
	/// The hashing algorithm used.
	type Hashing = BlakeTwo256;
	/// The header type.
	type Header = generic::Header<BlockNumber, BlakeTwo256>;
	/// The ubiquitous event type.
	type Event = Event;
	/// The ubiquitous origin type.
	type Origin = Origin;
	/// Maximum number of block number to block hash mappings to keep (oldest pruned first).
	type BlockHashCount = BlockHashCount;
	/// Runtime version.
	type Version = Version;
	/// Converts a module to an index of this module in the runtime.
	type PalletInfo = PalletInfo;
	/// The data to be stored in an account.
	type AccountData = pallet_balances::AccountData<Balance>;
	/// What to do if a new account is created.
	type OnNewAccount = ();
	/// What to do if an account is fully reaped from the system.
	type OnKilledAccount = ();
	/// The weight of database operations that the runtime can invoke.
	type DbWeight = RocksDbWeight;
	/// The basic call filter to use in dispatchable.
	type BaseCallFilter = Everything;
	/// Weight information for the extrinsics of this pallet.
	type SystemWeightInfo = ();
	/// Block & extrinsics weights: base values and limits.
	type BlockWeights = RuntimeBlockWeights;
	/// The maximum length of a block (in bytes).
	type BlockLength = RuntimeBlockLength;
	/// This is used as an identifier of the chain. 42 is the generic substrate prefix.
	type SS58Prefix = SS58Prefix;
	/// The action to take on a Runtime Upgrade
	type OnSetCode = cumulus_pallet_parachain_system::ParachainSetCode<Self>;
	type MaxConsumers = FrameSystemMaxConsumers;
}

impl pallet_msa::Config for Runtime {
	type Event = Event;
	type WeightInfo = pallet_msa::weights::SubstrateWeight<Runtime>;
	type ConvertIntoAccountId32 = ConvertInto;
	type MaxKeys = MsaMaxKeys;
	type MaxSchemaGrants = MaxDataSize;
	type MaxProviderNameSize = MsaMaxProviderNameSize;
<<<<<<< HEAD
	type MortalityBucketSize = MSAMortalityBucketSize;
	type MaxSignaturesPerBucket = MSAMaxSignaturesPerBucket;
	type NumberOfBuckets = MSANumberOfBuckets;
=======
	type SchemaValidator = Schemas;
>>>>>>> 5f950112
}

impl pallet_schemas::Config for Runtime {
	type Event = Event;
	type WeightInfo = pallet_schemas::weights::SubstrateWeight<Runtime>;
	type MinSchemaModelSizeBytes = SchemasMinModelSizeBytes;
	type MaxSchemaRegistrations = SchemasMaxRegistrations;
	type SchemaModelMaxBytesBoundedVecLimit = SchemasMaxBytesBoundedVecLimit;
}

pub struct RootAsVestingPallet;
impl EnsureOrigin<Origin> for RootAsVestingPallet {
	type Success = AccountId;

	fn try_origin(o: Origin) -> Result<Self::Success, Origin> {
		Into::<Result<RawOrigin<AccountId>, Origin>>::into(o).and_then(|o| match o {
			RawOrigin::Root => Ok(VestingPalletId::get().into_account_truncating()),
			r => Err(Origin::from(r)),
		})
	}

	#[cfg(feature = "runtime-benchmarks")]
	fn successful_origin() -> Origin {
		let zero_account_id =
			AccountId::decode(&mut sp_runtime::traits::TrailingZeroInput::zeroes())
				.expect("infinite length input; no invalid inputs for type; qed");
		Origin::from(RawOrigin::Signed(zero_account_id))
	}
}

parameter_types! {
	/// Need this declaration method for use + type safety in benchmarks
	pub const MaxVestingSchedules: u32 = ORML_MAX_VESTING_SCHEDULES;
}

impl orml_vesting::Config for Runtime {
	type Event = Event;
	type Currency = Balances;
	type MinVestedTransfer = MinVestedTransfer;
	type VestedTransferOrigin = RootAsVestingPallet;
	type WeightInfo = weights::orml_vesting::SubstrateWeight<Runtime>;
	type MaxVestingSchedules = MaxVestingSchedules;
	type BlockNumberProvider = RelaychainBlockNumberProvider<Runtime>;
}

impl pallet_timestamp::Config for Runtime {
	/// A timestamp: milliseconds since the unix epoch.
	type Moment = u64;
	type OnTimestampSet = ();
	type MinimumPeriod = MinimumPeriod;
	type WeightInfo = ();
}

impl pallet_authorship::Config for Runtime {
	type FindAuthor = pallet_session::FindAccountFromAuthorIndex<Self, Aura>;
	type UncleGenerations = AuthorshipUncleGenerations;
	type FilterUncle = ();
	type EventHandler = (CollatorSelection,);
}

impl pallet_balances::Config for Runtime {
	type MaxLocks = BalancesMaxLocks;
	/// The type for recording an account's balance.
	type Balance = Balance;
	/// The ubiquitous event type.
	type Event = Event;
	type DustRemoval = ();
	type ExistentialDeposit = ConstU128<EXISTENTIAL_DEPOSIT>;
	type AccountStore = System;
	type WeightInfo = pallet_balances::weights::SubstrateWeight<Runtime>;
	type MaxReserves = BalancesMaxReserves;
	type ReserveIdentifier = [u8; 8];
}
parameter_types! {
	// The maximum weight that may be scheduled per block for any dispatchables of less priority than schedule::HARD_DEADLINE.
	pub MaximumSchedulerWeight: Weight = Perbill::from_percent(10) * RuntimeBlockWeights::get().max_block;
	// The maximum number of scheduled calls in the queue for a single block. Not strictly enforced, but used for weight estimation.
	// Retry a scheduled item every 25 blocks (5 minute) until the preimage exists.
	// Will be removed in v0.9.30
	pub const NoPreimagePostponement: Option<u32> = Some(5 * MINUTES);
}

// See also https://docs.rs/pallet-scheduler/latest/pallet_scheduler/trait.Config.html
impl pallet_scheduler::Config for Runtime {
	type Event = Event;
	type Origin = Origin;
	type PalletsOrigin = OriginCaller;
	type Call = Call;
	type MaximumWeight = MaximumSchedulerWeight;
	/// Origin to schedule or cancel calls
	/// Set to Root or a simple majority of the Frequency Council
	type ScheduleOrigin = EitherOfDiverse<
		EnsureRoot<AccountId>,
		pallet_collective::EnsureProportionAtLeast<AccountId, CouncilCollective, 1, 2>,
	>;
	type MaxScheduledPerBlock = SchedulerMaxScheduledPerBlock;
	type WeightInfo = weights::pallet_scheduler::SubstrateWeight<Runtime>;
	type OriginPrivilegeCmp = EqualPrivilegeOnly;
	type PreimageProvider = Preimage;
	// Will be removed in v0.9.30
	type NoPreimagePostponement = NoPreimagePostponement;
}

impl pallet_preimage::Config for Runtime {
	type WeightInfo = weights::pallet_preimage::SubstrateWeight<Runtime>;
	type Event = Event;
	type Currency = Balances;
	/// Allow the Technical council to request preimages without deposit or fees
	type ManagerOrigin = EitherOfDiverse<
		EnsureRoot<AccountId>,
		pallet_collective::EnsureMember<AccountId, TechnicalCommitteeInstance>,
	>;
	/// Expected to be removed in Polkadot v0.9.31
	type MaxSize = PreimageMaxSize;
	type BaseDeposit = PreimageBaseDeposit;
	type ByteDeposit = PreimageByteDeposit;
}

type CouncilCollective = pallet_collective::Instance1;
impl pallet_collective::Config<CouncilCollective> for Runtime {
	type Origin = Origin;
	type Proposal = Call;
	type Event = Event;
	type MotionDuration = CouncilMotionDuration;
	type MaxProposals = CouncilMaxProposals;
	type MaxMembers = ConstU32<5>;
	type DefaultVote = pallet_collective::PrimeDefaultVote;
	// TODO: this uses default but we don't have weights yet
	type WeightInfo = pallet_collective::weights::SubstrateWeight<Runtime>;
}

type TechnicalCommitteeInstance = pallet_collective::Instance2;
impl pallet_collective::Config<TechnicalCommitteeInstance> for Runtime {
	type Origin = Origin;
	type Proposal = Call;
	type Event = Event;
	type MotionDuration = TCMotionDuration;
	type MaxProposals = TCMaxProposals;
	type MaxMembers = TCMaxMembers;
	type DefaultVote = pallet_collective::PrimeDefaultVote;
	// TODO: this uses default but we don't have weights yet
	type WeightInfo = pallet_collective::weights::SubstrateWeight<Runtime>;
}

// see https://paritytech.github.io/substrate/master/pallet_democracy/pallet/trait.Config.html
// for the definitions of these configs
impl pallet_democracy::Config for Runtime {
	type CooloffPeriod = CooloffPeriod;
	type Currency = Balances;
	type EnactmentPeriod = EnactmentPeriod;
	type Event = Event;
	type FastTrackVotingPeriod = FastTrackVotingPeriod;
	type InstantAllowed = frame_support::traits::ConstBool<true>;
	type LaunchPeriod = LaunchPeriod;
	type MaxProposals = DemocracyMaxProposals;
	type MaxVotes = DemocracyMaxVotes;
	type MinimumDeposit = MinimumDeposit;
	type PreimageByteDeposit = PreimageByteDeposit;
	type Proposal = Call;
	type Scheduler = Scheduler;
	type Slash = (); // Treasury;
	type WeightInfo = weights::pallet_democracy::SubstrateWeight<Runtime>;
	type VoteLockingPeriod = EnactmentPeriod; // Same as EnactmentPeriod
	type VotingPeriod = VotingPeriod;

	// See https://paritytech.github.io/substrate/master/pallet_democracy/index.html for
	// the descriptions of these origins.
	/// A unanimous council can have the next scheduled referendum be a straight default-carries
	/// (NTB) vote.
	type ExternalDefaultOrigin = EitherOfDiverse<
		pallet_collective::EnsureProportionAtLeast<AccountId, CouncilCollective, 1, 1>,
		frame_system::EnsureRoot<AccountId>,
	>;

	/// A super-majority of 3/5ths can have the next scheduled referendum be a straight majority-carries vote.
	type ExternalMajorityOrigin = EitherOfDiverse<
		pallet_collective::EnsureProportionAtLeast<AccountId, CouncilCollective, 3, 5>,
		frame_system::EnsureRoot<AccountId>,
	>;
	/// A straight majority (at least 50%) of the council can decide what their next motion is.
	type ExternalOrigin = EitherOfDiverse<
		pallet_collective::EnsureProportionAtLeast<AccountId, CouncilCollective, 1, 2>,
		frame_system::EnsureRoot<AccountId>,
	>;
	/// Two thirds of the technical committee can have an ExternalMajority/ExternalDefault vote
	/// be tabled immediately and with a shorter voting/enactment period.
	type FastTrackOrigin = EitherOfDiverse<
		pallet_collective::EnsureProportionAtLeast<AccountId, TechnicalCommitteeInstance, 2, 3>,
		frame_system::EnsureRoot<AccountId>,
	>;
	/// Origin from which the next majority-carries (or more permissive) referendum may be tabled to
	/// vote immediately and asynchronously in a similar manner to the emergency origin.
	/// Requires TechnicalCommittee to be unanimous.
	type InstantOrigin = EitherOfDiverse<
		pallet_collective::EnsureProportionAtLeast<AccountId, CouncilCollective, 1, 1>,
		frame_system::EnsureRoot<AccountId>,
	>;
	/// Overarching type of all pallets origins
	type PalletsOrigin = OriginCaller;

	/// To cancel a proposal which has been passed, 2/3 of the council must agree to it.
	type CancellationOrigin = EitherOfDiverse<
		pallet_collective::EnsureProportionAtLeast<AccountId, CouncilCollective, 2, 3>,
		EnsureRoot<AccountId>,
	>;
	/// To cancel a proposal before it has been passed, the technical committee must be unanimous or
	/// Root must agree.
	type CancelProposalOrigin = EitherOfDiverse<
		EnsureRoot<AccountId>,
		pallet_collective::EnsureProportionAtLeast<AccountId, CouncilCollective, 1, 1>,
	>;

	/// This origin can blacklist proposals.
	type BlacklistOrigin = EnsureRoot<AccountId>;

	/// Any single technical committee member may veto a coming council proposal, however they can
	/// only do it once and it lasts only for the cool-off period.
	type VetoOrigin = pallet_collective::EnsureMember<AccountId, TechnicalCommitteeInstance>;

	type OperationalPreimageOrigin = pallet_collective::EnsureMember<AccountId, CouncilCollective>;
}

impl pallet_treasury::Config for Runtime {
	/// Treasury Account: 5EYCAe5ijiYfyeZ2JJCGq56LmPyNRAKzpG4QkoQkkQNB5e6Z
	type PalletId = TreasuryPalletId;
	type Currency = Balances;
	type Event = Event;
	type WeightInfo = weights::pallet_treasury::SubstrateWeight<Runtime>;

	/// Who approves treasury proposals?
	/// - Root (sudo or governance)
	/// - 3/5ths of the Frequency Council
	type ApproveOrigin = EitherOfDiverse<
		EnsureRoot<AccountId>,
		pallet_collective::EnsureProportionAtLeast<AccountId, CouncilCollective, 3, 5>,
	>;

	/// Who rejects treasury proposals?
	/// - Root (sudo or governance)
	/// - Simple majority of the Frequency Council
	type RejectOrigin = EitherOfDiverse<
		EnsureRoot<AccountId>,
		pallet_collective::EnsureProportionMoreThan<AccountId, CouncilCollective, 1, 2>,
	>;

	/// Who can spend funds without proposals?
	/// Nobody
	type SpendOrigin = frame_support::traits::NeverEnsureOrigin<Balance>;

	/// Rejected proposals lose their bond
	/// This takes the slashed amount and is often set to the Treasury
	/// We burn it so there is no incentive to the treasury to reject to enrich itself
	type OnSlash = ();

	/// Bond 5% of a treasury proposal
	type ProposalBond = ProposalBondPercent;

	/// Minimum bond of 100 Tokens
	type ProposalBondMinimum = ProposalBondMinimum;

	/// Max bond of 1_000 Tokens
	type ProposalBondMaximum = ProposalBondMaximum;

	/// Pay out on a 4-week basis
	type SpendPeriod = SpendPeriod;

	/// Do not burn any unused funds
	type Burn = ();

	/// Where should tokens burned from the treasury go?
	/// Set to go to /dev/null
	type BurnDestination = ();

	/// Runtime hooks to external pallet using treasury to compute spend funds.
	/// Set to Bounties often.
	/// Not currently in use
	type SpendFunds = ();

	/// 64
	type MaxApprovals = MaxApprovals;
}

impl pallet_transaction_payment::Config for Runtime {
	type Event = Event;
	type OnChargeTransaction = pallet_transaction_payment::CurrencyAdapter<Balances, ()>;
	type WeightToFee = WeightToFee;
	type LengthToFee = ConstantMultiplier<Balance, TransactionByteFee>;
	type FeeMultiplierUpdate = SlowAdjustingFeeUpdate<Self>;
	type OperationalFeeMultiplier = TransactionPaymentOperationalFeeMultiplier;
}

impl cumulus_pallet_parachain_system::Config for Runtime {
	type Event = Event;
	type OnSystemEvent = ();
	type SelfParaId = parachain_info::Pallet<Runtime>;
	type DmpMessageHandler = ();
	type ReservedDmpWeight = ();
	type OutboundXcmpMessageSource = ();
	type XcmpMessageHandler = ();
	type ReservedXcmpWeight = ();
	type CheckAssociatedRelayNumber = RelayNumberStrictlyIncreases;
}

impl parachain_info::Config for Runtime {}

impl cumulus_pallet_aura_ext::Config for Runtime {}

// We allow root only to execute privileged collator selection operations.
pub type CollatorSelectionUpdateOrigin = EnsureRoot<AccountId>;

impl pallet_session::Config for Runtime {
	type Event = Event;
	type ValidatorId = <Self as frame_system::Config>::AccountId;
	// we don't have stash and controller, thus we don't need the convert as well.
	type ValidatorIdOf = pallet_collator_selection::IdentityCollator;
	type ShouldEndSession = pallet_session::PeriodicSessions<SessionPeriod, SessionOffset>;
	type NextSessionRotation = pallet_session::PeriodicSessions<SessionPeriod, SessionOffset>;
	type SessionManager = CollatorSelection;
	// Essentially just Aura, but lets be pedantic.
	type SessionHandler = <SessionKeys as sp_runtime::traits::OpaqueKeys>::KeyTypeIdProviders;
	type Keys = SessionKeys;
	type WeightInfo = ();
}

impl pallet_aura::Config for Runtime {
	type AuthorityId = AuraId;
	type DisabledValidators = ();
	type MaxAuthorities = AuraMaxAuthorities;
}

impl pallet_collator_selection::Config for Runtime {
	type Event = Event;
	type Currency = Balances;
	type UpdateOrigin = CollatorSelectionUpdateOrigin;
	type PotId = NeverDepositIntoId;
	type MaxCandidates = CollatorMaxCandidates;
	type MinCandidates = CollatorMinCandidates;
	type MaxInvulnerables = CollatorMaxInvulnerables;
	// should be a multiple of session or things will get inconsistent
	type KickThreshold = CollatorKickThreshold;
	type ValidatorId = <Self as frame_system::Config>::AccountId;
	type ValidatorIdOf = pallet_collator_selection::IdentityCollator;
	type ValidatorRegistration = Session;
	type WeightInfo = ();
}

impl pallet_messages::Config for Runtime {
	type Event = Event;
	type WeightInfo = pallet_messages::weights::SubstrateWeight<Runtime>;
	type MsaInfoProvider = Msa;
	type DelegationInfoProvider = Msa;
	type SchemaGrantValidator = Msa;
	type SchemaProvider = Schemas;
	type MaxMessagesPerBlock = MessagesMaxPerBlock;
	type MaxMessagePayloadSizeBytes = MessagesMaxPayloadSizeBytes;
}

impl pallet_sudo::Config for Runtime {
	type Event = Event;
	type Call = Call;
}

impl pallet_utility::Config for Runtime {
	type Event = Event;
	type Call = Call;
	type PalletsOrigin = OriginCaller;
	type WeightInfo = weights::pallet_utility::SubstrateWeight<Runtime>;
}

// Create the runtime by composing the FRAME pallets that were previously configured.
construct_runtime!(
	pub enum Runtime where
		Block = Block,
		NodeBlock = opaque::Block,
		UncheckedExtrinsic = UncheckedExtrinsic,
	{
		// System support stuff.
		System: frame_system::{Pallet, Call, Config, Storage, Event<T>} = 0,
		ParachainSystem: cumulus_pallet_parachain_system::{
			Pallet, Call, Config, Storage, Inherent, Event<T>, ValidateUnsigned,
		} = 1,
		Timestamp: pallet_timestamp::{Pallet, Call, Storage, Inherent} = 2,
		ParachainInfo: parachain_info::{Pallet, Storage, Config} = 3,
		Sudo: pallet_sudo::{Pallet, Call, Config<T>, Storage, Event<T> }= 4,
		Preimage: pallet_preimage::{Pallet, Call, Storage, Event<T>} = 5,
		Democracy: pallet_democracy::{Pallet, Call, Config<T>, Storage, Event<T> } = 6,
		Scheduler: pallet_scheduler::{Pallet, Call, Storage, Event<T> } = 8,
		Utility: pallet_utility::{Pallet, Call, Event} = 9,

		// Monetary stuff.
		Balances: pallet_balances::{Pallet, Call, Storage, Config<T>, Event<T>} = 10,
		TransactionPayment: pallet_transaction_payment::{Pallet, Storage, Event<T>} = 11,

		// Collectives
		Council: pallet_collective::<Instance1>::{Pallet, Call, Config<T,I>, Storage, Event<T>, Origin<T>} = 12,
		TechnicalCommittee: pallet_collective::<Instance2>::{Pallet, Call, Config<T,I>, Storage, Event<T>, Origin<T>} = 13,

		// Treasury
		Treasury: pallet_treasury::{Pallet, Call, Storage, Config, Event<T>} = 14,

		// Collator support. The order of these 4 are important and shall not change.
		Authorship: pallet_authorship::{Pallet, Call, Storage} = 20,
		CollatorSelection: pallet_collator_selection::{Pallet, Call, Storage, Event<T>, Config<T>} = 21,
		Session: pallet_session::{Pallet, Call, Storage, Event, Config<T>} = 22,
		Aura: pallet_aura::{Pallet, Storage, Config<T>} = 23,
		AuraExt: cumulus_pallet_aura_ext::{Pallet, Storage, Config} = 24,

		// ORML
		Vesting: orml_vesting::{Pallet, Call, Storage, Event<T>, Config<T>} = 40,

		// Frequency related pallets
		Msa: pallet_msa::{Pallet, Call, Storage, Event<T>} = 60,
		Messages: pallet_messages::{Pallet, Call, Storage, Event<T>} = 61,
		Schemas: pallet_schemas::{Pallet, Call, Storage, Event<T>, Config} = 62,
	}
);

#[cfg(feature = "runtime-benchmarks")]
#[macro_use]
extern crate frame_benchmarking;

#[cfg(feature = "runtime-benchmarks")]
mod benches {
	define_benchmarks!(
		// Substrate
		[frame_system, SystemBench::<Runtime>]
		[pallet_balances, Balances]
		[pallet_collective, Council]
		[pallet_collective, TechnicalCommittee]
		[pallet_preimage, Preimage]
		[pallet_democracy, Democracy]
		[pallet_treasury, Treasury]
		[pallet_scheduler, Scheduler]
		[pallet_session, SessionBench::<Runtime>]
		[pallet_timestamp, Timestamp]
		[pallet_collator_selection, CollatorSelection]
		[pallet_utility, Utility]

		// Frequency
		[pallet_msa, Msa]
		[pallet_schemas, Schemas]
		[pallet_messages, Messages]
	);
}

impl_runtime_apis! {
	impl sp_consensus_aura::AuraApi<Block, AuraId> for Runtime {
		fn slot_duration() -> sp_consensus_aura::SlotDuration {
			sp_consensus_aura::SlotDuration::from_millis(Aura::slot_duration())
		}

		fn authorities() -> Vec<AuraId> {
			Aura::authorities().into_inner()
		}
	}

	impl sp_api::Core<Block> for Runtime {
		fn version() -> RuntimeVersion {
			VERSION
		}

		fn execute_block(block: Block) {
			Executive::execute_block(block)
		}

		fn initialize_block(header: &<Block as BlockT>::Header) {
			Executive::initialize_block(header)
		}
	}

	impl sp_api::Metadata<Block> for Runtime {
		fn metadata() -> OpaqueMetadata {
			OpaqueMetadata::new(Runtime::metadata().into())
		}
	}

	impl sp_block_builder::BlockBuilder<Block> for Runtime {
		fn apply_extrinsic(extrinsic: <Block as BlockT>::Extrinsic) -> ApplyExtrinsicResult {
			Executive::apply_extrinsic(extrinsic)
		}

		fn finalize_block() -> <Block as BlockT>::Header {
			Executive::finalize_block()
		}

		fn inherent_extrinsics(data: sp_inherents::InherentData) -> Vec<<Block as BlockT>::Extrinsic> {
			data.create_extrinsics()
		}

		fn check_inherents(
			block: Block,
			data: sp_inherents::InherentData,
		) -> sp_inherents::CheckInherentsResult {
			data.check_extrinsics(&block)
		}
	}

	impl sp_transaction_pool::runtime_api::TaggedTransactionQueue<Block> for Runtime {
		fn validate_transaction(
			source: TransactionSource,
			tx: <Block as BlockT>::Extrinsic,
			block_hash: <Block as BlockT>::Hash,
		) -> TransactionValidity {
			Executive::validate_transaction(source, tx, block_hash)
		}
	}

	impl sp_offchain::OffchainWorkerApi<Block> for Runtime {
		fn offchain_worker(header: &<Block as BlockT>::Header) {
			Executive::offchain_worker(header)
		}
	}

	impl sp_session::SessionKeys<Block> for Runtime {
		fn generate_session_keys(seed: Option<Vec<u8>>) -> Vec<u8> {
			SessionKeys::generate(seed)
		}

		fn decode_session_keys(
			encoded: Vec<u8>,
		) -> Option<Vec<(Vec<u8>, KeyTypeId)>> {
			SessionKeys::decode_into_raw_public_keys(&encoded)
		}
	}

	impl frame_system_rpc_runtime_api::AccountNonceApi<Block, AccountId, Index> for Runtime {
		fn account_nonce(account: AccountId) -> Index {
			System::account_nonce(account)
		}
	}

	impl pallet_transaction_payment_rpc_runtime_api::TransactionPaymentApi<Block, Balance> for Runtime {
		fn query_info(
			uxt: <Block as BlockT>::Extrinsic,
			len: u32,
		) -> pallet_transaction_payment_rpc_runtime_api::RuntimeDispatchInfo<Balance> {
			TransactionPayment::query_info(uxt, len)
		}
		fn query_fee_details(
			uxt: <Block as BlockT>::Extrinsic,
			len: u32,
		) -> pallet_transaction_payment::FeeDetails<Balance> {
			TransactionPayment::query_fee_details(uxt, len)
		}
	}

	impl cumulus_primitives_core::CollectCollationInfo<Block> for Runtime {
		fn collect_collation_info(header: &<Block as BlockT>::Header) -> cumulus_primitives_core::CollationInfo {
			ParachainSystem::collect_collation_info(header)
		}
	}

	// Unfinished runtime APIs
	impl pallet_messages_runtime_api::MessagesApi<Block, BlockNumber> for Runtime {
		fn get_messages_by_schema_and_block(schema_id: SchemaId, schema_payload_location: PayloadLocation, block_number: BlockNumber) ->
			Vec<MessageResponse<BlockNumber>> {
			Messages::get_messages_by_schema_and_block(schema_id, schema_payload_location, block_number)
		}

		fn get_schema_by_id(schema_id: SchemaId) -> Option<SchemaResponse> {
			Schemas::get_schema_by_id(schema_id)
		}
	}

	impl pallet_schemas_runtime_api::SchemasRuntimeApi<Block> for Runtime {
		fn get_by_schema_id(schema_id: SchemaId) -> Result<Option<SchemaResponse>, DispatchError> {
			Ok(Schemas::get_schema_by_id(schema_id))
		}
	}

	impl pallet_msa_runtime_api::MsaApi<Block, AccountId> for Runtime {
		// *Temporarily Removed* until https://github.com/LibertyDSNP/frequency/issues/418 is completed
		// fn get_msa_keys(msa_id: MessageSourceId) -> Result<Vec<KeyInfoResponse<AccountId>>, DispatchError> {
		// 	Ok(Msa::fetch_msa_keys(msa_id))
		// }

		fn has_delegation(delegator: Delegator, provider: Provider, block_number: Option<BlockNumber>) -> bool {
			match Msa::ensure_valid_delegation(provider, delegator, block_number) {
				Ok(_) => true,
				Err(_) => false,
			}
		}

		fn get_granted_schemas(delegator: Delegator, provider: Provider) -> Result<Option<Vec<SchemaId>>, DispatchError> {
			Msa::get_granted_schemas(delegator, provider)
		}
	}

	#[cfg(feature = "try-runtime")]
	impl frame_try_runtime::TryRuntime<Block> for Runtime {
		fn on_runtime_upgrade() -> (Weight, Weight) {
			log::info!("try-runtime::on_runtime_upgrade frequency-rococo.");
			let weight = Executive::try_runtime_upgrade().unwrap();
			(weight, RuntimeBlockWeights::get().max_block)
		}
		fn execute_block(block: Block, state_root_check: bool, select: frame_try_runtime::TryStateSelect) -> Weight {
			log::info!(
				target: "runtime::frequency", "try-runtime: executing block #{} ({:?}) / root checks: {:?} / sanity-checks: {:?}",
				block.header.number,
				block.header.hash(),
				state_root_check,
				select,
			);
			Executive::try_execute_block(block, state_root_check, select).expect("try_execute_block failed")
		}
	}

	#[cfg(feature = "runtime-benchmarks")]
	impl frame_benchmarking::Benchmark<Block> for Runtime {
		fn benchmark_metadata(extra: bool) -> (
			Vec<frame_benchmarking::BenchmarkList>,
			Vec<frame_support::traits::StorageInfo>,
		) {
			use frame_benchmarking::{Benchmarking, BenchmarkList};
			use frame_support::traits::StorageInfoTrait;
			use frame_system_benchmarking::Pallet as SystemBench;
			use cumulus_pallet_session_benchmarking::Pallet as SessionBench;
			use orml_benchmarking::list_benchmark as list_orml_benchmark;


			let mut list = Vec::<BenchmarkList>::new();
			list_benchmarks!(list, extra);
			list_orml_benchmark!(list, extra, orml_vesting, benchmarking::vesting);

			let storage_info = AllPalletsWithSystem::storage_info();
			return (list, storage_info)
		}

		fn dispatch_benchmark(
			config: frame_benchmarking::BenchmarkConfig
		) -> Result<Vec<frame_benchmarking::BenchmarkBatch>, sp_runtime::RuntimeString> {
			use frame_benchmarking::{Benchmarking, BenchmarkBatch, TrackedStorageKey};

			use frame_system_benchmarking::Pallet as SystemBench;
			impl frame_system_benchmarking::Config for Runtime {}

			use cumulus_pallet_session_benchmarking::Pallet as SessionBench;
			impl cumulus_pallet_session_benchmarking::Config for Runtime {}
			use orml_benchmarking::{add_benchmark as orml_add_benchmark};

			let whitelist: Vec<TrackedStorageKey> = vec![
				// Block Number
				hex_literal::hex!("26aa394eea5630e07c48ae0c9558cef702a5c1b19ab7a04f536c519aca4983ac").to_vec().into(),
				// Total Issuance
				hex_literal::hex!("c2261276cc9d1f8598ea4b6a74b15c2f57c875e4cff74148e4628f264b974c80").to_vec().into(),
				// Execution Phase
				hex_literal::hex!("26aa394eea5630e07c48ae0c9558cef7ff553b5a9862a516939d82b3d3d8661a").to_vec().into(),
				// Event Count
				hex_literal::hex!("26aa394eea5630e07c48ae0c9558cef70a98fdbe9ce6c55837576c60c7af3850").to_vec().into(),
				// System Events
				hex_literal::hex!("26aa394eea5630e07c48ae0c9558cef780d41e5e16056765bc8461851072c9d7").to_vec().into(),
			];

			let mut batches = Vec::<BenchmarkBatch>::new();
			let params = (&config, &whitelist);
			add_benchmarks!(params, batches);
			orml_add_benchmark!(params, batches, orml_vesting, benchmarking::vesting);

			if batches.is_empty() { return Err("Benchmark not found for this pallet.".into()) }
			Ok(batches)
		}
	}
}

struct CheckInherents;

impl cumulus_pallet_parachain_system::CheckInherents<Block> for CheckInherents {
	fn check_inherents(
		block: &Block,
		relay_state_proof: &cumulus_pallet_parachain_system::RelayChainStateProof,
	) -> sp_inherents::CheckInherentsResult {
		let relay_chain_slot = relay_state_proof
			.read_slot()
			.expect("Could not read the relay chain slot from the proof");

		let inherent_data =
			cumulus_primitives_timestamp::InherentDataProvider::from_relay_chain_slot_and_duration(
				relay_chain_slot,
				sp_std::time::Duration::from_secs(6),
			)
			.create_inherent_data()
			.expect("Could not create the timestamp inherent data");

		inherent_data.check_extrinsics(block)
	}
}

cumulus_pallet_parachain_system::register_validate_block! {
	Runtime = Runtime,
	BlockExecutor = cumulus_pallet_aura_ext::BlockExecutor::<Runtime, Executive>,
	CheckInherents = CheckInherents,
}<|MERGE_RESOLUTION|>--- conflicted
+++ resolved
@@ -233,13 +233,10 @@
 	type MaxKeys = MsaMaxKeys;
 	type MaxSchemaGrants = MaxDataSize;
 	type MaxProviderNameSize = MsaMaxProviderNameSize;
-<<<<<<< HEAD
 	type MortalityBucketSize = MSAMortalityBucketSize;
 	type MaxSignaturesPerBucket = MSAMaxSignaturesPerBucket;
 	type NumberOfBuckets = MSANumberOfBuckets;
-=======
 	type SchemaValidator = Schemas;
->>>>>>> 5f950112
 }
 
 impl pallet_schemas::Config for Runtime {
