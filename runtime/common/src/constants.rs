use crate::prod_or_testnet_or_local;
use common_primitives::{
	node::{Balance, BlockNumber},
	schema::SchemaId,
};

use frame_support::{
	parameter_types,
	sp_runtime::{Perbill, Permill},
	traits::{ConstU32, ConstU8},
	weights::{constants::WEIGHT_REF_TIME_PER_SECOND, Weight},
	PalletId,
};

pub const FREQUENCY_ROCOCO_TOKEN: &str = "XRQCY";
pub const FREQUENCY_LOCAL_TOKEN: &str = "UNIT";
pub const FREQUENCY_TOKEN: &str = "FRQCY";
pub const TOKEN_DECIMALS: u8 = 8;

parameter_types! {
	/// Clone + Debug + Eq  implementation for u32 types
	pub const MaxDataSize: u32 = 30;
}

impl Clone for MaxDataSize {
	fn clone(&self) -> Self {
		MaxDataSize {}
	}
}

impl Eq for MaxDataSize {
	fn assert_receiver_is_total_eq(&self) {}
}

impl PartialEq for MaxDataSize {
	fn eq(&self, other: &Self) -> bool {
		self == other
	}
}

impl sp_std::fmt::Debug for MaxDataSize {
	#[cfg(feature = "std")]
	fn fmt(&self, _: &mut sp_std::fmt::Formatter) -> sp_std::fmt::Result {
		Ok(())
	}

	#[cfg(not(feature = "std"))]
	fn fmt(&self, _: &mut sp_std::fmt::Formatter) -> sp_std::fmt::Result {
		Ok(())
	}
}

/// This determines the average expected block time that we are targeting.
/// Blocks will be produced at a minimum duration defined by `SLOT_DURATION`.
/// `SLOT_DURATION` is picked up by `pallet_timestamp` which is in turn picked
/// up by `pallet_aura` to implement `fn slot_duration()`.
///
/// Change this to adjust the block time.
pub const MILLISECS_PER_BLOCK: u64 = 12000;

// NOTE: Currently it is not possible to change the slot duration after the chain has started.
//       Attempting to do so will brick block production.
pub const SLOT_DURATION: u64 = MILLISECS_PER_BLOCK;

// Time is measured by number of blocks.
pub const MINUTES: BlockNumber = 60_000 / (MILLISECS_PER_BLOCK as BlockNumber);
pub const HOURS: BlockNumber = MINUTES * 60;
pub const DAYS: BlockNumber = HOURS * 24;

// Unit = the base number of indivisible units for balances
pub mod currency {
	use common_primitives::node::Balance;

	/// The existential deposit. Set to be 1/100th of a token.
	pub const EXISTENTIAL_DEPOSIT: Balance = CENTS;

	pub const UNITS: Balance = 10u128.saturating_pow(super::TOKEN_DECIMALS as u32);
	pub const DOLLARS: Balance = UNITS; // 100_000_000
	pub const CENTS: Balance = DOLLARS / 100; // 1_000_000
	pub const MILLICENTS: Balance = CENTS / 1_000; // 1_000

	/// Generates a balance based on amount of items and bytes
	/// Items are each worth 20 Dollars
	/// Bytes each cost 1/1_000 of a Dollar
	pub const fn deposit(items: u32, bytes: u32) -> Balance {
		items as Balance * 20 * DOLLARS + (bytes as Balance) * 100 * MILLICENTS
	}
}

/// We assume that ~5% of the block weight is consumed by `on_initialize` handlers. This is
/// used to limit the maximal weight of a single extrinsic.
pub const AVERAGE_ON_INITIALIZE_RATIO: Perbill = Perbill::from_percent(5);

/// We allow `Normal` extrinsics to fill up the block up to 75%, the rest can be used by
/// `Operational` extrinsics.
pub const NORMAL_DISPATCH_RATIO: Perbill = Perbill::from_percent(75);

/// We allow for 0.5 of a second of compute with a 12 second average block time.
pub const MAXIMUM_BLOCK_WEIGHT: Weight = Weight::from_ref_time(WEIGHT_REF_TIME_PER_SECOND)
	.saturating_div(2)
	.set_proof_size(cumulus_primitives_core::relay_chain::v2::MAX_POV_SIZE as u64);
pub type ZERO = ConstU32<0>;
pub type FIFTY = ConstU32<50>;
pub type HUNDRED = ConstU32<100>;

// --- Frame System Pallet ---
pub type FrameSystemMaxConsumers = ConstU32<16>;
// -end- Frame System Pallet ---

// --- MSA Pallet ---
/// The maximum number of public keys per MSA
pub type MsaMaxPublicKeysPerMsa = ConstU8<25>;
/// The maximum size of the provider name (in bytes)
pub type MsaMaxProviderNameSize = ConstU32<16>;
/// The number of blocks per virtual bucket
pub type MSAMortalityWindowSize = ConstU32<100>;
/// The upper limit on total stored signatures.
/// Set to an average of 50 signatures per block
pub type MSAMaxSignaturesStored = ConstU32<50_000>;
// -end- MSA Pallet ---

// --- Schemas Pallet ---
parameter_types! {
	/// The maximum number of schema registrations
	pub const SchemasMaxRegistrations: SchemaId = 65_000;
}
/// The minimum schema model size (in bytes)
pub type SchemasMinModelSizeBytes = ConstU32<8>;
/// The maximum length of a schema model (in bytes)
pub type SchemasMaxBytesBoundedVecLimit = ConstU32<65_500>;
/// The maximum number of grants allowed per schema
pub type MaxSchemaSettingsPerSchema = ConstU32<2>;
// -end- Schemas Pallet ---

<<<<<<< HEAD
// --- Handles Pallet ---
/// The minimum suffix value
pub type HandleSuffixMin = ConstU32<10>;
/// The maximum suffix value
pub type HandleSuffixMax = ConstU32<99>;
// -end- Handles Pallet

// --- Orml Vesting Pallet ---
=======
// --- TimeRelease Pallet ---
// Update
>>>>>>> bf679f98
parameter_types! {
	pub const MinReleaseTransfer: Balance = 0;
}

/// Update
pub const MAX_RELEASE_SCHEDULES: u32 = 50;
// -end- TimeRelease Pallet ---

// --- Timestamp Pallet ---
parameter_types! {
	pub const MinimumPeriod: u64 = SLOT_DURATION / 2;
}
// -end- Timestamp Pallet ---

// --- Authorship Pallet ---
pub type AuthorshipUncleGenerations = ZERO;
// -end- Authorship Pallet ---

// --- Balances Pallet ---
pub type BalancesMaxLocks = FIFTY;
pub type BalancesMaxReserves = FIFTY;
// -end- Balances Pallet ---

// --- Scheduler Pallet ---
pub type SchedulerMaxScheduledPerBlock = FIFTY;
// -end- Scheduler Pallet ---

// --- Preimage Pallet ---
/// Preimage maximum size set to 4 MB
/// Expected to be removed in Polkadot v0.9.31
pub type PreimageMaxSize = ConstU32<{ 4096 * 1024 }>;

parameter_types! {
	pub const PreimageBaseDeposit: Balance = currency::deposit(10, 64);
	pub const PreimageByteDeposit: Balance = currency::deposit(0, 1);
}
// -end- Preimage Pallet ---

// --- Council ---
// The maximum number of council proposals
pub type CouncilMaxProposals = ConstU32<25>;
// The maximum number of council members
pub type CouncilMaxMembers = ConstU32<10>;

parameter_types! {
	pub const CouncilMotionDuration: BlockNumber = 5 * DAYS;
}
// -end- Council ---

// --- Technical Committee ---
// The maximum number of technical committee proposals
pub type TCMaxProposals = ConstU32<25>;
// The maximum number of technical committee members
pub type TCMaxMembers = ConstU32<10>;

parameter_types! {
	pub const TCMotionDuration: BlockNumber = 5 * DAYS;
}
// -end- Technical Committee ---

// --- Democracy Pallet ---
// Config from
// https://github.com/paritytech/substrate/blob/367dab0d4bd7fd7b6c222dd15c753169c057dd42/bin/node/runtime/src/lib.rs#L880
parameter_types! {
	pub LaunchPeriod: BlockNumber = prod_or_testnet_or_local!(7 * DAYS, 1 * DAYS, 5 * MINUTES);
	pub VotingPeriod: BlockNumber = prod_or_testnet_or_local!(7 * DAYS, 1 * DAYS, 5 * MINUTES);
	pub FastTrackVotingPeriod: BlockNumber = prod_or_testnet_or_local!(3 * HOURS, 30 * MINUTES, 5 * MINUTES);
	pub EnactmentPeriod: BlockNumber = prod_or_testnet_or_local!(8 * DAYS, 30 * HOURS, 10 * MINUTES);
	pub CooloffPeriod: BlockNumber = prod_or_testnet_or_local!(7 * DAYS, 1 * DAYS, 5 * MINUTES);
	pub MinimumDeposit: Balance = prod_or_testnet_or_local!(currency::deposit(5, 0), 100 * currency::deposit(5, 0), 100 * currency::deposit(5, 0));
	pub SpendPeriod: BlockNumber = prod_or_testnet_or_local!(7 * DAYS, 10 * MINUTES, 10 * MINUTES);
}
pub type DemocracyMaxVotes = ConstU32<100>;
pub type DemocracyMaxProposals = HUNDRED;
// -end- Democracy Pallet ---

// --- Treasury Pallet ---
/// Generates the pallet "account"
/// 5EYCAe5ijiYfyeZ2JJCGq56LmPyNRAKzpG4QkoQkkQNB5e6Z
pub const TREASURY_PALLET_ID: PalletId = PalletId(*b"py/trsry");

// https://wiki.polkadot.network/docs/learn-treasury
// https://paritytech.github.io/substrate/master/pallet_treasury/pallet/trait.Config.html
parameter_types! {

	/// Keyless account that holds the money for the treasury
	pub const TreasuryPalletId: PalletId = TREASURY_PALLET_ID;

	/// Bond amount a treasury request must put up to make the proposal
	/// This will be transferred to OnSlash if the proposal is rejected
	pub const ProposalBondPercent: Permill = Permill::from_percent(5);

	/// Minimum bond for a treasury proposal
	pub const ProposalBondMinimum: Balance = 100 * currency::DOLLARS;

	/// Minimum bond for a treasury proposal
	pub const ProposalBondMaximum: Balance = 1_000 * currency::DOLLARS;

	/// How much of the treasury to burn, if funds remain at the end of the SpendPeriod
	/// Set to zero until the economic system is setup and stabilized
	pub const Burn: Permill = Permill::zero();

	/// Maximum number of approved proposals per Spending Period
	/// Set to 64 or 16 per week
	pub const MaxApprovals: u32 = 64;
}
// -end- Treasury Pallet ---

// --- Transaction Payment Pallet ---
// The fee multiplier
pub type TransactionPaymentOperationalFeeMultiplier = ConstU8<5>;

parameter_types! {
	/// Relay Chain `TransactionByteFee` / 10
	pub const TransactionByteFee: Balance = 10 * currency::MILLICENTS;
}
// -end- Transaction Payment Pallet ---

// --- Session Pallet ---
pub type SessionPeriod = ConstU32<{ 6 * HOURS }>;
pub type SessionOffset = ZERO;
// -end- Session Pallet ---

// --- Aura Pallet ---
/// The maximum number of authorities
pub type AuraMaxAuthorities = ConstU32<100_000>;
// -end- Aura Pallet ---

// --- Collator Selection Pallet ---
// Values for each runtime environment are independently configurable.
// Example CollatorMaxInvulnerables are 16 in production(mainnet),
// 5 in rococo testnet and 5 in rococo local
parameter_types! {
	pub CollatorMaxCandidates: u32 = 50;
	pub CollatorMinCandidates: u32 = 1;
	pub CollatorMaxInvulnerables: u32 = prod_or_testnet_or_local!(16, 5, 5);
	pub CollatorKickThreshold: BlockNumber = prod_or_testnet_or_local!(
		6 * HOURS,
		6 * HOURS,
		6 * HOURS
	);
	pub const NeverDepositIntoId: PalletId = PalletId(*b"NeverDep");
	pub const MessagesMaxPayloadSizeBytes: u32 = 1024 * 50; // 50K
}
// -end- Collator Selection Pallet ---

// --- Messages Pallet ---
/// The maximum number of messages per block
pub type MessagesMaxPerBlock = ConstU32<7000>;

impl Clone for MessagesMaxPayloadSizeBytes {
	fn clone(&self) -> Self {
		MessagesMaxPayloadSizeBytes {}
	}
}
// -end- Messages Pallet ---

parameter_types! {
	/// SS58 Prefix for the for Frequency Network
	/// 90 is the prefix for the Frequency Network on Polkadot
	/// 42 is the prefix for the Frequency Network on Rococo
	pub const Ss58Prefix: u16 = prod_or_testnet_or_local!(90, 42, 42);
}

// --- Stateful Storage Pallet ---
parameter_types! {
	/// The maximum size of a page (in bytes) for an Itemized storage model (64KB)
	pub const MaxItemizedPageSizeBytes: u32 = 64 * 1024;
	/// The maximum size of a page (in bytes) for a Paginated storage model (1KB)
	pub const MaxPaginatedPageSizeBytes: u32 = 1 * 1024;
	/// The maximum size of a single item in an itemized storage model (in bytes)
	pub const MaxItemizedBlobSizeBytes: u32 = 1024;
	/// The maximum number of pages in a Paginated storage model
	pub const MaxPaginatedPageId: u32 = 16;
	/// The maximum number of actions in itemized actions
	pub const MaxItemizedActionsCount: u32 = 5;
	/// The number of blocks for Stateful mortality is 24 hours
	pub const StatefulMortalityWindowSize: u32 = 14400;
}
// -end- Stateful Storage Pallet

impl Default for MaxItemizedPageSizeBytes {
	fn default() -> Self {
		Self
	}
}

impl Default for MaxPaginatedPageSizeBytes {
	fn default() -> Self {
		Self
	}
}

impl Clone for MaxItemizedBlobSizeBytes {
	fn clone(&self) -> Self {
		MaxItemizedBlobSizeBytes {}
	}
}

impl Eq for MaxItemizedBlobSizeBytes {
	fn assert_receiver_is_total_eq(&self) {}
}

impl PartialEq for MaxItemizedBlobSizeBytes {
	fn eq(&self, other: &Self) -> bool {
		self == other
	}
}

impl sp_std::fmt::Debug for MaxItemizedBlobSizeBytes {
	#[cfg(feature = "std")]
	fn fmt(&self, _: &mut sp_std::fmt::Formatter) -> sp_std::fmt::Result {
		Ok(())
	}

	#[cfg(not(feature = "std"))]
	fn fmt(&self, _: &mut sp_std::fmt::Formatter) -> sp_std::fmt::Result {
		Ok(())
	}
}<|MERGE_RESOLUTION|>--- conflicted
+++ resolved
@@ -132,7 +132,6 @@
 pub type MaxSchemaSettingsPerSchema = ConstU32<2>;
 // -end- Schemas Pallet ---
 
-<<<<<<< HEAD
 // --- Handles Pallet ---
 /// The minimum suffix value
 pub type HandleSuffixMin = ConstU32<10>;
@@ -140,11 +139,8 @@
 pub type HandleSuffixMax = ConstU32<99>;
 // -end- Handles Pallet
 
-// --- Orml Vesting Pallet ---
-=======
 // --- TimeRelease Pallet ---
 // Update
->>>>>>> bf679f98
 parameter_types! {
 	pub const MinReleaseTransfer: Balance = 0;
 }
