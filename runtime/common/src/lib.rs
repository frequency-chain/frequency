--- conflicted
+++ resolved
@@ -1,10 +1,6 @@
 #![cfg_attr(not(feature = "std"), no_std)]
 
-<<<<<<< HEAD
+pub mod constants;
 pub mod weights;
 
-pub mod extensions;
-=======
-pub mod constants;
-pub mod weights;
->>>>>>> dc1cb9e0
+pub mod extensions;