//! Autogenerated weights for pallet_timestamp
//!
//! THIS FILE WAS AUTO-GENERATED USING THE SUBSTRATE BENCHMARK CLI VERSION 4.0.0-dev
//! DATE: 2022-12-06, STEPS: `50`, REPEAT: 20, LOW RANGE: `[]`, HIGH RANGE: `[]`
//! EXECUTION: Some(Wasm), WASM-EXECUTION: Compiled, CHAIN: Some("frequency-bench"), DB CACHE: 1024

// Executed Command:
// ./scripts/../target/production/frequency
// benchmark
// pallet
// --pallet
// pallet_timestamp
// --extrinsic
// *
// --chain=frequency-bench
// --execution
// wasm
// --heap-pages=4096
// --wasm-execution
// compiled
// --steps=50
// --repeat=20
// --output=./scripts/../runtime/common/src/weights/pallet_timestamp.rs
// --template=./scripts/../.maintain/runtime-weight-template.hbs

#![cfg_attr(rustfmt, rustfmt_skip)]
#![allow(unused_parens)]
#![allow(unused_imports)]

use frame_support::{traits::Get, weights::{Weight, constants::RocksDbWeight}};
use sp_std::marker::PhantomData;

/// Weights for pallet_timestamp using the Substrate node and recommended hardware.
pub struct SubstrateWeight<T>(PhantomData<T>);
impl<T: frame_system::Config> pallet_timestamp::WeightInfo for SubstrateWeight<T> {
	// Storage: Timestamp Now (r:1 w:1)
	fn set() -> Weight {
<<<<<<< HEAD
		Weight::from_ref_time(28_653_000 as u64)
=======
		Weight::from_ref_time(9_033_000 as u64)
>>>>>>> 05d75b32
			.saturating_add(T::DbWeight::get().reads(1 as u64))
			.saturating_add(T::DbWeight::get().writes(1 as u64))
	}
	fn on_finalize() -> Weight {
<<<<<<< HEAD
		Weight::from_ref_time(16_738_000 as u64)
=======
		Weight::from_ref_time(5_368_000 as u64)
>>>>>>> 05d75b32
	}
}<|MERGE_RESOLUTION|>--- conflicted
+++ resolved
@@ -35,19 +35,11 @@
 impl<T: frame_system::Config> pallet_timestamp::WeightInfo for SubstrateWeight<T> {
 	// Storage: Timestamp Now (r:1 w:1)
 	fn set() -> Weight {
-<<<<<<< HEAD
-		Weight::from_ref_time(28_653_000 as u64)
-=======
 		Weight::from_ref_time(9_033_000 as u64)
->>>>>>> 05d75b32
 			.saturating_add(T::DbWeight::get().reads(1 as u64))
 			.saturating_add(T::DbWeight::get().writes(1 as u64))
 	}
 	fn on_finalize() -> Weight {
-<<<<<<< HEAD
-		Weight::from_ref_time(16_738_000 as u64)
-=======
 		Weight::from_ref_time(5_368_000 as u64)
->>>>>>> 05d75b32
 	}
 }