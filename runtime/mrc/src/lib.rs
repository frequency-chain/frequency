#![cfg_attr(not(feature = "std"), no_std)]
// `construct_runtime!` does a lot of recursion and requires us to increase the limit to 256.
#![recursion_limit = "256"]

// Make the WASM binary available.
#[cfg(feature = "std")]
include!(concat!(env!("OUT_DIR"), "/wasm_binary.rs"));

pub mod xcm_config;

use smallvec::smallvec;
use sp_api::impl_runtime_apis;
use sp_core::{crypto::KeyTypeId, OpaqueMetadata};
use sp_runtime::{
	create_runtime_str, generic, impl_opaque_keys,
	traits::{AccountIdLookup, BlakeTwo256, Block as BlockT, ConvertInto, IdentifyAccount, Verify},
	transaction_validity::{TransactionSource, TransactionValidity},
	ApplyExtrinsicResult, MultiSignature,
};

use sp_std::prelude::*;
#[cfg(feature = "std")]
use sp_version::NativeVersion;
use sp_version::RuntimeVersion;

use common_primitives::{messages::*, schema::SchemaResponse};
use frame_support::{
	construct_runtime,
	dispatch::DispatchError,
	parameter_types,
	traits::{ConstU32, Everything},
	weights::{
		constants::{BlockExecutionWeight, ExtrinsicBaseWeight, WEIGHT_PER_SECOND},
		DispatchClass, Weight, WeightToFeeCoefficient, WeightToFeeCoefficients,
		WeightToFeePolynomial,
	},
	PalletId,
};
use frame_system::{
	limits::{BlockLength, BlockWeights},
	EnsureRoot,
};
pub use sp_consensus_aura::sr25519::AuthorityId as AuraId;
pub use sp_runtime::{MultiAddress, Perbill, Permill};
use xcm_config::{XcmConfig, XcmOriginToTransactDispatchOrigin};

#[cfg(any(feature = "std", test))]
pub use sp_runtime::BuildStorage;

pub use pallet_msa;
pub use pallet_schemas;

// Polkadot Imports
use polkadot_runtime_common::{BlockHashCount, RocksDbWeight, SlowAdjustingFeeUpdate};

// XCM Imports
use xcm::latest::prelude::BodyId;
use xcm_executor::XcmExecutor;

/// Alias to 512-bit hash when used in the context of a transaction signature on the chain.
pub type Signature = MultiSignature;

/// Some way of identifying an account on the chain. We intentionally make it equivalent
/// to the public key of our transaction signing scheme.
pub type AccountId = <<Signature as Verify>::Signer as IdentifyAccount>::AccountId;

/// Balance of an account.
pub type Balance = u128;

/// Index of a transaction in the chain.
pub type Index = u32;

/// A hash of some data used by the chain.
pub type Hash = sp_core::H256;

/// An index to a block.
pub type BlockNumber = u32;

/// The address format for describing accounts.
pub type Address = MultiAddress<AccountId, ()>;

/// Block header type as expected by this runtime.
pub type Header = generic::Header<BlockNumber, BlakeTwo256>;

/// Block type as expected by this runtime.
pub type Block = generic::Block<Header, UncheckedExtrinsic>;

/// A Block signed with a Justification
pub type SignedBlock = generic::SignedBlock<Block>;

/// BlockId type as expected by this runtime.
pub type BlockId = generic::BlockId<Block>;

/// The SignedExtension to the basic transaction logic.
pub type SignedExtra = (
	frame_system::CheckNonZeroSender<Runtime>,
	frame_system::CheckSpecVersion<Runtime>,
	frame_system::CheckTxVersion<Runtime>,
	frame_system::CheckGenesis<Runtime>,
	frame_system::CheckEra<Runtime>,
	frame_system::CheckNonce<Runtime>,
	frame_system::CheckWeight<Runtime>,
	pallet_transaction_payment::ChargeTransactionPayment<Runtime>,
);

/// Unchecked extrinsic type as expected by this runtime.
pub type UncheckedExtrinsic = generic::UncheckedExtrinsic<Address, Call, Signature, SignedExtra>;

/// Extrinsic type that has already been checked.
pub type CheckedExtrinsic = generic::CheckedExtrinsic<AccountId, Call, SignedExtra>;

/// Executive: handles dispatch to the various modules.
pub type Executive = frame_executive::Executive<
	Runtime,
	Block,
	frame_system::ChainContext<Runtime>,
	Runtime,
	AllPalletsWithSystem,
>;

/// Handles converting a weight scalar to a fee value, based on the scale and granularity of the
/// node's balance type.
///
/// This should typically create a mapping between the following ranges:
///   - `[0, MAXIMUM_BLOCK_WEIGHT]`
///   - `[Balance::min, Balance::max]`
///
/// Yet, it can be used for any other sort of change to weight-fee. Some examples being:
///   - Setting it to `0` will essentially disable the weight fee.
///   - Setting it to `1` will cause the literal `#[weight = x]` values to be charged.
pub struct WeightToFee;
impl WeightToFeePolynomial for WeightToFee {
	type Balance = Balance;
	fn polynomial() -> WeightToFeeCoefficients<Self::Balance> {
		// in Rococo, extrinsic base weight (smallest non-zero weight) is mapped to 1 MILLIUNIT:
		// in our template, we map to 1/10 of that, or 1/10 MILLIUNIT
		let p = MILLIUNIT / 10;
		let q = 100 * Balance::from(ExtrinsicBaseWeight::get());
		smallvec![WeightToFeeCoefficient {
			degree: 1,
			negative: false,
			coeff_frac: Perbill::from_rational(p % q, q),
			coeff_integer: p / q,
		}]
	}
}

/// Opaque types. These are used by the CLI to instantiate machinery that don't need to know
/// the specifics of the runtime. They can then be made to be agnostic over specific formats
/// of data like extrinsics, allowing for them to continue syncing the network through upgrades
/// to even the core data structures.
pub mod opaque {
	use super::*;
	use sp_runtime::{generic, traits::BlakeTwo256};

	pub use sp_runtime::OpaqueExtrinsic as UncheckedExtrinsic;
	/// Opaque block header type.
	pub type Header = generic::Header<BlockNumber, BlakeTwo256>;
	/// Opaque block type.
	pub type Block = generic::Block<Header, UncheckedExtrinsic>;
	/// Opaque block identifier type.
	pub type BlockId = generic::BlockId<Block>;
}

impl_opaque_keys! {
	pub struct SessionKeys {
		pub aura: Aura,
	}
}

#[sp_version::runtime_version]
pub const VERSION: RuntimeVersion = RuntimeVersion {
	spec_name: create_runtime_str!("template-parachain"),
	impl_name: create_runtime_str!("template-parachain"),
	authoring_version: 1,
	spec_version: 1,
	impl_version: 0,
	apis: RUNTIME_API_VERSIONS,
	transaction_version: 1,
	state_version: 1,
};

/// This determines the average expected block time that we are targeting.
/// Blocks will be produced at a minimum duration defined by `SLOT_DURATION`.
/// `SLOT_DURATION` is picked up by `pallet_timestamp` which is in turn picked
/// up by `pallet_aura` to implement `fn slot_duration()`.
///
/// Change this to adjust the block time.
pub const MILLISECS_PER_BLOCK: u64 = 12000;

// NOTE: Currently it is not possible to change the slot duration after the chain has started.
//       Attempting to do so will brick block production.
pub const SLOT_DURATION: u64 = MILLISECS_PER_BLOCK;

// Time is measured by number of blocks.
pub const MINUTES: BlockNumber = 60_000 / (MILLISECS_PER_BLOCK as BlockNumber);
pub const HOURS: BlockNumber = MINUTES * 60;
pub const DAYS: BlockNumber = HOURS * 24;

// Unit = the base number of indivisible units for balances
pub const UNIT: Balance = 1_000_000_000_000;
pub const MILLIUNIT: Balance = 1_000_000_000;
pub const MICROUNIT: Balance = 1_000_000;

/// The existential deposit. Set to 1/10 of the Connected Relay Chain.
pub const EXISTENTIAL_DEPOSIT: Balance = MILLIUNIT;

/// We assume that ~5% of the block weight is consumed by `on_initialize` handlers. This is
/// used to limit the maximal weight of a single extrinsic.
const AVERAGE_ON_INITIALIZE_RATIO: Perbill = Perbill::from_percent(5);

/// We allow `Normal` extrinsics to fill up the block up to 75%, the rest can be used by
/// `Operational` extrinsics.
const NORMAL_DISPATCH_RATIO: Perbill = Perbill::from_percent(75);

/// We allow for 0.5 of a second of compute with a 12 second average block time.
const MAXIMUM_BLOCK_WEIGHT: Weight = WEIGHT_PER_SECOND / 2;

/// The version information used to identify this runtime when compiled natively.
#[cfg(feature = "std")]
pub fn native_version() -> NativeVersion {
	NativeVersion { runtime_version: VERSION, can_author_with: Default::default() }
}

parameter_types! {
	pub const Version: RuntimeVersion = VERSION;

	// This part is copied from Substrate's `bin/node/runtime/src/lib.rs`.
	//  The `RuntimeBlockLength` and `RuntimeBlockWeights` exist here because the
	// `DeletionWeightLimit` and `DeletionQueueDepth` depend on those to parameterize
	// the lazy contract deletion.
	pub RuntimeBlockLength: BlockLength =
		BlockLength::max_with_normal_ratio(5 * 1024 * 1024, NORMAL_DISPATCH_RATIO);
	pub RuntimeBlockWeights: BlockWeights = BlockWeights::builder()
		.base_block(BlockExecutionWeight::get())
		.for_class(DispatchClass::all(), |weights| {
			weights.base_extrinsic = ExtrinsicBaseWeight::get();
		})
		.for_class(DispatchClass::Normal, |weights| {
			weights.max_total = Some(NORMAL_DISPATCH_RATIO * MAXIMUM_BLOCK_WEIGHT);
		})
		.for_class(DispatchClass::Operational, |weights| {
			weights.max_total = Some(MAXIMUM_BLOCK_WEIGHT);
			// Operational transactions have some extra reserved space, so that they
			// are included even if block reached `MAXIMUM_BLOCK_WEIGHT`.
			weights.reserved = Some(
				MAXIMUM_BLOCK_WEIGHT - NORMAL_DISPATCH_RATIO * MAXIMUM_BLOCK_WEIGHT
			);
		})
		.avg_block_initialization(AVERAGE_ON_INITIALIZE_RATIO)
		.build_or_panic();
	pub const SS58Prefix: u16 = 42;
}

// Configure FRAME pallets to include in runtime.

impl frame_system::Config for Runtime {
	/// The identifier used to distinguish between accounts.
	type AccountId = AccountId;
	/// The aggregated dispatch type that is available for extrinsics.
	type Call = Call;
	/// The lookup mechanism to get account ID from whatever is passed in dispatchers.
	type Lookup = AccountIdLookup<AccountId, ()>;
	/// The index type for storing how many extrinsics an account has signed.
	type Index = Index;
	/// The index type for blocks.
	type BlockNumber = BlockNumber;
	/// The type for hashing blocks and tries.
	type Hash = Hash;
	/// The hashing algorithm used.
	type Hashing = BlakeTwo256;
	/// The header type.
	type Header = generic::Header<BlockNumber, BlakeTwo256>;
	/// The ubiquitous event type.
	type Event = Event;
	/// The ubiquitous origin type.
	type Origin = Origin;
	/// Maximum number of block number to block hash mappings to keep (oldest pruned first).
	type BlockHashCount = BlockHashCount;
	/// Runtime version.
	type Version = Version;
	/// Converts a module to an index of this module in the runtime.
	type PalletInfo = PalletInfo;
	/// The data to be stored in an account.
	type AccountData = pallet_balances::AccountData<Balance>;
	/// What to do if a new account is created.
	type OnNewAccount = ();
	/// What to do if an account is fully reaped from the system.
	type OnKilledAccount = ();
	/// The weight of database operations that the runtime can invoke.
	type DbWeight = RocksDbWeight;
	/// The basic call filter to use in dispatchable.
	type BaseCallFilter = Everything;
	/// Weight information for the extrinsics of this pallet.
	type SystemWeightInfo = ();
	/// Block & extrinsics weights: base values and limits.
	type BlockWeights = RuntimeBlockWeights;
	/// The maximum length of a block (in bytes).
	type BlockLength = RuntimeBlockLength;
	/// This is used as an identifier of the chain. 42 is the generic substrate prefix.
	type SS58Prefix = SS58Prefix;
	/// The action to take on a Runtime Upgrade
	type OnSetCode = cumulus_pallet_parachain_system::ParachainSetCode<Self>;
	type MaxConsumers = ConstU32<16>;
}

impl pallet_msa::Config for Runtime {
	type Event = Event;
	type WeightInfo = pallet_msa::weights::SubstrateWeight<Runtime>;
	type ConvertIntoAccountId32 = ConvertInto;
}

pub use common_primitives::schema::SchemaId;

parameter_types! {
	pub const MaxSchemaRegistrations: SchemaId = 65_000;
	pub const MaxSchemaSizeBytes: u32 = 4096;
}

impl pallet_schemas::Config for Runtime {
	type Event = Event;
	type WeightInfo = pallet_schemas::weights::SubstrateWeight<Runtime>;

	// TODO: these constants need to be determined. See Issue #70
	type MinSchemaSizeBytes = ConstU32<5>;
	type MaxSchemaSizeBytes = MaxSchemaSizeBytes;
	type MaxSchemaRegistrations = MaxSchemaRegistrations;
}

parameter_types! {
	pub const MinimumPeriod: u64 = SLOT_DURATION / 2;
}

impl pallet_timestamp::Config for Runtime {
	/// A timestamp: milliseconds since the unix epoch.
	type Moment = u64;
	type OnTimestampSet = ();
	type MinimumPeriod = MinimumPeriod;
	type WeightInfo = ();
}

parameter_types! {
	pub const UncleGenerations: u32 = 0;
}

impl pallet_authorship::Config for Runtime {
	type FindAuthor = pallet_session::FindAccountFromAuthorIndex<Self, Aura>;
	type UncleGenerations = UncleGenerations;
	type FilterUncle = ();
	type EventHandler = (CollatorSelection,);
}

parameter_types! {
	pub const ExistentialDeposit: Balance = EXISTENTIAL_DEPOSIT;
	pub const MaxLocks: u32 = 50;
	pub const MaxReserves: u32 = 50;
}

impl pallet_balances::Config for Runtime {
	type MaxLocks = MaxLocks;
	/// The type for recording an account's balance.
	type Balance = Balance;
	/// The ubiquitous event type.
	type Event = Event;
	type DustRemoval = ();
	type ExistentialDeposit = ExistentialDeposit;
	type AccountStore = System;
	type WeightInfo = pallet_balances::weights::SubstrateWeight<Runtime>;
	type MaxReserves = MaxReserves;
	type ReserveIdentifier = [u8; 8];
}

parameter_types! {
	/// Relay Chain `TransactionByteFee` / 10
	pub const TransactionByteFee: Balance = 10 * MICROUNIT;
	pub const OperationalFeeMultiplier: u8 = 5;
}

impl pallet_transaction_payment::Config for Runtime {
	type OnChargeTransaction = pallet_transaction_payment::CurrencyAdapter<Balances, ()>;
	type TransactionByteFee = TransactionByteFee;
	type WeightToFee = WeightToFee;
	type FeeMultiplierUpdate = SlowAdjustingFeeUpdate<Self>;
	type OperationalFeeMultiplier = OperationalFeeMultiplier;
}

parameter_types! {
	pub const ReservedXcmpWeight: Weight = MAXIMUM_BLOCK_WEIGHT / 4;
	pub const ReservedDmpWeight: Weight = MAXIMUM_BLOCK_WEIGHT / 4;
}

impl cumulus_pallet_parachain_system::Config for Runtime {
	type Event = Event;
	type OnSystemEvent = ();
	type SelfParaId = parachain_info::Pallet<Runtime>;
	type DmpMessageHandler = DmpQueue;
	type ReservedDmpWeight = ReservedDmpWeight;
	type OutboundXcmpMessageSource = XcmpQueue;
	type XcmpMessageHandler = XcmpQueue;
	type ReservedXcmpWeight = ReservedXcmpWeight;
}

impl parachain_info::Config for Runtime {}

impl cumulus_pallet_aura_ext::Config for Runtime {}

impl cumulus_pallet_xcmp_queue::Config for Runtime {
	type Event = Event;
	type XcmExecutor = XcmExecutor<XcmConfig>;
	type ChannelInfo = ParachainSystem;
	type VersionWrapper = ();
	type ExecuteOverweightOrigin = EnsureRoot<AccountId>;
	type ControllerOrigin = EnsureRoot<AccountId>;
	type ControllerOriginConverter = XcmOriginToTransactDispatchOrigin;
	type WeightInfo = ();
}

impl cumulus_pallet_dmp_queue::Config for Runtime {
	type Event = Event;
	type XcmExecutor = XcmExecutor<XcmConfig>;
	type ExecuteOverweightOrigin = EnsureRoot<AccountId>;
}

parameter_types! {
	pub const Period: u32 = 6 * HOURS;
	pub const Offset: u32 = 0;
	pub const MaxAuthorities: u32 = 100_000;
}

impl pallet_session::Config for Runtime {
	type Event = Event;
	type ValidatorId = <Self as frame_system::Config>::AccountId;
	// we don't have stash and controller, thus we don't need the convert as well.
	type ValidatorIdOf = pallet_collator_selection::IdentityCollator;
	type ShouldEndSession = pallet_session::PeriodicSessions<Period, Offset>;
	type NextSessionRotation = pallet_session::PeriodicSessions<Period, Offset>;
	type SessionManager = CollatorSelection;
	// Essentially just Aura, but lets be pedantic.
	type SessionHandler = <SessionKeys as sp_runtime::traits::OpaqueKeys>::KeyTypeIdProviders;
	type Keys = SessionKeys;
	type WeightInfo = ();
}

impl pallet_aura::Config for Runtime {
	type AuthorityId = AuraId;
	type DisabledValidators = ();
	type MaxAuthorities = MaxAuthorities;
}

parameter_types! {
	pub const PotId: PalletId = PalletId(*b"PotStake");
	pub const MaxCandidates: u32 = 1000;
	pub const MinCandidates: u32 = 5;
	pub const SessionLength: BlockNumber = 6 * HOURS;
	pub const MaxInvulnerables: u32 = 100;
	pub const ExecutiveBody: BodyId = BodyId::Executive;
}

// We allow root only to execute privileged collator selection operations.
pub type CollatorSelectionUpdateOrigin = EnsureRoot<AccountId>;

impl pallet_collator_selection::Config for Runtime {
	type Event = Event;
	type Currency = Balances;
	type UpdateOrigin = CollatorSelectionUpdateOrigin;
	type PotId = PotId;
	type MaxCandidates = MaxCandidates;
	type MinCandidates = MinCandidates;
	type MaxInvulnerables = MaxInvulnerables;
	// should be a multiple of session or things will get inconsistent
	type KickThreshold = Period;
	type ValidatorId = <Self as frame_system::Config>::AccountId;
	type ValidatorIdOf = pallet_collator_selection::IdentityCollator;
	type ValidatorRegistration = Session;
	type WeightInfo = ();
}

parameter_types! {
	pub const MaxMessagesPerBlock: u32 = 7000;
	pub const MaxMessageSizeInBytes: u32 = 1024 * 50; // 50K
}

impl Clone for MaxMessageSizeInBytes {
	fn clone(&self) -> Self {
		MaxMessageSizeInBytes {}
	}
}

impl pallet_messages::Config for Runtime {
	type Event = Event;
	type WeightInfo = pallet_messages::weights::SubstrateWeight<Runtime>;
	type AccountProvider = Msa;
	type MaxMessagesPerBlock = MaxMessagesPerBlock;
	type MaxMessageSizeInBytes = MaxMessageSizeInBytes;
}

// Create the runtime by composing the FRAME pallets that were previously configured.
construct_runtime!(
	pub enum Runtime where
		Block = Block,
		NodeBlock = opaque::Block,
		UncheckedExtrinsic = UncheckedExtrinsic,
	{
		// System support stuff.
		System: frame_system::{Pallet, Call, Config, Storage, Event<T>} = 0,
		ParachainSystem: cumulus_pallet_parachain_system::{
			Pallet, Call, Config, Storage, Inherent, Event<T>, ValidateUnsigned,
		} = 1,
		Timestamp: pallet_timestamp::{Pallet, Call, Storage, Inherent} = 2,
		ParachainInfo: parachain_info::{Pallet, Storage, Config} = 3,

		// Monetary stuff.
		Balances: pallet_balances::{Pallet, Call, Storage, Config<T>, Event<T>} = 10,
		TransactionPayment: pallet_transaction_payment::{Pallet, Storage} = 11,

		// Collator support. The order of these 4 are important and shall not change.
		Authorship: pallet_authorship::{Pallet, Call, Storage} = 20,
		CollatorSelection: pallet_collator_selection::{Pallet, Call, Storage, Event<T>, Config<T>} = 21,
		Session: pallet_session::{Pallet, Call, Storage, Event, Config<T>} = 22,
		Aura: pallet_aura::{Pallet, Storage, Config<T>} = 23,
		AuraExt: cumulus_pallet_aura_ext::{Pallet, Storage, Config} = 24,

		// XCM helpers.
		XcmpQueue: cumulus_pallet_xcmp_queue::{Pallet, Call, Storage, Event<T>} = 30,
		PolkadotXcm: pallet_xcm::{Pallet, Call, Event<T>, Origin, Config} = 31,
		CumulusXcm: cumulus_pallet_xcm::{Pallet, Event<T>, Origin} = 32,
		DmpQueue: cumulus_pallet_dmp_queue::{Pallet, Call, Storage, Event<T>} = 33,

		// MRC related pallets
		Msa: pallet_msa::{Pallet, Call, Storage, Event<T>} = 34,
		Messages: pallet_messages::{Pallet, Call, Storage, Event<T>} = 35,
		Schemas: pallet_schemas::{Pallet, Call, Storage, Event<T>} = 36,
	}
);

#[cfg(feature = "runtime-benchmarks")]
#[macro_use]
extern crate frame_benchmarking;

#[cfg(feature = "runtime-benchmarks")]
mod benches {
	define_benchmarks!(
		[frame_system, SystemBench::<Runtime>]
		[pallet_balances, Balances]
		[pallet_session, SessionBench::<Runtime>]
		[pallet_timestamp, Timestamp]
		[pallet_collator_selection, CollatorSelection]
		[cumulus_pallet_xcmp_queue, XcmpQueue]
		[pallet_msa, Msa]
		[pallet_schemas, Schemas]
		[pallet_messages, Messages]
	);
}

impl_runtime_apis! {
	impl sp_consensus_aura::AuraApi<Block, AuraId> for Runtime {
		fn slot_duration() -> sp_consensus_aura::SlotDuration {
			sp_consensus_aura::SlotDuration::from_millis(Aura::slot_duration())
		}

		fn authorities() -> Vec<AuraId> {
			Aura::authorities().into_inner()
		}
	}

	impl sp_api::Core<Block> for Runtime {
		fn version() -> RuntimeVersion {
			VERSION
		}

		fn execute_block(block: Block) {
			Executive::execute_block(block)
		}

		fn initialize_block(header: &<Block as BlockT>::Header) {
			Executive::initialize_block(header)
		}
	}

	impl sp_api::Metadata<Block> for Runtime {
		fn metadata() -> OpaqueMetadata {
			OpaqueMetadata::new(Runtime::metadata().into())
		}
	}

	impl sp_block_builder::BlockBuilder<Block> for Runtime {
		fn apply_extrinsic(extrinsic: <Block as BlockT>::Extrinsic) -> ApplyExtrinsicResult {
			Executive::apply_extrinsic(extrinsic)
		}

		fn finalize_block() -> <Block as BlockT>::Header {
			Executive::finalize_block()
		}

		fn inherent_extrinsics(data: sp_inherents::InherentData) -> Vec<<Block as BlockT>::Extrinsic> {
			data.create_extrinsics()
		}

		fn check_inherents(
			block: Block,
			data: sp_inherents::InherentData,
		) -> sp_inherents::CheckInherentsResult {
			data.check_extrinsics(&block)
		}
	}

	impl sp_transaction_pool::runtime_api::TaggedTransactionQueue<Block> for Runtime {
		fn validate_transaction(
			source: TransactionSource,
			tx: <Block as BlockT>::Extrinsic,
			block_hash: <Block as BlockT>::Hash,
		) -> TransactionValidity {
			Executive::validate_transaction(source, tx, block_hash)
		}
	}

	impl sp_offchain::OffchainWorkerApi<Block> for Runtime {
		fn offchain_worker(header: &<Block as BlockT>::Header) {
			Executive::offchain_worker(header)
		}
	}

	impl sp_session::SessionKeys<Block> for Runtime {
		fn generate_session_keys(seed: Option<Vec<u8>>) -> Vec<u8> {
			SessionKeys::generate(seed)
		}

		fn decode_session_keys(
			encoded: Vec<u8>,
		) -> Option<Vec<(Vec<u8>, KeyTypeId)>> {
			SessionKeys::decode_into_raw_public_keys(&encoded)
		}
	}

	impl frame_system_rpc_runtime_api::AccountNonceApi<Block, AccountId, Index> for Runtime {
		fn account_nonce(account: AccountId) -> Index {
			System::account_nonce(account)
		}
	}

	impl pallet_transaction_payment_rpc_runtime_api::TransactionPaymentApi<Block, Balance> for Runtime {
		fn query_info(
			uxt: <Block as BlockT>::Extrinsic,
			len: u32,
		) -> pallet_transaction_payment_rpc_runtime_api::RuntimeDispatchInfo<Balance> {
			TransactionPayment::query_info(uxt, len)
		}
		fn query_fee_details(
			uxt: <Block as BlockT>::Extrinsic,
			len: u32,
		) -> pallet_transaction_payment::FeeDetails<Balance> {
			TransactionPayment::query_fee_details(uxt, len)
		}
	}

	impl cumulus_primitives_core::CollectCollationInfo<Block> for Runtime {
		fn collect_collation_info(header: &<Block as BlockT>::Header) -> cumulus_primitives_core::CollationInfo {
			ParachainSystem::collect_collation_info(header)
		}
	}

	// Unfinished runtime APIs
	impl pallet_messages_runtime_api::MessagesApi<Block, AccountId, BlockNumber> for Runtime {
		fn get_messages_by_schema(schema_id: SchemaId, pagination: BlockPaginationRequest<BlockNumber>) ->
			Result<BlockPaginationResponse<BlockNumber, MessageResponse<AccountId, BlockNumber>>, DispatchError> {
			Messages::get_messages_by_schema(schema_id, pagination)
		}
	}

	impl pallet_schemas_runtime_api::SchemasRuntimeApi<Block> for Runtime {
		fn get_latest_schema_id() -> Result<u16, DispatchError> {
			Ok(Schemas::get_latest_schema_id())
		}

<<<<<<< HEAD
	impl pallet_schemas_runtime_api::SchemasRuntimeApi<Block, AccountId, Balance> for Runtime {
		fn get_latest_schema_id() -> Result<u16, DispatchError> {
			Schemas::get_latest_schema_id()
=======
		fn get_by_schema_id(schema_id: SchemaId) -> Result<Option<SchemaResponse>, DispatchError> {
			Ok(Schemas::get_schema_by_id(schema_id))
>>>>>>> 72d1f62b
		}
		fn calculate_schema_cost( schema:Vec<u8>) -> u64 {
			Schemas::calculate_schema_cost(schema)
		}
	}

	#[cfg(feature = "try-runtime")]
	impl frame_try_runtime::TryRuntime<Block> for Runtime {
		fn on_runtime_upgrade() -> (Weight, Weight) {
			log::info!("try-runtime::on_runtime_upgrade parachain-template.");
			let weight = Executive::try_runtime_upgrade().unwrap();
			(weight, RuntimeBlockWeights::get().max_block)
		}

		fn execute_block_no_check(block: Block) -> Weight {
			Executive::execute_block_no_check(block)
		}
	}

	#[cfg(feature = "runtime-benchmarks")]
	impl frame_benchmarking::Benchmark<Block> for Runtime {
		fn benchmark_metadata(extra: bool) -> (
			Vec<frame_benchmarking::BenchmarkList>,
			Vec<frame_support::traits::StorageInfo>,
		) {
			use frame_benchmarking::{Benchmarking, BenchmarkList};
			use frame_support::traits::StorageInfoTrait;
			use frame_system_benchmarking::Pallet as SystemBench;
			use cumulus_pallet_session_benchmarking::Pallet as SessionBench;

			let mut list = Vec::<BenchmarkList>::new();
			list_benchmarks!(list, extra);

			let storage_info = AllPalletsWithSystem::storage_info();
			return (list, storage_info)
		}

		fn dispatch_benchmark(
			config: frame_benchmarking::BenchmarkConfig
		) -> Result<Vec<frame_benchmarking::BenchmarkBatch>, sp_runtime::RuntimeString> {
			use frame_benchmarking::{Benchmarking, BenchmarkBatch, TrackedStorageKey};

			use frame_system_benchmarking::Pallet as SystemBench;
			impl frame_system_benchmarking::Config for Runtime {}

			use cumulus_pallet_session_benchmarking::Pallet as SessionBench;
			impl cumulus_pallet_session_benchmarking::Config for Runtime {}

			let whitelist: Vec<TrackedStorageKey> = vec![
				// Block Number
				hex_literal::hex!("26aa394eea5630e07c48ae0c9558cef702a5c1b19ab7a04f536c519aca4983ac").to_vec().into(),
				// Total Issuance
				hex_literal::hex!("c2261276cc9d1f8598ea4b6a74b15c2f57c875e4cff74148e4628f264b974c80").to_vec().into(),
				// Execution Phase
				hex_literal::hex!("26aa394eea5630e07c48ae0c9558cef7ff553b5a9862a516939d82b3d3d8661a").to_vec().into(),
				// Event Count
				hex_literal::hex!("26aa394eea5630e07c48ae0c9558cef70a98fdbe9ce6c55837576c60c7af3850").to_vec().into(),
				// System Events
				hex_literal::hex!("26aa394eea5630e07c48ae0c9558cef780d41e5e16056765bc8461851072c9d7").to_vec().into(),
			];

			let mut batches = Vec::<BenchmarkBatch>::new();
			let params = (&config, &whitelist);
			add_benchmarks!(params, batches);

			if batches.is_empty() { return Err("Benchmark not found for this pallet.".into()) }
			Ok(batches)
		}
	}
}

struct CheckInherents;

impl cumulus_pallet_parachain_system::CheckInherents<Block> for CheckInherents {
	fn check_inherents(
		block: &Block,
		relay_state_proof: &cumulus_pallet_parachain_system::RelayChainStateProof,
	) -> sp_inherents::CheckInherentsResult {
		let relay_chain_slot = relay_state_proof
			.read_slot()
			.expect("Could not read the relay chain slot from the proof");

		let inherent_data =
			cumulus_primitives_timestamp::InherentDataProvider::from_relay_chain_slot_and_duration(
				relay_chain_slot,
				sp_std::time::Duration::from_secs(6),
			)
			.create_inherent_data()
			.expect("Could not create the timestamp inherent data");

		inherent_data.check_extrinsics(block)
	}
}

cumulus_pallet_parachain_system::register_validate_block! {
	Runtime = Runtime,
	BlockExecutor = cumulus_pallet_aura_ext::BlockExecutor::<Runtime, Executive>,
	CheckInherents = CheckInherents,
}<|MERGE_RESOLUTION|>--- conflicted
+++ resolved
@@ -667,19 +667,12 @@
 		}
 	}
 
-	impl pallet_schemas_runtime_api::SchemasRuntimeApi<Block> for Runtime {
-		fn get_latest_schema_id() -> Result<u16, DispatchError> {
-			Ok(Schemas::get_latest_schema_id())
-		}
-
-<<<<<<< HEAD
-	impl pallet_schemas_runtime_api::SchemasRuntimeApi<Block, AccountId, Balance> for Runtime {
-		fn get_latest_schema_id() -> Result<u16, DispatchError> {
+	impl pallet_schemas_runtime_api::SchemasRuntimeApi<Block, Balance> for Runtime {
+		fn get_latest_schema_id() -> Option<u16> {
 			Schemas::get_latest_schema_id()
-=======
+		}
 		fn get_by_schema_id(schema_id: SchemaId) -> Result<Option<SchemaResponse>, DispatchError> {
 			Ok(Schemas::get_schema_by_id(schema_id))
->>>>>>> 72d1f62b
 		}
 		fn calculate_schema_cost( schema:Vec<u8>) -> u64 {
 			Schemas::calculate_schema_cost(schema)
