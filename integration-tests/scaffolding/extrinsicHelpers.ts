--- conflicted
+++ resolved
@@ -312,7 +312,6 @@
         return new Extrinsic(() => ExtrinsicHelper.api.tx.timeRelease.transfer(who.address, schedule), keys, ExtrinsicHelper.api.events.timeRelease.ReleaseScheduleAdded);
     }
 
-<<<<<<< HEAD
     public static claimHandle(delegatorKeys: KeyringPair, payload: any): Extrinsic {
         const proof = { Sr25519: u8aToHex(delegatorKeys.sign(u8aWrapBytes(payload.toU8a()))) }
         return new Extrinsic(() => ExtrinsicHelper.api.tx.handles.claimHandle(delegatorKeys.publicKey, proof, payload), delegatorKeys, ExtrinsicHelper.api.events.handles.HandleClaimed);
@@ -331,7 +330,8 @@
     public static getNextSuffixesForHandle(input_request: any): Promise<PresumtiveSuffixesResponse> {
         let suffixes = ExtrinsicHelper.api.rpc.handles.getNextSuffixes(input_request);
         return firstValueFrom(suffixes);
-=======
+    }
+    
     public static addOnChainMessage(keys: KeyringPair, schemaId: any, payload: string): Extrinsic {
         return new Extrinsic(() => ExtrinsicHelper.api.tx.messages.addOnchainMessage(null, schemaId, payload), keys, ExtrinsicHelper.api.events.messages.MessagesStored);
     }
@@ -363,6 +363,5 @@
         ExtrinsicHelper.mine();
         currentBlock = await getBlockNumber();
       }
->>>>>>> c04e70e0
     }
 }