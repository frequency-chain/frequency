--- conflicted
+++ resolved
@@ -13,14 +13,10 @@
   PaginatedUpsertSignaturePayload
 } from "./extrinsicHelpers";
 import { EXISTENTIAL_DEPOSIT } from "./rootHooks";
-<<<<<<< HEAD
 import {HandleResponse, MessageSourceId, PageHash} from "@frequency-chain/api-augment/interfaces";
-=======
-import { MessageSourceId, PageHash } from "@frequency-chain/api-augment/interfaces";
 import assert from "assert";
 import { firstValueFrom } from "rxjs";
 import { AVRO_GRAPH_CHANGE } from "../schemas/fixtures/avroGraphChangeSchemaType";
->>>>>>> c04e70e0
 
 export interface DevAccount {
   uri: string,
@@ -193,11 +189,11 @@
   return page_response[0].content_hash;
 }
 
-<<<<<<< HEAD
 export async function getHandleForMsa(msa_id: MessageSourceId): Promise<Option<HandleResponse>> {
   const result = await ExtrinsicHelper.getHandleForMSA(msa_id);
   return result;
-=======
+}
+
 // Creates an MSA and a provider for the given keys
 // Returns the MSA Id of the provider
 export async function createMsaAndProvider(keys: KeyringPair, providerName: string, amount = EXISTENTIAL_DEPOSIT):
@@ -262,5 +258,4 @@
   } else {
     assert.fail("failed to create a schema")
   }
->>>>>>> c04e70e0
 }