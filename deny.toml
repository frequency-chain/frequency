# This template contains all of the possible sections and their default values

# Note that all fields that take a lint level have these possible values:
# * deny - An error will be produced and the check will fail
# * warn - A warning will be produced, but the check will not fail
# * allow - No warning or error will be produced, though in some cases a note
# will be

# The values provided in this template are the default values that will be used
# when any section or field is not specified in your own configuration

# Root options

# The graph table configures how the dependency graph is constructed and thus
# which crates the checks are performed against
[graph]
# If 1 or more target triples (and optionally, target_features) are specified,
# only the specified targets will be checked when running `cargo deny check`.
# This means, if a particular package is only ever used as a target specific
# dependency, such as, for example, the `nix` crate only being used via the
# `target_family = "unix"` configuration, that only having windows targets in
# this list would mean the nix crate, as well as any of its exclusive
# dependencies not shared by any other crates, would be ignored, as the target
# list here is effectively saying which targets you are building for.
targets = [
  # The triple can be any string, but only the target triples built in to
  # rustc (as of 1.40) can be checked against actual config expressions
  #"x86_64-unknown-linux-musl",
  # You can also specify which target_features you promise are enabled for a
  # particular target. target_features are currently not validated against
  # the actual valid features supported by the target architecture.
  #{ triple = "wasm32v1-none", features = ["atomics"] },
]
# When creating the dependency graph used as the source of truth when checks are
# executed, this field can be used to prune crates from the graph, removing them
# from the view of cargo-deny. This is an extremely heavy hammer, as if a crate
# is pruned from the graph, all of its dependencies will also be pruned unless
# they are connected to another crate in the graph that hasn't been pruned,
# so it should be used with care. The identifiers are [Package ID Specifications]
# (https://doc.rust-lang.org/cargo/reference/pkgid-spec.html)
#exclude = []
# If true, metadata will be collected with `--all-features`. Note that this can't
# be toggled off if true, if you want to conditionally enable `--all-features` it
# is recommended to pass `--all-features` on the cmd line instead
all-features = false
# If true, metadata will be collected with `--no-default-features`. The same
# caveat with `all-features` applies
no-default-features = false
# If set, these feature will be enabled when collecting metadata. If `--features`
# is specified on the cmd line they will take precedence over this option.
features = ["frequency-lint-check", "std"]

# The output table provides options for how/if diagnostics are outputted
[output]
# When outputting inclusion graphs in diagnostics that include features, this
# option can be used to specify the depth at which feature edges will be added.
# This option is included since the graphs can be quite large and the addition
# of features from the crate(s) to all of the graph roots can be far too verbose.
# This option can be overridden via `--feature-depth` on the cmd line
feature-depth = 1

# This section is considered when running `cargo deny check advisories`
# More documentation for the advisories section can be found here:
# https://embarkstudios.github.io/cargo-deny/checks/advisories/cfg.html
[advisories]
ignore = [
  #"RUSTSEC-0000-0000",
  #{ id = "RUSTSEC-0000-0000", reason = "you can specify a reason the advisory is ignored" },
  #"a-crate-that-is-yanked@0.1.1", # you can also ignore yanked crate versions if you wish
  #{ crate = "a-crate-that-is-yanked@0.1.1", reason = "you can specify why you are ignoring the yanked crate" },
  { id = "RUSTSEC-2022-0061", reason = "Substrate Dependency deprecation. Eventually there will be an update. See https://github.com/paritytech/parity-wasm/pull/334 and https://github.com/paritytech/polkadot-sdk/issues/118" },
  { id = "RUSTSEC-2020-0168", reason = "There is no suitable replacement for mach and the mach2 crate has not been vetted." },
  { id = "RUSTSEC-2024-0370", reason = "proc-macro-error is used by a few dependencies, and while unmaintained, is not currently an issue." },
  { id = "RUSTSEC-2024-0384", reason = "This is an inner dependency that would get updated when libp2p v0.51.4 and wasm-timer v0.2.5 are updated to a newer version"},
  { id = "RUSTSEC-2024-0436", reason = "Unmaintained sub-dependency: paste, pending updates to dependencies."},
<<<<<<< HEAD
  { id = "RUSTSEC-2023-0091", reason = "This applies to wasmtime versions 10.0.0-12.0.1, not a concern for the version used here."},
  { id = "RUSTSEC-2024-0438", reason = "Only applies to version <= 24.0.1-26.0.0 for Windows."}
=======
  { id = "RUSTSEC-2023-0091", reason = "'Users prior to 10.0.0 are unaffected', according to the advisory; we are on 8.0.1"},
  { id = "RUSTSEC-2024-0438", reason = "Windows only"}
>>>>>>> 616cf0a3
]
# If this is true, then cargo deny will use the git executable to fetch advisory database.
# If this is false, then it uses a built-in git library.
# Setting this to true can be helpful if you have special authentication requirements that cargo-deny does not support.
# See Git Authentication for more information about setting up git authentication.
#git-fetch-with-cli = true

# This section is considered when running `cargo deny check licenses`
# More documentation for the licenses section can be found here:
# https://embarkstudios.github.io/cargo-deny/checks/licenses/cfg.html
[licenses]
unused-allowed-license = "allow"
# List of explicitly allowed licenses
# See https://spdx.org/licenses/ for list of possible licenses
# [possible values: any SPDX 3.11 short identifier (+ optional exception)].
allow = [
  "MIT",
  "Apache-2.0",
  "Apache-2.0 WITH LLVM-exception",
  "BSD-2-Clause",
  "BSD-3-Clause",
  "CC0-1.0",
  "MPL-2.0",
  "ISC",
  "GPL-3.0",
  "GPL-3.0 WITH Classpath-exception-2.0",
  "Zlib",
  "Unicode-3.0",
  "CDLA-Permissive-2.0",
]
# The confidence threshold for detecting a license from license text.
# The higher the value, the more closely the license text must be to the
# canonical license text of a valid SPDX license file.
# [possible values: any between 0.0 and 1.0].
confidence-threshold = 0.8
# Allow 1 or more licenses on a per-crate basis, so that particular licenses
# aren't accepted for every possible crate as with the normal allow list
exceptions = [
  # Each entry is the crate and version constraint, and its specific allow
  # list
  #{ allow = ["Zlib"], crate = "adler32" },
]

[[licenses.clarify]]
name = "ring"
expression = "MIT AND ISC AND OpenSSL"
license-files = [{ path = "LICENSE", hash = 0xbd0eed23 }]

# Some crates don't have (easily) machine readable licensing information,
# adding a clarification entry for it allows you to manually specify the
# licensing information
#[[licenses.clarify]]
# The package spec the clarification applies to
#crate = "ring"
# The SPDX expression for the license requirements of the crate
#expression = "MIT AND ISC AND OpenSSL"
# One or more files in the crate's source used as the "source of truth" for
# the license expression. If the contents match, the clarification will be used
# when running the license check, otherwise the clarification will be ignored
# and the crate will be checked normally, which may produce warnings or errors
# depending on the rest of your configuration
#license-files = [
# Each entry is a crate relative path, and the (opaque) hash of its contents
#{ path = "LICENSE", hash = 0xbd0eed23 }
#]

[licenses.private]
# If true, ignores workspace crates that aren't published, or are only
# published to private registries.
# To see how to mark a crate as unpublished (to the official registry),
# visit https://doc.rust-lang.org/cargo/reference/manifest.html#the-publish-field.
ignore = false
# One or more private registries that you might publish crates to, if a crate
# is only published to private registries, and ignore is true, the crate will
# not have its license(s) checked
registries = [
  #"https://sekretz.com/registry
]

# This section is considered when running `cargo deny check bans`.
# More documentation about the 'bans' section can be found here:
# https://embarkstudios.github.io/cargo-deny/checks/bans/cfg.html
[bans]
# Lint level for when multiple versions of the same crate are detected
multiple-versions = "allow"
# Lint level for when a crate version requirement is `*`
wildcards = "allow"
# The graph highlighting used when creating dotgraphs for crates
# with multiple versions
# * lowest-version - The path to the lowest versioned duplicate is highlighted
# * simplest-path - The path to the version with the fewest edges is highlighted
# * all - Both lowest-version and simplest-path are used
highlight = "all"
# The default lint level for `default` features for crates that are members of
# the workspace that is being checked. This can be overridden by allowing/denying
# `default` on a crate-by-crate basis if desired.
workspace-default-features = "allow"
# The default lint level for `default` features for external crates that are not
# members of the workspace. This can be overridden by allowing/denying `default`
# on a crate-by-crate basis if desired.
external-default-features = "allow"
# List of crates that are allowed. Use with care!
allow = [
  #"ansi_term@0.11.0",
  #{ crate = "ansi_term@0.11.0", reason = "you can specify a reason it is allowed" },
]
# List of crates to deny
deny = [
  #"ansi_term@0.11.0",
  #{ crate = "ansi_term@0.11.0", reason = "you can specify a reason it is banned" },
  # Wrapper crates can optionally be specified to allow the crate when it
  # is a direct dependency of the otherwise banned crate
  #{ crate = "ansi_term@0.11.0", wrappers = ["this-crate-directly-depends-on-ansi_term"] },
]

# List of features to allow/deny
# Each entry the name of a crate and a version range. If version is
# not specified, all versions will be matched.
#[[bans.features]]
#crate = "reqwest"
# Features to not allow
#deny = ["json"]
# Features to allow
#allow = [
#    "rustls",
#    "__rustls",
#    "__tls",
#    "hyper-rustls",
#    "rustls",
#    "rustls-pemfile",
#    "rustls-tls-webpki-roots",
#    "tokio-rustls",
#    "webpki-roots",
#]
# If true, the allowed features must exactly match the enabled feature set. If
# this is set there is no point setting `deny`
#exact = true

# Certain crates/versions that will be skipped when doing duplicate detection.
skip = [
  #"ansi_term@0.11.0",
  #{ crate = "ansi_term@0.11.0", reason = "you can specify a reason why it can't be updated/removed" },
]
# Similarly to `skip` allows you to skip certain crates during duplicate
# detection. Unlike skip, it also includes the entire tree of transitive
# dependencies starting at the specified crate, up to a certain depth, which is
# by default infinite.
skip-tree = [
  #"ansi_term@0.11.0", # will be skipped along with _all_ of its direct and transitive dependencies
  #{ crate = "ansi_term@0.11.0", depth = 20 },
]

# This section is considered when running `cargo deny check sources`.
# More documentation about the 'sources' section can be found here:
# https://embarkstudios.github.io/cargo-deny/checks/sources/cfg.html
[sources]
# Lint level for what to happen when a crate from a crate registry that is not
# in the allow list is encountered
unknown-registry = "deny"
# Lint level for what to happen when a crate from a git repository that is not
# in the allow list is encountered
unknown-git = "warn"
# List of URLs for allowed crate registries. Defaults to the crates.io index
# if not specified. If it is specified but empty, no registries are allowed.
allow-registry = ["https://github.com/rust-lang/crates.io-index"]
# List of URLs for allowed Git repositories
<<<<<<< HEAD
# allow-git = ["https://github.com/multiformats/rust-cid"]
=======
allow-git = []
>>>>>>> 616cf0a3

[sources.allow-org]
# 1 or more github.com organizations to allow git sources for
github = ["paritytech"]
# 1 or more gitlab.com organizations to allow git sources for
# gitlab = [""]
# 1 or more bitbucket.org organizations to allow git sources for
# bitbucket = [""]<|MERGE_RESOLUTION|>--- conflicted
+++ resolved
@@ -73,13 +73,8 @@
   { id = "RUSTSEC-2024-0370", reason = "proc-macro-error is used by a few dependencies, and while unmaintained, is not currently an issue." },
   { id = "RUSTSEC-2024-0384", reason = "This is an inner dependency that would get updated when libp2p v0.51.4 and wasm-timer v0.2.5 are updated to a newer version"},
   { id = "RUSTSEC-2024-0436", reason = "Unmaintained sub-dependency: paste, pending updates to dependencies."},
-<<<<<<< HEAD
-  { id = "RUSTSEC-2023-0091", reason = "This applies to wasmtime versions 10.0.0-12.0.1, not a concern for the version used here."},
-  { id = "RUSTSEC-2024-0438", reason = "Only applies to version <= 24.0.1-26.0.0 for Windows."}
-=======
   { id = "RUSTSEC-2023-0091", reason = "'Users prior to 10.0.0 are unaffected', according to the advisory; we are on 8.0.1"},
   { id = "RUSTSEC-2024-0438", reason = "Windows only"}
->>>>>>> 616cf0a3
 ]
 # If this is true, then cargo deny will use the git executable to fetch advisory database.
 # If this is false, then it uses a built-in git library.
@@ -246,11 +241,7 @@
 # if not specified. If it is specified but empty, no registries are allowed.
 allow-registry = ["https://github.com/rust-lang/crates.io-index"]
 # List of URLs for allowed Git repositories
-<<<<<<< HEAD
-# allow-git = ["https://github.com/multiformats/rust-cid"]
-=======
 allow-git = []
->>>>>>> 616cf0a3
 
 [sources.allow-org]
 # 1 or more github.com organizations to allow git sources for
