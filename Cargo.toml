[workspace]
members = [
  "node",
  "node/cli",
  "node/service",
  "pallets/*",
  "runtime/*",
  "common/helpers",
]
resolver = "2"

[patch.crates-io]
cid = { git="https://github.com/multiformats/rust-cid", tag ="v0.10.1" }

[workspace.dependencies]
log = { version = "0.4.17", default-features = false }
env_logger = "0.11.7"
twox-hash = { version = "1.6.3", default-features = false, features = [
  "digest_0_10",
] }
thiserror = "2.0.12"
apache-avro = { version = "0.17.0", default-features = false }
rand = "0.9.0"
parking_lot = "0.12.1"

# substrate wasm
parity-scale-codec = { version = "3.6.12", default-features = false }
frame-benchmarking = { git = "https://github.com/paritytech/polkadot-sdk", branch = "stable2412", default-features = false }
frame-executive = { git = "https://github.com/paritytech/polkadot-sdk", branch = "stable2412", default-features = false }
frame-support = { git = "https://github.com/paritytech/polkadot-sdk", branch = "stable2412", default-features = false }
frame-system = { git = "https://github.com/paritytech/polkadot-sdk", branch = "stable2412", default-features = false }
frame-system-benchmarking = { git = "https://github.com/paritytech/polkadot-sdk", branch = "stable2412", default-features = false }
frame-system-rpc-runtime-api = { git = "https://github.com/paritytech/polkadot-sdk", branch = "stable2412", default-features = false }
frame-try-runtime = { git = "https://github.com/paritytech/polkadot-sdk", branch = "stable2412", default-features = false }
frame-metadata-hash-extension = { git = "https://github.com/paritytech/polkadot-sdk", branch = "stable2412", default-features = false }
sp-api = { git = "https://github.com/paritytech/polkadot-sdk", branch = "stable2412", default-features = false }
sp-core = { git = "https://github.com/paritytech/polkadot-sdk", branch = "stable2412", default-features = false }
sp-io = { git = "https://github.com/paritytech/polkadot-sdk", branch = "stable2412", default-features = false }
sp-runtime = { git = "https://github.com/paritytech/polkadot-sdk", branch = "stable2412", default-features = false }
<<<<<<< HEAD
=======
sp-std = { git = "https://github.com/paritytech/polkadot-sdk", branch = "stable2412", default-features = false }
>>>>>>> 4a241249
sp-session = { git = "https://github.com/paritytech/polkadot-sdk", branch = "stable2412", default-features = false }
sp-weights = { git = "https://github.com/paritytech/polkadot-sdk", branch = "stable2412", default-features = false }
sp-offchain = { git = "https://github.com/paritytech/polkadot-sdk", branch = "stable2412", default-features = false }
scale-info = { version = "2.10.0", default-features = false, features = [
  "derive",
] }
sp-keystore = { git = "https://github.com/paritytech/polkadot-sdk", branch = "stable2412", default-features = false }
sp-keyring = { git = "https://github.com/paritytech/polkadot-sdk", branch = "stable2412", default-features = false }
sp-version = { git = "https://github.com/paritytech/polkadot-sdk", branch = "stable2412", default-features = false }
substrate-wasm-builder = { git = "https://github.com/paritytech/polkadot-sdk", branch = "stable2412", default-features = false }
chrono = { version = "0.4.24" }
pretty_assertions = { version = "1.3.0" }
smallvec = "1.11.0"
numtoa = "0.2.4"
enumflags2 = "0.7.7"
docify = "0.2.8"
impl-trait-for-tuples = "0.2.2"
serde = { version = "1.0", default-features = false }
serde_json = { version = "1.0", default-features = false }
serial_test = { version = "2.0.0", default-features = false }
base64-url = { version =  "3.0.0", default-features = false }
p256 = { version = "0.13.2", default-features = false, features = ["ecdsa"] }
libsecp256k1 = { version = "0.7", default-features = false }

# substrate pallets
pallet-aura = { git = "https://github.com/paritytech/polkadot-sdk", branch = "stable2412", default-features = false }
pallet-authorship = { git = "https://github.com/paritytech/polkadot-sdk", branch = "stable2412", default-features = false }
pallet-balances = { git = "https://github.com/paritytech/polkadot-sdk", branch = "stable2412", default-features = false }
pallet-collective = { git = "https://github.com/paritytech/polkadot-sdk", branch = "stable2412", default-features = false }
pallet-democracy = { git = "https://github.com/paritytech/polkadot-sdk", branch = "stable2412", default-features = false }
pallet-multisig = { git = "https://github.com/paritytech/polkadot-sdk", branch = "stable2412", default-features = false }
pallet-preimage = { git = "https://github.com/paritytech/polkadot-sdk", branch = "stable2412", default-features = false }
pallet-scheduler = { git = "https://github.com/paritytech/polkadot-sdk", branch = "stable2412", default-features = false }
pallet-session = { git = "https://github.com/paritytech/polkadot-sdk", branch = "stable2412", default-features = false }
pallet-sudo = { git = "https://github.com/paritytech/polkadot-sdk", branch = "stable2412", default-features = false }
pallet-timestamp = { git = "https://github.com/paritytech/polkadot-sdk", branch = "stable2412", default-features = false }
pallet-transaction-payment = { git = "https://github.com/paritytech/polkadot-sdk", branch = "stable2412", default-features = false }
pallet-transaction-payment-rpc-runtime-api = { git = "https://github.com/paritytech/polkadot-sdk", branch = "stable2412", default-features = false }
<<<<<<< HEAD
pallet-treasury = { git = "https://github.com/paritytech/polkadot-sdk", branch = "stable2412", default-features = false }
=======
>>>>>>> 4a241249
pallet-utility = { git = "https://github.com/paritytech/polkadot-sdk", branch = "stable2412", default-features = false }
pallet-proxy = { git = "https://github.com/paritytech/polkadot-sdk", branch = "stable2412", default-features = false }

# polkadot
polkadot-cli = { git = "https://github.com/paritytech/polkadot-sdk", branch = "stable2412" }
polkadot-parachain-primitives = { git = "https://github.com/paritytech/polkadot-sdk", branch = "stable2412", default-features = false }
polkadot-runtime-common = { git = "https://github.com/paritytech/polkadot-sdk", branch = "stable2412", default-features = false }
polkadot-primitives = { git = "https://github.com/paritytech/polkadot-sdk", branch = "stable2412" }
polkadot-service = { git = "https://github.com/paritytech/polkadot-sdk", branch = "stable2412" }

# cumulus
cumulus-client-cli = { git = "https://github.com/paritytech/polkadot-sdk", branch = "stable2412" }
cumulus-client-collator = { git = "https://github.com/paritytech/polkadot-sdk", branch = "stable2412" }
cumulus-client-consensus-aura = { git = "https://github.com/paritytech/polkadot-sdk", branch = "stable2412" }
cumulus-client-consensus-common = { git = "https://github.com/paritytech/polkadot-sdk", branch = "stable2412" }
cumulus-client-consensus-proposer = { git = "https://github.com/paritytech/polkadot-sdk", branch = "stable2412" }
cumulus-client-network = { git = "https://github.com/paritytech/polkadot-sdk", branch = "stable2412" }
cumulus-client-service = { git = "https://github.com/paritytech/polkadot-sdk", branch = "stable2412" }
cumulus-relay-chain-inprocess-interface = { git = "https://github.com/paritytech/polkadot-sdk", branch = "stable2412" }
cumulus-relay-chain-interface = { git = "https://github.com/paritytech/polkadot-sdk", branch = "stable2412" }
cumulus-relay-chain-minimal-node = { git = "https://github.com/paritytech/polkadot-sdk", branch = "stable2412" }
cumulus-relay-chain-rpc-interface = { git = "https://github.com/paritytech/polkadot-sdk", branch = "stable2412" }

cumulus-pallet-aura-ext = { git = "https://github.com/paritytech/polkadot-sdk", branch = "stable2412", default-features = false }
cumulus-pallet-parachain-system = { git = "https://github.com/paritytech/polkadot-sdk", branch = "stable2412", default-features = false }
cumulus-pallet-session-benchmarking = { git = "https://github.com/paritytech/polkadot-sdk", branch = "stable2412", default-features = false }
cumulus-primitives-aura = { git = "https://github.com/paritytech/polkadot-sdk", branch = "stable2412", default-features = false }
cumulus-primitives-core = { git = "https://github.com/paritytech/polkadot-sdk", branch = "stable2412", default-features = false }
cumulus-client-parachain-inherent = { git = "https://github.com/paritytech/polkadot-sdk", branch = "stable2412" }
cumulus-primitives-timestamp = { git = "https://github.com/paritytech/polkadot-sdk", branch = "stable2412", default-features = false }
cumulus-primitives-storage-weight-reclaim = { git = "https://github.com/paritytech/polkadot-sdk", branch = "stable2412", default-features = false }
pallet-collator-selection = { git = "https://github.com/paritytech/polkadot-sdk", branch = "stable2412", default-features = false }
parachain-info = { package = "staging-parachain-info", git = "https://github.com/paritytech/polkadot-sdk", branch = "stable2412", default-features = false }

# client
derive_more = "0.99.17"
futures = "0.3.25"
hex = { version = "0.4.3", default-features = false }
hex-literal = "0.4.1"
impl-serde = { version = "0.4.0", default-features = false }
jsonrpsee = { version = "0.24.3", default-features = false }
oorandom = "11.1.3"
phf = { version = "0.11", default-features = false, features = ["macros"] }
rayon = "1.5.3"
tokio = { version = "1.25.0", default-features = false }
unicode-normalization = { version = "0.1.22", default-features = false }
clap = { version = "4.2.5", features = ["derive"] }
static_assertions = { version = "1.1.0", default-features = false }

sp-externalities = { git = "https://github.com/paritytech/polkadot-sdk", branch = "stable2412", default-features = false}
sp-runtime-interface = { git = "https://github.com/paritytech/polkadot-sdk", branch = "stable2412", default-features = false}
frame-benchmarking-cli = { git = "https://github.com/paritytech/polkadot-sdk", branch = "stable2412" }
pallet-transaction-payment-rpc = { git = "https://github.com/paritytech/polkadot-sdk", branch = "stable2412" }
sc-basic-authorship = { git = "https://github.com/paritytech/polkadot-sdk", branch = "stable2412" }
sc-chain-spec = { git = "https://github.com/paritytech/polkadot-sdk", branch = "stable2412" }
sc-cli = { git = "https://github.com/paritytech/polkadot-sdk", branch = "stable2412" }
sc-client-api = { git = "https://github.com/paritytech/polkadot-sdk", branch = "stable2412" }
sc-client-db = { git = "https://github.com/paritytech/polkadot-sdk", branch = "stable2412" }
sc-consensus = { git = "https://github.com/paritytech/polkadot-sdk", branch = "stable2412" }
sc-consensus-manual-seal = { git = "https://github.com/paritytech/polkadot-sdk", branch = "stable2412" }
sc-executor = { git = "https://github.com/paritytech/polkadot-sdk", branch = "stable2412", default-features = false }
sc-keystore = { git = "https://github.com/paritytech/polkadot-sdk", branch = "stable2412" }
sc-network = { git = "https://github.com/paritytech/polkadot-sdk", branch = "stable2412" }
sc-network-common = { git = "https://github.com/paritytech/polkadot-sdk", branch = "stable2412" }
sc-network-sync = { git = "https://github.com/paritytech/polkadot-sdk", branch = "stable2412" }
sc-offchain = { git = "https://github.com/paritytech/polkadot-sdk", branch = "stable2412" }
sc-rpc = { git = "https://github.com/paritytech/polkadot-sdk", branch = "stable2412" }
sc-service = { git = "https://github.com/paritytech/polkadot-sdk", branch = "stable2412" }
sc-sysinfo = { git = "https://github.com/paritytech/polkadot-sdk", branch = "stable2412" }
sc-telemetry = { git = "https://github.com/paritytech/polkadot-sdk", branch = "stable2412" }
sc-tracing = { git = "https://github.com/paritytech/polkadot-sdk", branch = "stable2412" }
sc-transaction-pool = { git = "https://github.com/paritytech/polkadot-sdk", branch = "stable2412" }
sc-transaction-pool-api = { git = "https://github.com/paritytech/polkadot-sdk", branch = "stable2412" }
sp-block-builder = { git = "https://github.com/paritytech/polkadot-sdk", branch = "stable2412", default-features = false }
sp-blockchain = { git = "https://github.com/paritytech/polkadot-sdk", branch = "stable2412", default-features = false }
sp-consensus = { git = "https://github.com/paritytech/polkadot-sdk", branch = "stable2412" }
sp-consensus-aura = { git = "https://github.com/paritytech/polkadot-sdk", branch = "stable2412", default-features = false }
sp-genesis-builder = { git = "https://github.com/paritytech/polkadot-sdk", branch = "stable2412", default-features = false }
sp-inherents = { git = "https://github.com/paritytech/polkadot-sdk", branch = "stable2412", default-features = false }
sp-rpc = { git = "https://github.com/paritytech/polkadot-sdk", branch = "stable2412", default-features = false }
sp-timestamp = { git = "https://github.com/paritytech/polkadot-sdk", branch = "stable2412" }
sp-transaction-pool = { git = "https://github.com/paritytech/polkadot-sdk", branch = "stable2412", default-features = false }
sp-wasm-interface = { git = "https://github.com/paritytech/polkadot-sdk", branch = "stable2412" }
substrate-build-script-utils = { git = "https://github.com/paritytech/polkadot-sdk", branch = "stable2412" }
substrate-test-utils = { git = "https://github.com/paritytech/polkadot-sdk", branch = "stable2412" }

substrate-frame-rpc-system = { git = "https://github.com/paritytech/polkadot-sdk", branch = "stable2412" }
substrate-prometheus-endpoint = { git = "https://github.com/paritytech/polkadot-sdk", branch = "stable2412" }
sp-debug-derive = { git = "https://github.com/paritytech/polkadot-sdk", branch = "stable2412", default-features = false }

[profile.release]
panic = "unwind"
lto = true
codegen-units = 1
strip = true

[profile.production]
inherits = "release"

# Faster build for bench-dev
[profile.bench-dev]
inherits = "release"
strip = false
codegen-units = 16
lto = false<|MERGE_RESOLUTION|>--- conflicted
+++ resolved
@@ -37,10 +37,6 @@
 sp-core = { git = "https://github.com/paritytech/polkadot-sdk", branch = "stable2412", default-features = false }
 sp-io = { git = "https://github.com/paritytech/polkadot-sdk", branch = "stable2412", default-features = false }
 sp-runtime = { git = "https://github.com/paritytech/polkadot-sdk", branch = "stable2412", default-features = false }
-<<<<<<< HEAD
-=======
-sp-std = { git = "https://github.com/paritytech/polkadot-sdk", branch = "stable2412", default-features = false }
->>>>>>> 4a241249
 sp-session = { git = "https://github.com/paritytech/polkadot-sdk", branch = "stable2412", default-features = false }
 sp-weights = { git = "https://github.com/paritytech/polkadot-sdk", branch = "stable2412", default-features = false }
 sp-offchain = { git = "https://github.com/paritytech/polkadot-sdk", branch = "stable2412", default-features = false }
@@ -79,10 +75,6 @@
 pallet-timestamp = { git = "https://github.com/paritytech/polkadot-sdk", branch = "stable2412", default-features = false }
 pallet-transaction-payment = { git = "https://github.com/paritytech/polkadot-sdk", branch = "stable2412", default-features = false }
 pallet-transaction-payment-rpc-runtime-api = { git = "https://github.com/paritytech/polkadot-sdk", branch = "stable2412", default-features = false }
-<<<<<<< HEAD
-pallet-treasury = { git = "https://github.com/paritytech/polkadot-sdk", branch = "stable2412", default-features = false }
-=======
->>>>>>> 4a241249
 pallet-utility = { git = "https://github.com/paritytech/polkadot-sdk", branch = "stable2412", default-features = false }
 pallet-proxy = { git = "https://github.com/paritytech/polkadot-sdk", branch = "stable2412", default-features = false }
 
