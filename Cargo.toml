[workspace]
members = [
  "node",
  "node/cli",
  "node/service",
  "pallets/*",
  "runtime/*",
  "common/helpers",
]
resolver = "2"

[patch.crates-io]
cid = { git="https://github.com/multiformats/rust-cid", tag ="v0.10.1" }
<<<<<<< HEAD
#multihash={git="https://github.com/multiformats/rust-multihash", tag="v0.18.1"}

[patch.'https://github.com/w3f/fflonk']
fflonk = { git = "https://www.github.com/w3f/fflonk", rev = "be95d4c971b1d15b5badfc06ff13f5c07987d484" }

[patch.'https://github.com/w3f/ring-proof']
ring = { git ="https://github.com/davxy/ring-proof", rev="a24b371b8d51725ac2ce195aa3369b31df6c9873"}
=======
>>>>>>> 195b4ceb

[workspace.dependencies]
log = { version = "0.4.17", default-features = false }
env_logger = "0.11.7"
twox-hash = { version = "1.6.3", default-features = false, features = [
  "digest_0_10",
] }
thiserror = "2.0.12"
apache-avro = { version = "0.17.0", default-features = false }
rand = "0.9.0"
parking_lot = "0.12.1"

# substrate wasm
parity-scale-codec = { version = "3.6.12", default-features = false }
frame-benchmarking = { git = "https://github.com/paritytech/polkadot-sdk", branch = "stable2412", default-features = false}
frame-executive = { git = "https://github.com/paritytech/polkadot-sdk", branch = "stable2412", default-features = false }
frame-support = { git = "https://github.com/paritytech/polkadot-sdk", branch = "stable2412", default-features = false }
frame-system = { git = "https://github.com/paritytech/polkadot-sdk", branch = "stable2412", default-features = false }
frame-system-benchmarking = { git = "https://github.com/paritytech/polkadot-sdk", branch = "stable2412", default-features = false }
frame-system-rpc-runtime-api = { git = "https://github.com/paritytech/polkadot-sdk", branch = "stable2412", default-features = false }
frame-try-runtime = { git = "https://github.com/paritytech/polkadot-sdk", branch = "stable2412", default-features = false }
frame-metadata-hash-extension = { git = "https://github.com/paritytech/polkadot-sdk", branch = "stable2412", default-features = false }
sp-api = { git = "https://github.com/paritytech/polkadot-sdk", branch = "stable2412", default-features = false }
sp-core = { git = "https://github.com/paritytech/polkadot-sdk", branch = "stable2412", default-features = false }
sp-io = { git = "https://github.com/paritytech/polkadot-sdk", branch = "stable2412", default-features = false }
sp-runtime = { git = "https://github.com/paritytech/polkadot-sdk", branch = "stable2412", default-features = false }
sp-std = { git = "https://github.com/paritytech/polkadot-sdk", branch = "stable2412", default-features = false }
sp-session = { git = "https://github.com/paritytech/polkadot-sdk", branch = "stable2412", default-features = false }
sp-weights = { git = "https://github.com/paritytech/polkadot-sdk", branch = "stable2412", default-features = false }
sp-offchain = { git = "https://github.com/paritytech/polkadot-sdk", branch = "stable2412", default-features = false }
scale-info = { version = "2.10.0", default-features = false, features = [
  "derive",
] }
sp-keystore = { git = "https://github.com/paritytech/polkadot-sdk", branch = "stable2412", default-features = false }
sp-keyring = { git = "https://github.com/paritytech/polkadot-sdk", branch = "stable2412", default-features = false }
sp-version = { git = "https://github.com/paritytech/polkadot-sdk", branch = "stable2412", default-features = false }
substrate-wasm-builder = { git = "https://github.com/paritytech/polkadot-sdk", branch = "stable2412", default-features = false }
chrono = { version = "0.4.24" }
pretty_assertions = { version = "1.3.0" }
smallvec = "1.11.0"
numtoa = "0.2.4"
enumflags2 = "0.7.7"
serde = { version = "1.0", default-features = false }
serde_json = { version = "1.0", default-features = false }
serial_test = { version = "2.0.0", default-features = false }
base64-url = { version =  "3.0.0", default-features = false }
p256 = { version = "0.13.2", default-features = false, features = ["ecdsa"] }
libsecp256k1 = { version = "0.7", default-features = false }

# substrate pallets
pallet-aura = { git = "https://github.com/paritytech/polkadot-sdk", branch = "stable2412", default-features = false }
pallet-authorship = { git = "https://github.com/paritytech/polkadot-sdk", branch = "stable2412", default-features = false }
pallet-balances = { git = "https://github.com/paritytech/polkadot-sdk", branch = "stable2412", default-features = false }
pallet-collective = { git = "https://github.com/paritytech/polkadot-sdk", branch = "stable2412", default-features = false }
pallet-democracy = { git = "https://github.com/paritytech/polkadot-sdk", branch = "stable2412", default-features = false }
pallet-multisig = { git = "https://github.com/paritytech/polkadot-sdk", branch = "stable2412", default-features = false }
pallet-preimage = { git = "https://github.com/paritytech/polkadot-sdk", branch = "stable2412", default-features = false }
pallet-scheduler = { git = "https://github.com/paritytech/polkadot-sdk", branch = "stable2412", default-features = false }
pallet-session = { git = "https://github.com/paritytech/polkadot-sdk", branch = "stable2412", default-features = false }
pallet-sudo = { git = "https://github.com/paritytech/polkadot-sdk", branch = "stable2412", default-features = false }
pallet-timestamp = { git = "https://github.com/paritytech/polkadot-sdk", branch = "stable2412", default-features = false }
pallet-transaction-payment = { git = "https://github.com/paritytech/polkadot-sdk", branch = "stable2412", default-features = false }
pallet-transaction-payment-rpc-runtime-api = { git = "https://github.com/paritytech/polkadot-sdk", branch = "stable2412", default-features = false }
pallet-treasury = { git = "https://github.com/paritytech/polkadot-sdk", branch = "stable2412", default-features = false }
pallet-utility = { git = "https://github.com/paritytech/polkadot-sdk", branch = "stable2412", default-features = false }
pallet-proxy = { git = "https://github.com/paritytech/polkadot-sdk", branch = "stable2412", default-features = false }

# polkadot
polkadot-cli = { git = "https://github.com/paritytech/polkadot-sdk", branch = "stable2412" }
polkadot-parachain-primitives = { git = "https://github.com/paritytech/polkadot-sdk", branch = "stable2412", default-features = false }
polkadot-runtime-common = { git = "https://github.com/paritytech/polkadot-sdk", branch = "stable2412", default-features = false }
polkadot-primitives = { git = "https://github.com/paritytech/polkadot-sdk", branch = "stable2412" }
polkadot-service = { git = "https://github.com/paritytech/polkadot-sdk", branch = "stable2412" }

# cumulus
<<<<<<< HEAD
# Q: set all cumulus pallets , default-features = false ?
=======
# TODO: set all cumulus pallets , default-features = false ?
>>>>>>> 195b4ceb
cumulus-client-cli = { git = "https://github.com/paritytech/polkadot-sdk", branch = "stable2412" }
cumulus-client-collator = { git = "https://github.com/paritytech/polkadot-sdk", branch = "stable2412" }
cumulus-client-consensus-aura = { git = "https://github.com/paritytech/polkadot-sdk", branch = "stable2412" }
cumulus-client-consensus-common = { git = "https://github.com/paritytech/polkadot-sdk", branch = "stable2412" }
cumulus-client-consensus-proposer = { git = "https://github.com/paritytech/polkadot-sdk", branch = "stable2412" }
cumulus-client-network = { git = "https://github.com/paritytech/polkadot-sdk", branch = "stable2412" }
cumulus-client-service = { git = "https://github.com/paritytech/polkadot-sdk", branch = "stable2412" }
cumulus-relay-chain-inprocess-interface = { git = "https://github.com/paritytech/polkadot-sdk", branch = "stable2412" }
cumulus-relay-chain-interface = { git = "https://github.com/paritytech/polkadot-sdk", branch = "stable2412" }
cumulus-relay-chain-minimal-node = { git = "https://github.com/paritytech/polkadot-sdk", branch = "stable2412" }
cumulus-relay-chain-rpc-interface = { git = "https://github.com/paritytech/polkadot-sdk", branch = "stable2412" }

cumulus-pallet-aura-ext = { git = "https://github.com/paritytech/polkadot-sdk", branch = "stable2412", default-features = false }
cumulus-pallet-parachain-system = { git = "https://github.com/paritytech/polkadot-sdk", branch = "stable2412", default-features = false }
cumulus-pallet-session-benchmarking = { git = "https://github.com/paritytech/polkadot-sdk", branch = "stable2412", default-features = false }
cumulus-primitives-aura = { git = "https://github.com/paritytech/polkadot-sdk", branch = "stable2412", default-features = false }
cumulus-primitives-core = { git = "https://github.com/paritytech/polkadot-sdk", branch = "stable2412", default-features = false }
cumulus-client-parachain-inherent = { git = "https://github.com/paritytech/polkadot-sdk", branch = "stable2412" }
cumulus-primitives-timestamp = { git = "https://github.com/paritytech/polkadot-sdk", branch = "stable2412", default-features = false }
cumulus-primitives-storage-weight-reclaim = { git = "https://github.com/paritytech/polkadot-sdk", branch = "stable2412", default-features = false }
pallet-collator-selection = { git = "https://github.com/paritytech/polkadot-sdk", branch = "stable2412", default-features = false }
parachain-info = { package = "staging-parachain-info", git = "https://github.com/paritytech/polkadot-sdk", branch = "stable2412", default-features = false }

# client
derive_more = "0.99.17"
futures = "0.3.25"
hex = { version = "0.4.3", default-features = false }
hex-literal = "0.4.1"
impl-serde = { version = "0.4.0", default-features = false }
jsonrpsee = { version = "0.24.3", default-features = false }
oorandom = "11.1.3"
phf = { version = "0.11", default-features = false, features = ["macros"] }
rayon = "1.5.3"
tokio = { version = "1.25.0", default-features = false }
unicode-normalization = { version = "0.1.22", default-features = false }
clap = { version = "4.2.5", features = ["derive"] }
static_assertions = { version = "1.1.0", default-features = false }

sp-externalities = { git = "https://github.com/paritytech/polkadot-sdk", branch = "stable2412", default-features = false}
sp-runtime-interface = { git = "https://github.com/paritytech/polkadot-sdk", branch = "stable2412", default-features = false}
frame-benchmarking-cli = { git = "https://github.com/paritytech/polkadot-sdk", branch = "stable2412" }
pallet-transaction-payment-rpc = { git = "https://github.com/paritytech/polkadot-sdk", branch = "stable2412" }
sc-basic-authorship = { git = "https://github.com/paritytech/polkadot-sdk", branch = "stable2412" }
sc-chain-spec = { git = "https://github.com/paritytech/polkadot-sdk", branch = "stable2412" }
sc-cli = { git = "https://github.com/paritytech/polkadot-sdk", branch = "stable2412" }
sc-client-api = { git = "https://github.com/paritytech/polkadot-sdk", branch = "stable2412" }
sc-client-db = { git = "https://github.com/paritytech/polkadot-sdk", branch = "stable2412" }
sc-consensus = { git = "https://github.com/paritytech/polkadot-sdk", branch = "stable2412" }
sc-consensus-manual-seal = { git = "https://github.com/paritytech/polkadot-sdk", branch = "stable2412" }
sc-executor = { git = "https://github.com/paritytech/polkadot-sdk", branch = "stable2412", default-features = false }
sc-keystore = { git = "https://github.com/paritytech/polkadot-sdk", branch = "stable2412" }
sc-network = { git = "https://github.com/paritytech/polkadot-sdk", branch = "stable2412" }
sc-network-common = { git = "https://github.com/paritytech/polkadot-sdk", branch = "stable2412" }
sc-network-sync = { git = "https://github.com/paritytech/polkadot-sdk", branch = "stable2412" }
sc-offchain = { git = "https://github.com/paritytech/polkadot-sdk", branch = "stable2412" }
sc-rpc = { git = "https://github.com/paritytech/polkadot-sdk", branch = "stable2412" }
sc-service = { git = "https://github.com/paritytech/polkadot-sdk", branch = "stable2412" }
sc-sysinfo = { git = "https://github.com/paritytech/polkadot-sdk", branch = "stable2412" }
sc-telemetry = { git = "https://github.com/paritytech/polkadot-sdk", branch = "stable2412" }
sc-tracing = { git = "https://github.com/paritytech/polkadot-sdk", branch = "stable2412" }
sc-transaction-pool = { git = "https://github.com/paritytech/polkadot-sdk", branch = "stable2412" }
sc-transaction-pool-api = { git = "https://github.com/paritytech/polkadot-sdk", branch = "stable2412" }
sp-block-builder = { git = "https://github.com/paritytech/polkadot-sdk", branch = "stable2412", default-features = false }
sp-blockchain = { git = "https://github.com/paritytech/polkadot-sdk", branch = "stable2412", default-features = false }
sp-consensus = { git = "https://github.com/paritytech/polkadot-sdk", branch = "stable2412", default-features = false }
sp-consensus-aura = { git = "https://github.com/paritytech/polkadot-sdk", branch = "stable2412", default-features = false }
sp-genesis-builder = { git = "https://github.com/paritytech/polkadot-sdk", branch = "stable2412", default-features = false }
sp-inherents = { git = "https://github.com/paritytech/polkadot-sdk", branch = "stable2412", default-features = false }
sp-rpc = { git = "https://github.com/paritytech/polkadot-sdk", branch = "stable2412", default-features = false }
sp-timestamp = { git = "https://github.com/paritytech/polkadot-sdk", branch = "stable2412", default-features = false }
sp-transaction-pool = { git = "https://github.com/paritytech/polkadot-sdk", branch = "stable2412", default-features = false }
sp-wasm-interface = { git = "https://github.com/paritytech/polkadot-sdk", branch = "stable2412", default-features = false }
substrate-build-script-utils = { git = "https://github.com/paritytech/polkadot-sdk", branch = "stable2412" }
substrate-test-utils = { git = "https://github.com/paritytech/polkadot-sdk", branch = "stable2412" }

substrate-frame-rpc-system = { git = "https://github.com/paritytech/polkadot-sdk", branch = "stable2412" }
substrate-prometheus-endpoint = { git = "https://github.com/paritytech/polkadot-sdk", branch = "stable2412" }
sp-debug-derive = { git = "https://github.com/paritytech/polkadot-sdk", branch = "stable2412", default-features = false }

[profile.release]
panic = "unwind"
lto = true
codegen-units = 1
strip = true

[profile.production]
inherits = "release"

# Faster build for bench-dev
[profile.bench-dev]
inherits = "release"
strip = false
codegen-units = 16
lto = false<|MERGE_RESOLUTION|>--- conflicted
+++ resolved
@@ -11,16 +11,6 @@
 
 [patch.crates-io]
 cid = { git="https://github.com/multiformats/rust-cid", tag ="v0.10.1" }
-<<<<<<< HEAD
-#multihash={git="https://github.com/multiformats/rust-multihash", tag="v0.18.1"}
-
-[patch.'https://github.com/w3f/fflonk']
-fflonk = { git = "https://www.github.com/w3f/fflonk", rev = "be95d4c971b1d15b5badfc06ff13f5c07987d484" }
-
-[patch.'https://github.com/w3f/ring-proof']
-ring = { git ="https://github.com/davxy/ring-proof", rev="a24b371b8d51725ac2ce195aa3369b31df6c9873"}
-=======
->>>>>>> 195b4ceb
 
 [workspace.dependencies]
 log = { version = "0.4.17", default-features = false }
@@ -96,11 +86,7 @@
 polkadot-service = { git = "https://github.com/paritytech/polkadot-sdk", branch = "stable2412" }
 
 # cumulus
-<<<<<<< HEAD
-# Q: set all cumulus pallets , default-features = false ?
-=======
 # TODO: set all cumulus pallets , default-features = false ?
->>>>>>> 195b4ceb
 cumulus-client-cli = { git = "https://github.com/paritytech/polkadot-sdk", branch = "stable2412" }
 cumulus-client-collator = { git = "https://github.com/paritytech/polkadot-sdk", branch = "stable2412" }
 cumulus-client-consensus-aura = { git = "https://github.com/paritytech/polkadot-sdk", branch = "stable2412" }
